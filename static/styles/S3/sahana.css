--- conflicted
+++ resolved
@@ -1,3418 +1,1719 @@
-<<<<<<< HEAD
-@charset "UTF-8";
-
-/*
-Sahana - Default Theme - Stylesheet
------------------------------------------------------------------------------------
-designer : Prabhath Sirisena - prabhath@vesess.com - http://nidahas.com
-updated : Priyanga Fonseka  - jo@opensource.lk
-updated for SahanaPy : Fran Boon  - fran@aidiq.com
-updated : Po-Wen Chi  - pwchi@pwchi.info
-Some content used from: http://matthewjamestaylor.com/blog/perfect-full-page.htm
-Updated from Web2Py base.css
-
-Selectors are listed in their order of appearance in the html, where applicable.
-----------------------------------------------------------------------------------
-
-  |---- Neutralizing Styles
-  |---- Basic Page Formatting Styles
-  |---- Header
-    +---- menu_auth
-  |---- menu_modules
-  |---- Content ( Home, Result, Module specific styles )
-  |---- Footer
-  |---- Form Layout Styles
-  |---- Popup Form Styles
-  |---- Popup Menu Styles
-  |---- Message Display Styles
-
-*/
-
-/* Neutralizing Styles
-   ------------------------------------------------------------------------------- */
-/* Neutralize styling: Elements we want to clean out entirely */
-html,
-body,
-form,
-fieldset,
-textarea {
-    margin: 0;
-    padding: 0;
-    font: 100%/125% Arial, Helvetica, sans-serif;
-}
-
-/* Neutralize styling: Elements with a vertical margin */
-h1, h2, h3, h4, h5, h6, p, pre,
-blockquote, ul, ol, dl,
-address {
-    margin: 0 0 1em 0;
-    padding: 0;
-}
-
-/* Apply left margin: Only to the few elements that need it */
-dd, blockquote {
-    margin-left: 1em;
-}
-/* Breaks CSS dropdown menus
-li {
-    margin-left: 1em;
-}
-*/
-
-/* Over-ride Ext */
-ol, ul {
-    list-style: disc inside none;
-}
-/* Except here */
-ul.x-tree-node-ct,
-ul.x-tree-root-ct {
-    list-style: none outside none;
-}
-
-/* normalize monospace sizing
- * en.wikipedia.org/wiki/MediaWiki_talk:Common.css/Archive_11#Teletype_style_fix_for_Chrome
- */
-pre, code, kbd, samp {
-    font-family: monospace, sans-serif;
-}
-pre {
-  padding: 15px;
-  /* www.pathf.com/blogs/2008/05/formatting-quoted-code-in-blog-posts-css21-white-space-pre-wrap/ */
-  white-space: pre; /* CSS2 */
-  white-space: pre-wrap; /* CSS 2.1 */
-  white-space: pre-line; /* CSS 3 (and 2.1 as well, actually) */
-  word-wrap: break-word; /* IE */
-}
-
-textarea {
-    overflow: auto;  /* thnx ivannikolic! www.sitepoint.com/blogs/2010/08/20/ie-remove-textarea-scrollbars/ */
-}
-/* always force a scrollbar in non-IE */
-html {
-    overflow-y: scroll;
-}
-
-/* make buttons play nice in IE:
-   www.viget.com/inspire/styling-the-button-element-in-internet-explorer/ */
-button {
-    width: auto;
-    overflow: visible;
-}
-
-/* bicubic resizing for non-native sized IMG:
-   code.flickr.com/blog/2008/11/12/on-ui-quality-the-little-things-client-side-image-resizing/ */
-.ext-ie7 img {
-    -ms-interpolation-mode: bicubic;
-}
-
-/*
- * Non-semantic helper classes
- */
-
-/* for image replacement */
-.ir {
-    display: block;
-    text-indent: -999em;
-    overflow: hidden;
-    background-repeat: no-repeat;
-}
-
-/* Hide for both screenreaders and browsers
-   css-discuss.incutio.com/wiki/Screenreader_Visibility */
-.hidden {
-    display: none;
-    visibility: hidden;
-}
-
-/* Hide only visually, but have it available for screenreaders
-   www.webaim.org/techniques/css/invisiblecontent/
-   Solution from: j.mp/visuallyhidden - Thanks Jonathan Neal! */
-.visuallyhidden {
-    position: absolute !important;
-    clip: rect(1px 1px 1px 1px); /* IE6, IE7 */
-    clip: rect(1px, 1px, 1px, 1px);
-}
-
-/* Hide visually and from screenreaders, but maintain layout */
-.invisible {
-    visibility: hidden;
-}
-
-/* CSS floats */
-.fleft {
-    float: left !important;
-}
-.fright {
-    float: right !important;
-}
-/* Text aligns */
-.tacenter {
-    text-align: center !important;
-}
-.taleft {
-    text-align: left !important;
-}
-.taright {
-    text-align: right !important;
-}
-
-/* >> The Magnificent CLEARFIX: Updated to prevent margin-collapsing on child elements << j.mp/bestclearfix */
-.clearfix:before,
-.clearfix:after {
-    content: "\0020";
-    display: block;
-    height: 0;
-    visibility: hidden;
-}
-.clearfix:after {
-    clear: both;
-}
-/* Fix clearfix: blueprintcss.lighthouseapp.com/projects/15318/tickets/5-extra-margin-padding-bottom-of-page */
-.clearfix {
-    zoom: 1;
-}
-
-/* Hides from IE-mac */
-* html .clearfix {
-    height: 1%;
-}
-
-
-/* Basic Page Formatting Styles
-   ------------------------------------------------------------------------------- */
-body {
-    font-size: 0.8em;
-    color: #000;
-    background: #fff;
-    /*min-width: 1024px;*/
-    /*overflow:auto;  /* annoying always visible scrollbar in chrome */
-}
-
-/* Miscellaneous conveniences: */
-form label {
-    cursor: pointer;
-}
-fieldset {
-    border: none;
-}
-input, select, textarea {
-    font-size: 100%;
-}
-textarea.comments {
-    height: 50px;
-}
-textarea.richtext {
-    height: 100px;
-}
-.hide {
-    display: none;
-}
-.mini {
-    font-size: 80%;
-}
-.wide {
-    width: 100%;
-}
-
-/* Input fields should give visual feedback when focussed */
-input:focus,
-select:focus,
-textarea:focus {
-    background-color: #ffffcc;
-}
-
-/* Links should ALWAYS be unvisited */
-a {
-    color: #039;
-    text-decoration: underline;
-    outline: 0;
-}
-a:hover {
-    color: #c00;
-    text-decoration: none;
-    background-color: #ffffcc;
-    outline: 0;
-}
-a:active,
-a:focus {
-    outline: 0;
-}
-a img {
-    border: none;
-}
-
-/* Popup text for represents of Long text fields */
-.popup {
-    display:none;
-    position:absolute;
-    border-style: solid;
-    background-color: #ffffcc;
-    padding: 5px;
-    margin: 0 20px 0 -50px;
-}
-
-table {
-    border-collapse: collapse;
-}
-
-/* Now to layout elements... */
-/* Unused in default Sahana THeme
-#header {
-    border-bottom: #069 1px solid;
-    padding: 0 1em;
-    height: 70px;
-    position: relative;
-    background: url(../../YOURLOGOHERE) #336699 no-repeat left top;
-}
-*/
-/* response.menu_modules */
-#menu_modules {
-    position: fixed;
-    height: 36px;
-    background: #CACACA  url(../../img/BFTBmenu_back.png) repeat-x;
-    border-top: 1px solid #2a323f;
-    /* alternate gradient
-    background-image: -webkit-gradient(
-        linear,
-        left bottom,
-        left top,
-        color-stop(0.08, rgb(52,58,69)),
-        color-stop(0.98, rgb(73,82,97)),
-        color-stop(0.99, rgb(88,96,108))
-    );
-    background-image: -moz-linear-gradient(
-        center bottom,
-        rgb(52,58,69) 8%,
-        rgb(73,82,97) 98%,
-        rgb(88,96,108) 99%
-    );
-    */
-    padding-top: 0px;
-    z-index: 25;
-    min-width: 800px;
-    width: 100%;
-}
-#modulenav {
-    position: relative;
-    margin: 0px;
-    padding-right: 0.7%;
-}
-#modulenav,
-#modulenav li,
-#modulenav ul {
-    list-style: none;
-}
-#modulenav li div a {
-    color: #fff;
-}
-#modulenav a {
-    text-decoration: none;
-}
-#modulenav a:hover {
-    color: #fff;
-    background: none;
-}
-#modulenav li li a {
-    display: block;
-    font-weight: normal;
-    padding: 5px 5px 5px 5px;
-}
-#modulenav li li a:hover {
-    background: #414a59;
-    color: #fff;
-}
-#modulenav li {
-    float: left;
-    position: relative;
-    text-align: left;
-    cursor: default;
-    border-width: 1px 0;
-}
-
-/*.fleft .submenu {
-        min-width: 190px;
-}
-.fleft .submenu li{
-        width: 95px;
-}*/
-/*
-#modulenav li:last-child ul.submenu {
-        width: auto;
-}
-*/
-.submenu {
-    z-index: 9999;
-}
-/* Menu Buttons */
-#modulenav li div {
-    text-align: center;
-    background: url(../../img/BFTBmenu_side.png) right 10px no-repeat;
-    text-shadow: 0px 1px 1px #58606c;
-}
-#modulenav li div a{
-    display:inline-block;
-    padding: 8px 10px 5px 15px;
-}
-#modulenav li div.hovered,
-#modulenav li div:hover {
-    background: #3177bc url(../../img/BFTBmenu_hilight.png) repeat-x;
-    /* alternate gradient
-    background-image: -webkit-gradient(
-        linear,
-        left bottom,
-        left top,
-        color-stop(0.08, rgb(63,109,184)),
-        color-stop(0.98, rgb(92,155,204)),
-        color-stop(0.99, rgb(126,176,216))
-    );
-    background-image: -moz-linear-gradient(
-        center bottom,
-        rgb(63,109,184) 8%,
-        rgb(92,155,204) 98%,
-        rgb(126,176,216) 99%
-    );
-    */
-}
-
-/* Menu Popups */
-#modulenav li ul {
-    display: none;
-    position: absolute;
-    top: 100%;
-    left: 0;
-    font-weight: normal;
-    text-align: left;
-    background: #fff;
-    border: #dedede 1px solid;
-   -moz-border-radius: 5px;
-   -webkit-border-radius: 5px;
-   -moz-box-shadow: 1px 1px 5px #232a34;
-   -webkit-box-shadow: 1px 1px 5px #232a34;
-}
-#modulenav li>ul {
-    top: auto;
-    left: auto;
-}
-#modulenav li li {
-/*     display: inline-block; */
-    display: block;
-    float: none;
-    border: 0;
-    vertical-align: middle;
-}
-#modulenav li:hover ul {
-    display: block;
-}
-#modulenav li.over ul {
-    display: block;
-}
-
-.S3menulogo {
-    background: url(../../img/S3menu_logo.png) left top no-repeat;
-    text-shadow: none;
-    padding: none;
-    width: 35px;
-    height: 28px;
-    display: inline-block;
-    position: absolute;
-    top: 3px;
-    left: 2px;
-}
-.S3menuHome {
-    padding-left: 20px;
-}
-
-/* Sidebar / response.menu_options */
-#menu_options {
-    margin: 6px 0px 0px 0px;
-    /*padding:5px;*/
-    background: #e7ebed;
-    /*border: 1px solid #bbb;*/
-    border-radius: 0px 5px 5px 0px;
-    overflow: auto;
-}
-
-#subnav li, #subnav ul li {
-    list-style: none;
-    clear: both;
-}
-#subnav div a {
-    display: block;
-    padding: 5px;
-    background :#37404c;
-    font-weight: bold;
-}
-#subnav ul li {
-    border-bottom: 1px solid #b4c0c7;
-}
-
-#subnav ul li a{
-    display: block;
-    padding: 2px 2px 3px 10px;
-    text-decoration: none;
-}
-#subnav div a{
-    color: white;
-    font-size: 1.05em;
-    text-decoration: none;
-}
-#subnav div a:hover{
-    background: #112038;
-    color: white;
-}
-
-.menu_separator hr {
-    width: 90%;
-    height: 1px;
-}
-
-/* Width of page */
-.swidth {
-	width: 640px;
-}
-
-/* Column container */
-.colmask {
-    position: relative;  /* This fixes the IE7 overflow hidden bug */
-    clear: both;
-    float: left;
-    width: 100%;         /* width of whole page */
-    overflow: hidden;    /* This chops off any overhanging divs */
-    z-index: 0;          /* This keeps drop down menus visible on maps */
-    margin-top: 42px;
-}
-
-/* common column settings */
-.col3left {
-    float: left;
-    width: 33%;
-    position: relative;
-}
-.col3mid, .col3right {
-    float: right;
-    width: 33%;
-    position: relative;
-}
-.col2left {
-    float: left;
-    width: 49%;
-    position: relative;
-}
-.col2right {
-    float: right;
-    width: 49%;
-    position: relative;
-}
-.col1, .col2, .col3 {
-    float: left;
-    position: relative;
-    padding: 0 0 3px 0;
-    overflow: hidden;
-}
-
-/* Full page settings */
-.fullpage {
-    background: #fff;    /* page background colour */
-    padding-top: 1px;
-    overflow: visible;
-}
-.fullpage .col1 {
-    width: 99%;         /* page width minus left and right padding */
-    left: 0.5%;         /* page left padding */
-    min-width: 800px;
-}
-
-.aside {
-    float:left;
-    width:200px;
-    /*margin-left: 100%;*/
-}
-.rightside {
-    margin-left:200px;
-}
-
-/* common styles */
-#content {
-    background: #f0f3f4;
-    border: 1px solid #bbb;
-    margin: 6px 5px;
-    padding: 0px;
-    margin-bottom: 2px;
-    padding: 6px 10px 6px 10px;
-   -moz-border-radius: 10px 10px 10px 10px;
-   -webkit-border-radius: 10px 10px 10px 10px;
-   overflow: auto;
-}
-#content h1,
-#content h2 {
-    color: #112038;
-    font-size: 16px;
-    font-weight: bolder;
-    background: #cfdde7;
-    padding: 10px 5px 5px 5px;
-    border-bottom: 1px solid #bbb;
-}
-#content h2:first-child {
-    background-image: -webkit-gradient(
-        linear,
-        left bottom,
-        left top,
-        color-stop(0.16, rgb(188,204,217)),
-        color-stop(0.57, rgb(212,225,235))
-    );
-    background-image: -moz-linear-gradient(
-        center bottom,
-        rgb(188,204,217) 16%,
-        rgb(212,225,235) 57%
-    );
-    margin: -6px -10px 6px -10px;
-    background-color: #cfdde7;
-    text-shadow: 0px 1px 1px #e3edf4;
-    border: 1px solid #aecbe0;
-    border-top: 1px solid #e1eaf1;
-    border-bottom: 1px solid #9cb2c1;
-    padding-left: 10px;
-    -moz-border-radius: 10px 10px 0px 0px;
-    -webkit-border-radius: 10px 10px 0px 0px;
-}
-#content h3 {
-    color: #2a485d;
-    font-size: 14px;
-    font-weight: bolder;
-    padding: 5px 5px 2px 5px;
-    border-bottom: 1px #006699 solid;
-    margin-bottom: 10px;
-}
-#content h4 {
-    color: #375d78;
-    margin-top: 10px;
-    font-size: 13px;
-    font-weight: bolder;
-    padding: 2px 2px 1px 2px;
-    border-bottom: 1px #003366 dotted;
-    margin-bottom: 10px;
-}
-
-/* other styles */
-/*#home { border: 10px #fff solid; }*/
-#home p {
-    text-align: center;
-    text-align: justify;
-    line-height: 1.25;
-}
-#footer {
-    margin: 0 auto;
-    clear: both;
-    float: left;
-    width: 100%;
-    text-align: center;
-    border-top: #fff 1px solid;
-}
-#socialmedia_share {
-    float: left;
-    margin-top: 7px;
-    margin-left: 20px;
-    style: block;
-}
-.socialmedia_element {
-    float: left;
-    margin-right: 8px;
-}
-#poweredby {
-    float: right;
-    margin-right: 20px;
-}
-#poweredby a{
-    color: #2A485D;
-    text-decoration: none;
-
-}
-/* Twitter bugfix */
-#twttrHubFrame {
-    left: -9999em;
-}
-a.help, a:link.help {
-    color: #fff;
-    text-decoration: none;
-    margin-right: 10px;
-}
-a:hover.help {
-    background-color: #336699;
-    text-decoration: underline;
-}
-a:visited.help {
-    font-weight: normal;
-    color: #666;
-}
-p {
-    padding: 5px;
-    margin: 0;
-}
-
-
-/* Form Layout styles */
-p.legend {
-    margin-bottom: 1em;
-}
-p.legend em {
-    color: #c00;
-    font-style: normal;
-}
-div.form-container {
-    width: 100%;
-    overflow: auto;
-}
-div.form-container form {
-    padding: 5px;
-    background-color: #fff;
-    border: #eee 1px solid;
-    background-color: #fbfbfb;
-}
-div.form-container p {
-    margin: 0.5em 0 0 0;
-}
-div.form-container form p {
-    margin: 0;
-}
-div.form-container form p.note {
-    font-style: italic;
-    margin-left: 18em;
-    font-size: 80%;
-    color: #666;
-}
-div.form-container form input,
-div.form-container form select {
-    padding: 1px;
-    margin: 2px 0 2px 0;
-}
-div.form-container form input[type="checkbox"],
-div.form-container form input[type="radio"] {
-    padding: 1px;
-    margin: 2px 5px;
-}
-div.form-container form fieldset {
-    margin: 0 0 10px 0;
-    padding: 10px;
-    border: #ddd 1px solid;
-    background-color: #fff;
-}
-div.form-container form legend {
-    font-weight: bold;
-    color: #666;
-}
-div.form-container form fieldset div.brake {
-    padding: 0.3em;
-}
-div.form-container form fieldset label {
-    position: relative;
-    margin-right: 10px;
-    padding-right: 10px;
-    width: 15em;
-    display: block;
-    float: left;
-    text-align: right;
-    min-height: 1em;
-    top: 0.25em;
-}
-
-div.form-container form fieldset label.errorfield,
-div.form-container form fieldset span.errorfield {
-    color: #c00;
-}
-div.form-container form fieldset label.value{
-    display: block;
-    text-align: left;
-    width: auto;
-}
-div.form-container form fieldset input.errorfield {
-    border-color: #c00;
-    background-color: #fef;
-}
-div.form-container form fieldset input:focus,
-div.form-container form fieldset input.errorfield:focus,
-div.form-container form fieldset textarea:focus {
-    background-color: #ffffcc;
-    border-color: #fc6;
-}
-div.form-container form input:focus,
-div.form-container form select:focus,
-div.form-container form input.errorfield:focus,
-div.form-container form textarea:focus {
-    background-color: #ffc;
-    /* border-color: #ffc; */
-}
-div.form-container form td.w2p_fl,
-div.item-container form td.w2p_fl {
-    font-weight: bold;
-    /* background-color: #ffc; */
-}
-div.form-container form tr td,
-div.item-container form tr td {
-    padding: 3px 0 0 3px;
-}
-div.form-container div.controlset label,
-div.form-container div.controlset input {
-    display: inline;
-    float: none;
-}
-div.form-container div.controlset div {
-    margin-left: 15em;
-}
-div.form-container div.buttonrow {
-    margin-left: 180px;
-}
-
-/* Drag and Drop */
-div#template_sections {
-    margin-right: 10px;
-}
-
-div#master_sections li {
-    list-style: none;
-}
-
-.ui-droppable {
-    padding-bottom: 25px;
-}
-
-div#template_sections li {
-    list-style: none;
-}
-
-li.ui-draggable:hover,
-li.ui-draggable-dragging {
-    cursor: pointer;
-    list-style: none;
-    padding: 3px;
-    border: solid 1px #BBBBBB;
-    background: none repeat scroll 0 0 #CFDDE7;
-}
-/* Subheadings */
-td.subheading {
-    padding-top: 10px !important;
-    padding-bottom: 5px;
-    border-bottom: thin solid #bbb;
-    font-weight: bold;
-}
-tr.after_subheading td {
-    padding-top: 10px !important;
-}
-
-select[disabled='disabled'],
-input[disabled='disabled'] {
-    /* A lighter background so the text is more readable */
-    background: #eee;
-    color: #333;
-    /* Make the cursor not change to editable */
-    cursor: default;
-}
-
-/* Tabular data view */
-div#table-container {
-   display: block;
-   width: 100%;
-   overflow: auto;
-}
-div#table-container table {
-   display: block;
-   overflow: auto;
-}
-div#table-container thead th {
-	text-align: left;
-    border: 1px solid #ccc;
-}
-div#table-container thead th.rtotal {
-    border-left: 2px solid #aaa;
-}
-div#table-container tr.even td {
-    border: 1px solid #ccc;
-    padding: 4px 10px;
-}
-div#table-container tr.odd td {
-    border: 1px solid #ccc;
-    padding: 4px 10px;
-}
-div#table-container tr.odd td.rtotal,
-div#table-container tr.even td.rtotal {
-    border-left: 2px solid #AAAAAA;
-}
-div#table-container tr.totals_row {
-    border-top: 2px solid #AAAAAA;
-}
-div#table-container td.totals_header {
-    font-weight: bold;
-}
-
-
-#list_formats {
-    float: left;
-    margin-bottom: 10px;
-    margin-right: 10px;
-}
-#list_formats a {
-    padding: 1px;
-}
-
-/* dataTables Styling */
-/* Bring in line with export formats */
-#table-container {
-    margin-top: -1px;
-    min-width: 640px;
-    /* min-width: 700px; */
-}
-.dataTable {
-    /* min-width: 700px; */
-    width: 100%;
-}
-
-table.dataTable tr td{
-    vertical-align: top;
-}
-
-div.dataTables_filter {
-    /* text-align: left; */
-    width: auto;
-    float: left;
-    /* margin-left: 50px; */
-    margin-bottom: 4px;
-}
-
-div.dataTables_processing {
-	float: left;
-	margin-left: 10px;
-}
-
-div.dataTables_info  {
-	width: auto;
-    float: right;
-    margin: 2px 0 4px 10px;
-}
-div.dataTables_length {
-    float: right;
-    margin-bottom:4px;
-}
-div.dataTables_paginate {
-	float: left;
-    margin: 4px 0 4px 0;
-}
-div.paging_full_numbers {
-	width: auto;
-}
-
-span.dataTable-btn {
-	background-color: #ddd;
-	border: 1px solid #aaa;
-	-webkit-border-radius: 5px;
-	-moz-border-radius: 5px;
-	padding: 2px 5px;
-	margin: 0 3px;
-	cursor: pointer;
-	*cursor: hand;
-}
-
-span.dataTable-btn:hover {
-	background-color: #EFEFEF;
-}
-
-table.importItem{
-    display: none;
-}
-/*
-#list_processing { float: left;
-				   margin-bottom:4px; }
-*/
-
-/* Display view */
-div.item-container {
-    width: 100%;
-    overflow: auto;
-    margin: 5px 0 5px 0;
-}
-
-/* Default text for INPUT fields */
-.default-text {
-    color: #a1a1a1;
-    font-style: italic;
-}
-
-/* Map view */
-div#map {
-    width: 100%;
-    overflow: auto;
-}
-
-/* Required Field indicator */
-.req {
-    color: red;
-    font-weight: bold;
-}
-
-/* For Key - ugly! */
-.red {
-    color: red;
-}
-
-/* Help Popup */
-.tooltip,
-.tooltipbody,
-.stickytip,
-.ajaxtip {
-    position: static;
-    text-transform: uppercase;
-    height: 20px;
-    width: 50px;
-    background-image: url(../../img/help_off.gif);
-}
-.tooltip span,
-.tooltipbody span,
-.stickytip span,
-.ajaxtip span {
-    display:none;
-}
-.tooltip:hover,
-.tooltipbody:hover,
-.stickytip:hover,
-.ajaxtip:hover {
-    background-color: transparent;
-    background-image: url(../../img/help_on.gif);
-}
-
-/* Form Popup */
-div#popup {
-    background: #fff;
-}
-
-/* Message Flash styles */
-div.confirmation {
-    color: #070;
-    font-weight: bold;
-    text-align: center;
-    border: #070 1px solid;
-    background: url(../../img/dialog-confirmation.png) #e5ffe5 no-repeat 5px 5px;
-    margin-top: 0.0em;
-    margin-bottom: 0.5em;
-    padding-left: 30px;
-    padding-right: 20px;
-    padding-top: 1.0em;
-    padding-bottom: 1.0em;
-    cursor: pointer;
-}
-.confirmation p em {
-    color: #070;
-}
-.error {
-    color: #c00;
-    font-weight: bold;
-    text-align: center;
-    border: #c00 1px solid;
-    background: url(../../img/dialog-error.png) #ffe5e5 no-repeat 5px 5px;
-    margin-top: 0.0em;
-    margin-bottom: 0.5em;
-    padding-left: 30px;
-    padding-right: 20px;
-    padding-top: 1.0em;
-    padding-bottom: 1.0em;
-    cursor: pointer;
-}
-.error p em {
-    color: #c00;
-}
-.information {
-    color: #748d8e;
-    font-weight: bold;
-    text-align: center;
-    border: #9ed8d7 1px solid;
-    background: url(../../img/dialog-information.png) #ecfdff no-repeat 5px 5px;
-    margin-top: 0.0em;
-    margin-bottom: 0.5em;
-    padding-left: 30px;
-    padding-right: 20px;
-    padding-top: 1.0em;
-    padding-bottom: 1.0em;
-    cursor: pointer;
-}
-.information p em {
-    color: #748d8e;
-}
-.warning {
-    color: #c00;
-    font-weight: bold;
-    text-align: center;
-    border: #fc6 1px solid;
-    background: url(../../img/dialog-warning.png) #ffc no-repeat 5px 5px;
-    margin-top: 0.0em;
-    margin-bottom: 0.5em;
-    padding-left: 30px;
-    padding-right: 20px;
-    padding-top: 1.0em;
-    padding-bottom: 1.0em;
-    cursor: pointer;
-}
-.warning p em {
-    color: #c00;
-}
-
-/* AutoCompletes */
-.throbber {
-    margin-bottom: -16px;
-    padding: 0 0 0 10px;
-}
-
-/* Resource header
-div#rheader {
-    display: table-cell;
-}*/
-div#rheader table {
-    /* width: 100%; */
-}
-div#rheader th {
-    /* text-align: right; */
-    /* width: 10%; */
-    font-weight: bold;
-}
-div#rheader td {
-    text-align: left;
-    padding: 1px 25px 1px 10px;
-    /* width: 20%; */
-}
-/* Widget */
-tr#select_from_registry_row td {
-   padding: 8px;
-}
-tr.box_top {
-   border-top: #bbb 1px solid;
-   border-left: #bbb 1px solid;
-   border-right: #bbb 1px solid;
-   background: #F0F3F4;
-}
-tr.box_middle {
-   border-left: #bbb 1px solid;
-   border-right: #bbb 1px solid;
-   background: #F0F3F4;
-}
-tr.box_bottom {
-   border-bottom: #bbb 1px solid;
-   border-left: #bbb 1px solid;
-   border-right: #bbb 1px solid;
-   background: #F0F3F4;
-}
-
-div.tabs {
-	height: 1.5em;
-    padding: 0 0 8px;
-    margin: 10px 0 2px;
-    text-align: left;
-    border-bottom:1px solid #3286e2;
-    clear: left;
-}
-div.tabs span {
-	display: block;
-	float: left;
-   -moz-border-radius: 3px 3px 0 0;
-   -webkit-border-radius: 3px 3px 0 0;
-    border-width: 2px 1px 0 3px;
-    border-style: solid;
-    border-color: #3286e2;
-    margin-right: 3px;
-}
-div.tabs span a {
-	text-decoration: none;
-	line-height: 1.5em;
-	display: block;
-	padding: 1px 3px 2px;
-    color: #ffffff;
-   -moz-border-radius: 3px 3px 0 0;
-   -webkit-border-radius: 3px 3px 0 0;
-}
-span.tab_last,
-span.tab_other {
-    margin-top: 4px;
-    background:#3286e2;
-}
-/* To overlap component border */
-div.tabs span.tab_here {
-    background: #f0f3f4;
-    border-color: #6699cc;
-    font-weight: bold;
-    margin-bottom: -1px;
-}
-form div.tabs span.tab_here{
-    background:#ffffff;
-}
-div.tabs span.tab_here a {
-    color: #006699;
-    padding: 4px 6px 3px 5px;
-}
-
-span.tab_other a:hover, span.tab_last a:hover {
-    color: #ffffff;
-    background:transparent;
-}
-span.tab_other:hover, span.tab_last:hover {
-    background:#164b8b;
-    border-color:#164b8b;
-}
-span.tab_prev_active {
-    border: 1px solid #6699cc;
-    color: #006699;
-    border-bottom: 0;
-}
-span.tab_next_active {
-    border: 1px solid #6699cc;
-    color: #006699;
-    border-bottom: 0;
-}
-span.tab_prev_inactive {
-    border: 1px solid #bbb;
-    color: #bbb;
-    border-bottom: 0;
-}
-span.tab_next_inactive {
-    border: 1px solid #bbb;
-    color: #bbb;
-    border-bottom: 0;
-}
-span.tab_prev_active a,
-span.tab_next_active a {
-    color: #006699;
-    text-decoration: None;
-}
-span.tab_prev_inactive a,
-span.tab_next_inactive a {
-    color: #bbb;
-    text-decoration: None;
-}
-
-
-/* Component */
-div#component {
-	padding: 10px;
-	border-color: #6699CC;
-    border-style: solid;
-    border-width: 1px;
-    /* Removed so we can have full width (e.g. for timeline)
-    float: left; */
-    overflow: auto;
-}
-
-/* Resource Footer */
-div#rfooter {
-	padding: 15px 0;
-}
-
-/* Last Update Meta-data */
-div#last_update {
-    text-align: right;
-    font-style: italic;
-    font-size: 80%;
-    color: #666;
-}
-
-/* Action Buttons */
-.delete-btn,
-.action-btn {
-    cursor: pointer;
-    text-decoration: none;
-    /* font-weight:bold; */
-    color: #ffffff;
-    background-color: #3286e2;
-    border:1px solid #4c95e6;
-    border-bottom: 2px solid #164b8b;
-    border-top: 1px solid #5f9eeb;
-    padding: 2px 4px 2px 4px;
-    margin: 2px;
-    z-index: 500;
-    white-space: nowrap;
-    -moz-border-radius: 2px;
-    -webkit-border-radius: 2px;
-}
-.delete-btn:hover,
-.action-btn:hover {
-    text-decoration: none;
-    color: #fff;
-    background-color: #164b8b;
-}
-.cancel-btn {
-    padding-left: 10px;
-}
-.action-lnk {
-    font-size: 85%;
-    padding-left: 15px;
-}
-
-.sublabels {
-    font-size: 85%;
-}
-
-/* Used to diplay the list-add with the list-add-btn */
-#list-btn-add {
-	margin-bottom: 10px
-}
-#list-add {
-    display: none
-}
-
-/* Expand section button */
-.plus {
-    position: static;
-    height: 16px;
-    width: 16px;
-    background-image: url(../../img/icon_blue_plus15px.png);
-}
-.minus {
-    position: static;
-    height: 16px;
-    width: 16px;
-    background-image: url(../../img/icon_blue_minus15px.png);
-}
-.expand {
-    /*position: static;*/
-    height: 16px;
-    width: 16px;
-    float: left;
-    background-image: url(../../img/jquery-ui/ui-icons_222222_256x240.png);
-    background-position: -64px -16px;
-}
-.expanded {
-    /*position: static;*/
-    height: 16px;
-    width: 16px;
-    float: left;
-    background-image: url(../../img/jquery-ui/ui-icons_222222_256x240.png);
-    background-position: -32px -16px;
-}
-
-
-.rfilter {
-    float: left;
-    padding: 10px 20px 10px 10px;
-    /*margin-bottom: 20px;*/
-}
-
-/* Comments */
-#comments {
-    margin: 0;
-    padding: 0;
-    list-style: none outside none;
-}
-#comments ul, ol {
-    padding-left: 20px;
-    list-style: none outside none;
-}
-#comments li {
-    padding: 10px 0 0;
-}
-#comments li a.jcollapsible:hover {
-    background: none;
-}
-#comments div.comment-text ul {
-    list-style: disc outside none;
-}
-#comments div.comment-text ol {
-    list-style: decimal outside none;
-}
-#comments div.comment-text li {
-    padding: 0;
-}
-/* Over-ride Ext! */
-#comments em {
-    font-style: italic;
-}
-#comments strong {
-    font-weight: bold;
-}
-#comment-form {
-    width: 390px;
-    border: 1px #9C9C9C dashed;
-    padding: 5px;
-    margin-top: 5px;
-}
-.avatar {
-    background: none repeat scroll 0 0 #FFFFFF;
-    border-bottom: 1px solid #D7D7D7;
-    border-left: 1px solid #F2F2F2;
-    border-right: 1px solid #F2F2F2;
-    float: left;
-    height: 55px;
-    padding: 4px;
-    width: 55px;
-}
-.comment-box {
-    overflow: hidden;
-    padding: 15px 0;
-    background: none repeat scroll 0 0 #FFFFFF;
-    display: block;
-    overflow: hidden;
-    padding: 10px;
-    margin-left: 15px;
-}
-.comment-text {
-    padding: 0 0 0 20px;
-    float: left;
-}
-.comment-header {
-    margin: 0 0 10px 0;
-}
-.comment-footer {
-    clear: left;
-}
-.comment-date {
-    font-size: 11px;
-    margin: 0 0 10px 0;
-}
-
-/* Home page specific */
-
-#home h2 {
-	padding-top: 8px;
-	padding-bottom: 8px;
-	font-size: 1.4em;
-	margin-bottom: 5px;
-}
-
-.menu_box {
-	border: 1px solid #006699;
-	padding: 10px;
-	margin-top: 10px;
-	width: auto;
-}
-
-#menu_box_1 {
-	width: auto;
-	float: left;
-}
-
-#menu_box_2 {
-	float: left;
-}
-
-#login_box {
-	width: 470px;
-	float: left;
-        clear: left;
-}
-
-#home #login_box div {
-	padding: 0px
-}
-
-#home #login_box input[size="62"] {
-	width: 300px;
-}
-
-.menu_div, .div_arrow {
-	float: left;
-	width: auto;
-}
-
-#facility_box {
-	width: auto;
-	float: right;
-        text-align: center;
-        clear: left;
-}
-
-#facility_box img {
-	margin: 0;
-        margin-left: 2px;
-}
-
-#manage_facility_box {
-	/* If inside menu_box_2
-    width: 240px;
-	margin-left: 10px;
-	padding-bottom: 40px; */
-    width: 470px;
-}
-
-#manage_facility_box a {
-	margin-left: 20px;
-}
-
-#org_box {
-	/* If inside menu_box_2
-    width: 240px;
-	margin-left: 10px;
-	padding-bottom: 40px; */
-    width: 470px;
-    clear: left;
-}
-
-#org_box #list_wrapper {
-    margin-top: 10px;
-}
-
-#org_box #list_filter {
-    margin: 0px;
-}
-#org_box #list_processing {
-    margin-top: 5px;
-}
-
-.div_arrow	{
-    padding: 0 15px;
-    text-align:left;
-    margin-top: 100px;
-}
-#content .menu_box h3  {
-    border-bottom: 0px;
-    font-size: 1.6em;
-    text-align: center;
-}
-.menu-btn-r {
-    margin: 0px;
-    padding: 15px 15px 15px 15px;
-    overflow: hidden;
-    background: url(../../img/menu_box-r.png) no-repeat scroll top right;
-    display: block;
-    white-space:nowrap;
-    text-align: center;
-    font-size: 1.3em;
-}
-.menu-btn-l {
-    margin-top:4px;
-    overflow: hidden;
-    background: url(../../img/menu_box-lstretch.png) no-repeat;
-    display: block;
-    /*float: left;*/
-    height: 50px;
-    text-decoration: none;
-}
-
-#login_form,
-#register_form {
-    clear: both;
-    padding: 10px 0 10px 0;
-}
-#about{
-    clear: both;
-}
-
-/* RSS Feed */
-#feed-control {
-    clear: both;
-}
-.gfg-title {
-    text-align: left;
-    padding: 0 0 0 10px;
-}
-.gfg-subtitle {
-    padding: 0 0 0 5px;
-}
-
-/* Ext button (e.g. on Bulk Upload form */
-#show-dialog-btn { border: 1px solid #efefef;
-                   margin: 10px;
-                   padding: 10px; }
-
-/* Request (req) Application */
-.req_status_none {
-    color: red;
-    font-weight: bold;
-}
-.req_status_partial {
-    color: darkorange;
-    font-weight: bold;
-}
-.req_status_complete {
-    color: green;
-    font-weight: bold;
-}
-
-/* Styles added for the layout of the survey questionnaire form */
-tr.survey_section th{
-    color: #003399;
-    font-size: 150%;
-    text-align: center;
-}
-
-tr.survey_question th{
-    color: #112038;
-    font-size: 90%;
-    font-weight: bold;
-    vertical-align: top;
-}
-
-div.survey_map-legend td{
-    vertical-align: top;
-}
-
-div.survey_scrollable {
-    width:900px;
-    overflow:scroll;
-}
-/* Big Buttons (e.g. RMS) */
-div.question-container {
-    text-align:center;
-    width:8em;
-    background-color:#F3F6FF;
-    border: solid 3px #bbb;
-    padding:1.5em;
-    font-size:large;
-    overflow: auto;
-}
-
-/*
- * Media queries for responsive design
- */
-
-@media all and (orientation:portrait) {
-  /* Style adjustments for portrait mode goes here */
-
-}
-
-@media all and (orientation:landscape) {
-  /* Style adjustments for landscape mode goes here */
-
-}
-
-/* Grade-A Mobile Browsers (Opera Mobile, iPhone Safari, Android Chrome)
-   Consider this: www.cloudfour.com/css-media-query-for-mobile-is-fools-gold/ */
-@media screen and (max-device-width: 480px) {
-
-
-  /* Uncomment if you don't want iOS and WinMobile to mobile-optimize the text for you
-     j.mp/textsizeadjust
-  html { -webkit-text-size-adjust:none; -ms-text-size-adjust:none; } */
-}
-
-/* For the less-enabled mobile browsers like Opera Mini */
-@media handheld {
-    * {
-      float: none;       /* Screens are not big enough to account for floats */
-      font-size: 80%;    /* Slightly reducing font size to reduce need to scroll */
-      background: #fff;  /*  As much contrast as possible */
-      color: #000;
-    }
-}
-
-/*
- * Print styles
- * inlined to avoid required HTTP connection www.phpied.com/delay-loading-your-print-css/
- */
-@media print {
-/* Serif typefaces are the most legible in print, we want a clean white background without images. */
-body {
-	/*
-    background: white;
-    background-color: transparent;
-	*/
-    background: transparent;
-	color: black;
-	font-family: "Georgia", Times New Roman, Serif;
-    font-size: 12pt; /* This breaks users' ability to increase fontsize on-screen 1st */
-}
-
-/* Remove Items */
-#menu_modules,
-#menu_options,
-#footer,
-#rheader_tabs,
-#searchCombo {
-	display: none;
-}
-
-/* Trim margins */
-#content   {
-    background-color:transparent;
-    width: 100%;
-    float: none !important;
-    border: 0;
-    -moz-border-radius: 0;
-    margin: 0;
-    padding: 0;
-}
-
-/* Simple styling with fontsize specified in points */
-#content h1,
-#content h2 {
-	background: white;
-	color: black;
-	font-size: 16pt;
-    border: 0;
-	-moz-border-radius: 0;
-    margin: 0;
-}
-
-#content h3 {
-	background: white;
-	color: black;
-	font-size: 14pt;
-    margin: 0;
-}
-
-/* Links can't be clicked, so mark them with simple underline */
-a {
-	color: black;
-    background: transparent;
-	/* font-weight: bold; */
-    text-decoration: underline;
-}
-/* Give the destinations - needs to be selective. Internal navigation links aren't helpful */
-/*
-a:after,
-a:link:after,
-a:visited:after {
-	content: " ("attr(href)") ";
-    font-size: 90%;
-}
-*/
-/* Control placement of line-breaks */
-#comments {
-	page-break-before: always;
-    /* page-break-after:always; */
-    /* page-break-after:avoid; */
-    /* page-break-before:avoid; */
-}
-/* Web2Py */
-  * { background: transparent !important; color: #444 !important; text-shadow: none !important; }
-  a, a:visited { color: #444 !important; text-decoration: underline; }
-  a:after { content: " (" attr(href) ")"; }
-  abbr:after { content: " (" attr(title) ")"; }
-  .ir a:after { content: ""; }  /* Don't show links for images */
-  pre, blockquote { border: 1px solid #999; page-break-inside: avoid; }
-  thead { display: table-header-group; } /* css-discuss.incutio.com/wiki/Printing_Tables */
-  tr, img { page-break-inside: avoid; }
-  @page { margin: 0.5cm; }
-  p, h2, h3 { orphans: 3; widows: 3; }
-  h2, h3{ page-break-after: avoid; }
-}
-
-/* Search Form */
-.search_select_letter_label {
-    margin: 10px 0px 0px 20px;
-    padding-left: 20px;
-    height: 16px;
-    background: url( ../../img/icon_blue_plus15px.png ) no-repeat;
-}
-.search_select_letter_label.expanded {
-    background: url( ../../img/icon_blue_minus15px.png ) no-repeat;
-}
-=======
-@charset "UTF-8";
-
-/*
-Sahana - Default Theme - Stylesheet
------------------------------------------------------------------------------------
-designer : Prabhath Sirisena - prabhath@vesess.com - http://nidahas.com
-updated : Priyanga Fonseka  - jo@opensource.lk
-updated for SahanaPy : Fran Boon  - fran@aidiq.com
-updated : Po-Wen Chi  - pwchi@pwchi.info
-Some content used from: http://matthewjamestaylor.com/blog/perfect-full-page.htm
-Updated from Web2Py base.css
-
-Selectors are listed in their order of appearance in the html, where applicable.
-----------------------------------------------------------------------------------
-
-  |---- Neutralizing Styles
-  |---- Basic Page Formatting Styles
-  |---- Header
-    +---- menu_auth
-  |---- menu_modules
-  |---- Content ( Home, Result, Module specific styles )
-  |---- Footer
-  |---- Form Layout Styles
-  |---- Popup Form Styles
-  |---- Popup Menu Styles
-  |---- Message Display Styles
-
-*/
-
-/* Neutralizing Styles
-   ------------------------------------------------------------------------------- */
-/* Neutralize styling: Elements we want to clean out entirely */
-html,
-body,
-form,
-fieldset,
-textarea {
-    margin: 0;
-    padding: 0;
-    font: 100%/125% Arial, Helvetica, sans-serif;
-}
-
-/* Neutralize styling: Elements with a vertical margin */
-h1, h2, h3, h4, h5, h6, p, pre,
-blockquote, ul, ol, dl,
-address {
-    margin: 0 0 1em 0;
-    padding: 0;
-}
-
-/* Apply left margin: Only to the few elements that need it */
-dd, blockquote {
-    margin-left: 1em;
-}
-/* Breaks CSS dropdown menus
-li {
-    margin-left: 1em;
-}
-*/
-
-/* Over-ride Ext */
-ol, ul {
-    list-style: disc inside none;
-}
-/* Except here */
-ul.x-tree-node-ct,
-ul.x-tree-root-ct {
-    list-style: none outside none;
-}
-
-/* normalize monospace sizing
- * en.wikipedia.org/wiki/MediaWiki_talk:Common.css/Archive_11#Teletype_style_fix_for_Chrome
- */
-pre, code, kbd, samp {
-    font-family: monospace, sans-serif;
-}
-pre {
-  padding: 15px;
-  /* www.pathf.com/blogs/2008/05/formatting-quoted-code-in-blog-posts-css21-white-space-pre-wrap/ */
-  white-space: pre; /* CSS2 */
-  white-space: pre-wrap; /* CSS 2.1 */
-  white-space: pre-line; /* CSS 3 (and 2.1 as well, actually) */
-  word-wrap: break-word; /* IE */
-}
-
-textarea {
-    overflow: auto;  /* thnx ivannikolic! www.sitepoint.com/blogs/2010/08/20/ie-remove-textarea-scrollbars/ */
-}
-/* always force a scrollbar in non-IE */
-html {
-    overflow-y: scroll;
-}
-
-/* make buttons play nice in IE:
-   www.viget.com/inspire/styling-the-button-element-in-internet-explorer/ */
-button {
-    width: auto;
-    overflow: visible;
-}
-
-/* bicubic resizing for non-native sized IMG:
-   code.flickr.com/blog/2008/11/12/on-ui-quality-the-little-things-client-side-image-resizing/ */
-.ext-ie7 img {
-    -ms-interpolation-mode: bicubic;
-}
-
-/*
- * Non-semantic helper classes
- */
-
-/* for image replacement */
-.ir {
-    display: block;
-    text-indent: -999em;
-    overflow: hidden;
-    background-repeat: no-repeat;
-}
-
-/* Hide for both screenreaders and browsers
-   css-discuss.incutio.com/wiki/Screenreader_Visibility */
-.hidden {
-    display: none;
-    visibility: hidden;
-}
-
-/* Hide only visually, but have it available for screenreaders
-   www.webaim.org/techniques/css/invisiblecontent/
-   Solution from: j.mp/visuallyhidden - Thanks Jonathan Neal! */
-.visuallyhidden {
-    position: absolute !important;
-    clip: rect(1px 1px 1px 1px); /* IE6, IE7 */
-    clip: rect(1px, 1px, 1px, 1px);
-}
-
-/* Hide visually and from screenreaders, but maintain layout */
-.invisible {
-    visibility: hidden;
-}
-
-/* CSS floats */
-.fleft {
-    float: left !important;
-}
-.fright {
-    float: right !important;
-}
-/* Text aligns */
-.tacenter {
-    text-align: center !important;
-}
-.taleft {
-    text-align: left !important;
-}
-.taright {
-    text-align: right !important;
-}
-
-/* >> The Magnificent CLEARFIX: Updated to prevent margin-collapsing on child elements << j.mp/bestclearfix */
-.clearfix:before,
-.clearfix:after {
-    content: "\0020";
-    display: block;
-    height: 0;
-    visibility: hidden;
-}
-.clearfix:after {
-    clear: both;
-}
-/* Fix clearfix: blueprintcss.lighthouseapp.com/projects/15318/tickets/5-extra-margin-padding-bottom-of-page */
-.clearfix {
-    zoom: 1;
-}
-
-/* Hides from IE-mac */
-* html .clearfix {
-    height: 1%;
-}
-
-
-/* Basic Page Formatting Styles
-   ------------------------------------------------------------------------------- */
-body {
-    font-size: 0.8em;
-    color: #000;
-    background: #fff;
-    /* To have a centered pane with a side colour
-    background: none repeat scroll 0 0 #63594D;
-    */
-    /*min-width: 1024px;*/
-    /*overflow:auto;  /* annoying always visible scrollbar in chrome */
-}
-
-/* Miscellaneous conveniences: */
-form label {
-    cursor: pointer;
-}
-fieldset {
-    border: none;
-}
-input, select, textarea {
-    font-size: 100%;
-}
-textarea.comments {
-    height: 50px;
-}
-textarea.richtext {
-    height: 100px;
-}
-.hide {
-    display: none;
-}
-.mini {
-    font-size: 80%;
-}
-.wide {
-    width: 100%;
-}
-
-/* Input fields should give visual feedback when focussed */
-input:focus,
-select:focus,
-textarea:focus {
-    background-color: #ffffcc;
-}
-
-/* Links should ALWAYS be unvisited */
-a {
-    color: #039;
-    text-decoration: underline;
-    outline: 0;
-}
-a:hover {
-    color: #c00;
-    text-decoration: none;
-    background-color: #ffffcc;
-    outline: 0;
-}
-a:active,
-a:focus {
-    outline: 0;
-}
-a img {
-    border: none;
-}
-
-/* Popup text for represents of Long text fields */
-.popup {
-    display:none;
-    position:absolute;
-    border-style: solid;
-    background-color: #ffffcc;
-    padding: 5px;
-    margin: 0 20px 0 -50px;
-}
-
-table {
-    border-collapse: collapse;
-}
-
-/* Now to layout elements... */
-/* Unused in default Sahana THeme
-#container {
-    background: none repeat scroll 0 0 #FFFFFF;
-    margin: 0 auto;
-    width: 1280px;
-}
-#banner {
-    background: url(../../img/BANNER.jpg) 0 0 no-repeat;
-    padding: none;
-    width: 1280px;
-    height: 255px;
-    display: block;
-    position: absolute;
-    top: 0px;
-}
-*/
-/* response.menu_modules */
-#menu_modules {
-    position: absolute;
-    /* top: 255px; */
-    height: 36px;
-    background: #CACACA  url(../../img/BFTBmenu_back.png) repeat-x;
-    border-top: 1px solid #2a323f;
-    /* alternate gradient
-    background-image: -webkit-gradient(
-        linear,
-        left bottom,
-        left top,
-        color-stop(0.08, rgb(52,58,69)),
-        color-stop(0.98, rgb(73,82,97)),
-        color-stop(0.99, rgb(88,96,108))
-    );
-    background-image: -moz-linear-gradient(
-        center bottom,
-        rgb(52,58,69) 8%,
-        rgb(73,82,97) 98%,
-        rgb(88,96,108) 99%
-    );
-    */
-    padding-top: 0px;
-    z-index: 25;
-    min-width: 800px;
-    width: 100%;
-    /* width: 1280px; */
-}
-#modulenav {
-    position: relative;
-    margin: 0px;
-    padding-right: 0.7%;
-}
-#modulenav,
-#modulenav li,
-#modulenav ul {
-    list-style: none;
-}
-#modulenav li div a {
-    color: #fff;
-}
-#modulenav a {
-    text-decoration: none;
-}
-#modulenav a:hover {
-    color: #fff;
-    background: none;
-}
-#modulenav li li a {
-    display: block;
-    font-weight: normal;
-    padding: 5px 5px 5px 5px;
-}
-#modulenav li li a:hover {
-    background: #414a59;
-    color: #fff;
-}
-#modulenav li {
-    float: left;
-    position: relative;
-    text-align: left;
-    cursor: default;
-    border-width: 1px 0;
-}
-
-/*.fleft .submenu {
-        min-width: 190px;
-}
-.fleft .submenu li{
-        width: 95px;
-}*/
-/*
-#modulenav li:last-child ul.submenu {
-        width: auto;
-}
-*/
-.submenu {
-    z-index: 9999;
-}
-/* Menu Buttons */
-#modulenav li div {
-    text-align: center;
-    background: url(../../img/BFTBmenu_side.png) right 10px no-repeat;
-    text-shadow: 0px 1px 1px #58606c;
-}
-#modulenav li div a{
-    display:inline-block;
-    padding: 8px 10px 5px 15px;
-}
-#modulenav li div.hovered,
-#modulenav li div:hover {
-    background: #3177bc url(../../img/BFTBmenu_hilight.png) repeat-x;
-    /* alternate gradient
-    background-image: -webkit-gradient(
-        linear,
-        left bottom,
-        left top,
-        color-stop(0.08, rgb(63,109,184)),
-        color-stop(0.98, rgb(92,155,204)),
-        color-stop(0.99, rgb(126,176,216))
-    );
-    background-image: -moz-linear-gradient(
-        center bottom,
-        rgb(63,109,184) 8%,
-        rgb(92,155,204) 98%,
-        rgb(126,176,216) 99%
-    );
-    */
-}
-
-/* Menu Popups */
-#modulenav li ul {
-    display: none;
-    position: absolute;
-    top: 100%;
-    /* top: 255; */
-    left: 0;
-    font-weight: normal;
-    text-align: left;
-    background: #fff;
-    border: #dedede 1px solid;
-   -moz-border-radius: 5px;
-   -webkit-border-radius: 5px;
-   -moz-box-shadow: 1px 1px 5px #232a34;
-   -webkit-box-shadow: 1px 1px 5px #232a34;
-}
-#modulenav li>ul {
-    top: auto;
-    left: auto;
-}
-#modulenav li li {
-/*     display: inline-block; */
-    display: block;
-    float: none;
-    border: 0;
-    vertical-align: middle;
-}
-#modulenav li:hover ul {
-    display: block;
-}
-#modulenav li.over ul {
-    display: block;
-}
-
-.S3menulogo {
-    background: url(../../img/S3menu_logo.png) left top no-repeat;
-    text-shadow: none;
-    padding: none;
-    width: 35px;
-    height: 28px;
-    display: inline-block;
-    position: absolute;
-    top: 3px;
-    left: 2px;
-}
-.S3menuHome {
-    padding-left: 20px;
-}
-
-/* Sidebar / response.menu_options */
-#menu_options {
-    margin: 6px 0px 0px 0px;
-    /*padding:5px;*/
-    background: #e7ebed;
-    /*border: 1px solid #bbb;*/
-    border-radius: 0px 5px 5px 0px;
-    overflow: auto;
-}
-
-#subnav li, #subnav ul li {
-    list-style: none;
-    clear: both;
-}
-#subnav div a {
-    display: block;
-    padding: 5px;
-    background :#37404c;
-    font-weight: bold;
-}
-#subnav ul li {
-    border-bottom: 1px solid #b4c0c7;
-}
-
-#subnav ul li a{
-    display: block;
-    padding: 2px 2px 3px 10px;
-    text-decoration: none;
-}
-#subnav div a{
-    color: white;
-    font-size: 1.05em;
-    text-decoration: none;
-}
-#subnav div a:hover{
-    background: #112038;
-    color: white;
-}
-
-.menu_separator hr {
-    width: 90%;
-    height: 1px;
-}
-
-/* Width of page */
-.swidth {
-	width: 640px;
-}
-
-/* Column container */
-.colmask {
-    position: relative;  /* This fixes the IE7 overflow hidden bug */
-    clear: both;
-    float: left;
-    width: 100%;         /* width of whole page */
-    overflow: hidden;    /* This chops off any overhanging divs */
-    z-index: 0;          /* This keeps drop down menus visible on maps */
-    margin-top: 42px;
-}
-
-/* common column settings */
-.col3left {
-    float: left;
-    width: 33%;
-    position: relative;
-}
-.col3mid, .col3right {
-    float: right;
-    width: 33%;
-    position: relative;
-}
-.col2left {
-    float: left;
-    width: 49%;
-    position: relative;
-}
-.col2right {
-    float: right;
-    width: 49%;
-    position: relative;
-}
-.col1, .col2, .col3 {
-    float: left;
-    position: relative;
-    padding: 0 0 3px 0;
-    overflow: hidden;
-}
-
-/* Full page settings */
-.fullpage {
-    background: #fff;    /* page background colour */
-    padding-top: 1px;
-    overflow: visible;
-}
-.fullpage .col1 {
-    width: 99%;         /* page width minus left and right padding */
-    left: 0.5%;         /* page left padding */
-    min-width: 800px;
-}
-
-.aside {
-    float:left;
-    width:200px;
-    /*margin-left: 100%;*/
-}
-.rightside {
-    margin-left:200px;
-}
-
-/* common styles */
-#content {
-    background: #f0f3f4;
-    border: 1px solid #bbb;
-    margin: 6px 5px;
-    padding: 0px;
-    margin-bottom: 2px;
-    padding: 6px 10px 6px 10px;
-   -moz-border-radius: 10px 10px 10px 10px;
-   -webkit-border-radius: 10px 10px 10px 10px;
-   overflow: auto;
-}
-#content h1,
-#content h2 {
-    color: #112038;
-    font-size: 16px;
-    font-weight: bolder;
-    background: #cfdde7;
-    padding: 10px 5px 5px 5px;
-    border-bottom: 1px solid #bbb;
-}
-#content h2:first-child {
-    background-image: -webkit-gradient(
-        linear,
-        left bottom,
-        left top,
-        color-stop(0.16, rgb(188,204,217)),
-        color-stop(0.57, rgb(212,225,235))
-    );
-    background-image: -moz-linear-gradient(
-        center bottom,
-        rgb(188,204,217) 16%,
-        rgb(212,225,235) 57%
-    );
-    margin: -6px -10px 6px -10px;
-    background-color: #cfdde7;
-    text-shadow: 0px 1px 1px #e3edf4;
-    border: 1px solid #aecbe0;
-    border-top: 1px solid #e1eaf1;
-    border-bottom: 1px solid #9cb2c1;
-    padding-left: 10px;
-    -moz-border-radius: 10px 10px 0px 0px;
-    -webkit-border-radius: 10px 10px 0px 0px;
-}
-#content h3 {
-    color: #2a485d;
-    font-size: 14px;
-    font-weight: bolder;
-    padding: 5px 5px 2px 5px;
-    border-bottom: 1px #006699 solid;
-    margin-bottom: 10px;
-}
-#content h4 {
-    color: #375d78;
-    margin-top: 10px;
-    font-size: 13px;
-    font-weight: bolder;
-    padding: 2px 2px 1px 2px;
-    border-bottom: 1px #003366 dotted;
-    margin-bottom: 10px;
-}
-
-/* other styles */
-/*#home { border: 10px #fff solid; }*/
-#home p {
-    text-align: center;
-    text-align: justify;
-    line-height: 1.25;
-}
-#footer {
-    margin: 0 auto;
-    clear: both;
-    float: left;
-    width: 100%;
-    text-align: center;
-    border-top: #fff 1px solid;
-}
-#socialmedia_share {
-    float: left;
-    margin-top: 7px;
-    margin-left: 20px;
-    style: block;
-}
-.socialmedia_element {
-    float: left;
-    margin-right: 8px;
-}
-#poweredby {
-    float: right;
-    margin-right: 20px;
-}
-#poweredby a{
-    color: #2A485D;
-    text-decoration: none;
-
-}
-/* Twitter bugfix */
-#twttrHubFrame {
-    left: -9999em;
-}
-a.help, a:link.help {
-    color: #fff;
-    text-decoration: none;
-    margin-right: 10px;
-}
-a:hover.help {
-    background-color: #336699;
-    text-decoration: underline;
-}
-a:visited.help {
-    font-weight: normal;
-    color: #666;
-}
-p {
-    padding: 5px;
-    margin: 0;
-}
-
-
-/* Form Layout styles */
-p.legend {
-    margin-bottom: 1em;
-}
-p.legend em {
-    color: #c00;
-    font-style: normal;
-}
-div.form-container {
-    width: 100%;
-    overflow: auto;
-}
-div.form-container form {
-    padding: 5px;
-    background-color: #fff;
-    border: #eee 1px solid;
-    background-color: #fbfbfb;
-}
-div.form-container p {
-    margin: 0.5em 0 0 0;
-}
-div.form-container form p {
-    margin: 0;
-}
-div.form-container form p.note {
-    font-style: italic;
-    margin-left: 18em;
-    font-size: 80%;
-    color: #666;
-}
-div.form-container form input,
-div.form-container form select {
-    padding: 1px;
-    margin: 2px 0 2px 0;
-}
-div.form-container form input[type="checkbox"],
-div.form-container form input[type="radio"] {
-    padding: 1px;
-    margin: 2px 5px;
-}
-div.form-container form fieldset {
-    margin: 0 0 10px 0;
-    padding: 10px;
-    border: #ddd 1px solid;
-    background-color: #fff;
-}
-div.form-container form legend {
-    font-weight: bold;
-    color: #666;
-}
-div.form-container form fieldset div.brake {
-    padding: 0.3em;
-}
-div.form-container form fieldset label {
-    position: relative;
-    margin-right: 10px;
-    padding-right: 10px;
-    width: 15em;
-    display: block;
-    float: left;
-    text-align: right;
-    min-height: 1em;
-    top: 0.25em;
-}
-
-div.form-container form fieldset label.errorfield,
-div.form-container form fieldset span.errorfield {
-    color: #c00;
-}
-div.form-container form fieldset label.value{
-    display: block;
-    text-align: left;
-    width: auto;
-}
-div.form-container form fieldset input.errorfield {
-    border-color: #c00;
-    background-color: #fef;
-}
-div.form-container form fieldset input:focus,
-div.form-container form fieldset input.errorfield:focus,
-div.form-container form fieldset textarea:focus {
-    background-color: #ffffcc;
-    border-color: #fc6;
-}
-div.form-container form input:focus,
-div.form-container form select:focus,
-div.form-container form input.errorfield:focus,
-div.form-container form textarea:focus {
-    background-color: #ffc;
-    /* border-color: #ffc; */
-}
-div.form-container form td.w2p_fl,
-div.item-container form td.w2p_fl {
-    font-weight: bold;
-    /* background-color: #ffc; */
-}
-div.form-container form tr td,
-div.item-container form tr td {
-    padding: 3px 0 0 3px;
-}
-div.form-container div.controlset label,
-div.form-container div.controlset input {
-    display: inline;
-    float: none;
-}
-div.form-container div.controlset div {
-    margin-left: 15em;
-}
-div.form-container div.buttonrow {
-    margin-left: 180px;
-}
-
-/* Drag and Drop */
-div#template_sections {
-    margin-right: 10px;
-}
-
-div#master_sections li {
-    list-style: none;
-}
-
-.ui-droppable {
-    padding-bottom: 25px;
-}
-
-div#template_sections li {
-    list-style: none;
-}
-
-li.ui-draggable:hover,
-li.ui-draggable-dragging {
-    cursor: pointer;
-    list-style: none;
-    padding: 3px;
-    border: solid 1px #BBBBBB;
-    background: none repeat scroll 0 0 #CFDDE7;
-}
-/* Subheadings */
-td.subheading {
-    padding-top: 10px !important;
-    padding-bottom: 5px;
-    border-bottom: thin solid #bbb;
-    font-weight: bold;
-}
-tr.after_subheading td {
-    padding-top: 10px !important;
-}
-
-select[disabled='disabled'],
-input[disabled='disabled'] {
-    /* A lighter background so the text is more readable */
-    background: #eee;
-    color: #333;
-    /* Make the cursor not change to editable */
-    cursor: default;
-}
-
-/* Tabular data view */
-div#table-container {
-   display: block;
-   width: 100%;
-   overflow: auto;
-}
-div#table-container table {
-   display: block;
-   overflow: auto;
-}
-div#table-container thead th {
-	text-align: left;
-    border: 1px solid #ccc;
-}
-div#table-container thead th.rtotal {
-    border-left: 2px solid #aaa;
-}
-div#table-container tr.even td {
-    border: 1px solid #ccc;
-    padding: 4px 10px;
-}
-div#table-container tr.odd td {
-    border: 1px solid #ccc;
-    padding: 4px 10px;
-}
-div#table-container tr.odd td.rtotal,
-div#table-container tr.even td.rtotal {
-    border-left: 2px solid #AAAAAA;
-}
-div#table-container tr.totals_row {
-    border-top: 2px solid #AAAAAA;
-}
-div#table-container td.totals_header {
-    font-weight: bold;
-}
-
-
-#list_formats {
-    float: left;
-    margin-bottom: 10px;
-    margin-right: 10px;
-}
-#list_formats a {
-    padding: 1px;
-}
-
-/* dataTables Styling */
-/* Bring in line with export formats */
-#table-container {
-    margin-top: -1px;
-    min-width: 640px;
-    /* min-width: 700px; */
-}
-.dataTable {
-    /* min-width: 700px; */
-    width: 100%;
-}
-
-table.dataTable tr td{
-    vertical-align: top;
-}
-
-div.dataTables_filter {
-    /* text-align: left; */
-    width: auto;
-    float: left;
-    /* margin-left: 50px; */
-    margin-bottom: 4px;
-}
-
-div.dataTables_processing {
-	float: left;
-	margin-left: 10px;
-}
-
-div.dataTables_info  {
-	width: auto;
-    float: right;
-    margin: 2px 0 4px 10px;
-}
-div.dataTables_length {
-    float: right;
-    margin-bottom:4px;
-}
-div.dataTables_paginate {
-	float: left;
-    margin: 4px 0 4px 0;
-}
-div.paging_full_numbers {
-	width: auto;
-}
-
-span.dataTable-btn {
-	background-color: #ddd;
-	border: 1px solid #aaa;
-	-webkit-border-radius: 5px;
-	-moz-border-radius: 5px;
-	padding: 2px 5px;
-	margin: 0 3px;
-	cursor: pointer;
-	*cursor: hand;
-}
-
-span.dataTable-btn:hover {
-	background-color: #EFEFEF;
-}
-
-table.importItem{
-    display: none;
-}
-/*
-#list_processing { float: left;
-				   margin-bottom:4px; }
-*/
-
-/* Display view */
-div.item-container {
-    width: 100%;
-    overflow: auto;
-    margin: 5px 0 5px 0;
-}
-
-/* Default text for INPUT fields */
-.default-text {
-    color: #a1a1a1;
-    font-style: italic;
-}
-
-/* Map view */
-div#map {
-    width: 100%;
-    overflow: auto;
-}
-
-/* Required Field indicator */
-.req {
-    color: red;
-    font-weight: bold;
-}
-
-/* For Key - ugly! */
-.red {
-    color: red;
-}
-
-/* Help Popup */
-.tooltip,
-.tooltipbody,
-.stickytip,
-.ajaxtip {
-    position: static;
-    text-transform: uppercase;
-    height: 20px;
-    width: 50px;
-    background-image: url(../../img/help_off.gif);
-}
-.tooltip span,
-.tooltipbody span,
-.stickytip span,
-.ajaxtip span {
-    display:none;
-}
-.tooltip:hover,
-.tooltipbody:hover,
-.stickytip:hover,
-.ajaxtip:hover {
-    background-color: transparent;
-    background-image: url(../../img/help_on.gif);
-}
-
-/* Form Popup */
-div#popup {
-    background: #fff;
-}
-
-/* Message Flash styles */
-div.confirmation {
-    color: #070;
-    font-weight: bold;
-    text-align: center;
-    border: #070 1px solid;
-    background: url(../../img/dialog-confirmation.png) #e5ffe5 no-repeat 5px 5px;
-    margin-top: 0.0em;
-    margin-bottom: 0.5em;
-    padding-left: 30px;
-    padding-right: 20px;
-    padding-top: 1.0em;
-    padding-bottom: 1.0em;
-    cursor: pointer;
-}
-.confirmation p em {
-    color: #070;
-}
-.error {
-    color: #c00;
-    font-weight: bold;
-    text-align: center;
-    border: #c00 1px solid;
-    background: url(../../img/dialog-error.png) #ffe5e5 no-repeat 5px 5px;
-    margin-top: 0.0em;
-    margin-bottom: 0.5em;
-    padding-left: 30px;
-    padding-right: 20px;
-    padding-top: 1.0em;
-    padding-bottom: 1.0em;
-    cursor: pointer;
-}
-.error p em {
-    color: #c00;
-}
-.information {
-    color: #748d8e;
-    font-weight: bold;
-    text-align: center;
-    border: #9ed8d7 1px solid;
-    background: url(../../img/dialog-information.png) #ecfdff no-repeat 5px 5px;
-    margin-top: 0.0em;
-    margin-bottom: 0.5em;
-    padding-left: 30px;
-    padding-right: 20px;
-    padding-top: 1.0em;
-    padding-bottom: 1.0em;
-    cursor: pointer;
-}
-.information p em {
-    color: #748d8e;
-}
-.warning {
-    color: #c00;
-    font-weight: bold;
-    text-align: center;
-    border: #fc6 1px solid;
-    background: url(../../img/dialog-warning.png) #ffc no-repeat 5px 5px;
-    margin-top: 0.0em;
-    margin-bottom: 0.5em;
-    padding-left: 30px;
-    padding-right: 20px;
-    padding-top: 1.0em;
-    padding-bottom: 1.0em;
-    cursor: pointer;
-}
-.warning p em {
-    color: #c00;
-}
-
-/* AutoCompletes */
-.throbber {
-    margin-bottom: -16px;
-    padding: 0 0 0 10px;
-}
-
-/* Resource header
-div#rheader {
-    display: table-cell;
-}*/
-div#rheader table {
-    /* width: 100%; */
-}
-div#rheader th {
-    /* text-align: right; */
-    /* width: 10%; */
-    font-weight: bold;
-}
-div#rheader td {
-    text-align: left;
-    padding: 1px 25px 1px 10px;
-    /* width: 20%; */
-}
-/* Widget */
-tr#select_from_registry_row td {
-   padding: 8px;
-}
-tr.box_top {
-   border-top: #bbb 1px solid;
-   border-left: #bbb 1px solid;
-   border-right: #bbb 1px solid;
-   background: #F0F3F4;
-}
-tr.box_middle {
-   border-left: #bbb 1px solid;
-   border-right: #bbb 1px solid;
-   background: #F0F3F4;
-}
-tr.box_bottom {
-   border-bottom: #bbb 1px solid;
-   border-left: #bbb 1px solid;
-   border-right: #bbb 1px solid;
-   background: #F0F3F4;
-}
-
-div.tabs {
-    width: 100%;
-    padding: 10px 0 2px 0;
-    margin: 5px 0px 0px 0px;
-    /* margin-bottom: 5px; */
-    text-align: left;
-    border-bottom:1px solid #3286e2;
-}
-div.tabs span {
-    padding: 1px 3px 3px 3px;
-   -moz-border-radius: 3px 3px 0 0;
-   -webkit-border-radius: 3px 3px 0px 0px;
-}
-span.tab_last,
-span.tab_other {
-    border-width: 2px 1px 0px 3px;
-    border-style: solid;
-    border-color: #3286e2;
-    padding-right: 3px;
-    margin-right: 3px;
-    background:#3286e2;
-    /* border-bottom: 1px solid #bbb; */
-}
-/* span.tab_last {
-    border-right: 1px solid #bbb;
-} */
-
-/* To overlap component border */
-div.tabs span.tab_here {
-	display: inline;
-    position: relative;
-    bottom: 0px;
-    background: #f0f3f4;
-    border-width: 2px 1px 0 3px;
-    border-style: solid;
-    border-color: #6699cc;
-    padding: 3px 6px 2px 5px;
-    margin-right: 5px;
-    font-weight: bold;
-    border-bottom:2px solid #f0f3f4;
-}
-form div.tabs span.tab_here{
-    border-bottom:2px solid #ffffff;
-    background:#ffffff;
-}
-span.tab_last a,
-span.tab_other a {
-    color: #ffffff;
-    text-decoration: None;
-}
-span.tab_other a:hover, span.tab_last a:hover {
-    color: #ffffff;
-    background:transparent;
-}
-span.tab_other:hover, span.tab_last:hover {
-    background:#164b8b;
-    border-color:#164b8b;
-}
-span.tab_here a {
-    color: #006699;
-    text-decoration: None;
-}
-span.tab_prev_active {
-    border: 1px solid #6699cc;
-    color: #006699;
-    border-bottom: 0;
-}
-span.tab_next_active {
-    border: 1px solid #6699cc;
-    color: #006699;
-    border-bottom: 0;
-}
-span.tab_prev_inactive {
-    border: 1px solid #bbb;
-    color: #bbb;
-    border-bottom: 0;
-}
-span.tab_next_inactive {
-    border: 1px solid #bbb;
-    color: #bbb;
-    border-bottom: 0;
-}
-span.tab_prev_active a,
-span.tab_next_active a {
-    color: #006699;
-    text-decoration: None;
-}
-span.tab_prev_inactive a,
-span.tab_next_inactive a {
-    color: #bbb;
-    text-decoration: None;
-}
-
-
-/* Component */
-div#component {
-	padding: 10px;
-	border-color: #6699CC;
-    border-style: solid;
-    border-width: 1px;
-    /* Removed so we can have full width (e.g. for timeline)
-    float: left; */
-    overflow: auto;
-}
-
-/* Resource Footer */
-div#rfooter {
-	padding: 15px 0;
-}
-
-/* Last Update Meta-data */
-div#last_update {
-    text-align: right;
-    font-style: italic;
-    font-size: 80%;
-    color: #666;
-}
-
-/* Action Buttons */
-.delete-btn,
-.action-btn {
-    cursor: pointer;
-    text-decoration: none;
-    /* font-weight:bold; */
-    color: #ffffff;
-    background-color: #3286e2;
-    border:1px solid #4c95e6;
-    border-bottom: 2px solid #164b8b;
-    border-top: 1px solid #5f9eeb;
-    padding: 2px 4px 2px 4px;
-    margin: 2px;
-    z-index: 500;
-    white-space: nowrap;
-    -moz-border-radius: 2px;
-    -webkit-border-radius: 2px;
-}
-.delete-btn:hover,
-.action-btn:hover {
-    text-decoration: none;
-    color: #fff;
-    background-color: #164b8b;
-}
-.cancel-btn {
-    padding-left: 10px;
-}
-.action-lnk {
-    font-size: 85%;
-    padding-left: 15px;
-}
-
-.sublabels {
-    font-size: 85%;
-}
-
-/* Used to diplay the list-add with the list-add-btn */
-#list-btn-add {
-	margin-bottom: 10px
-}
-#list-add {
-    display: none
-}
-
-/* Expand section button */
-.plus {
-    position: static;
-    height: 16px;
-    width: 16px;
-    background-image: url(../../img/icon_blue_plus15px.png);
-}
-.minus {
-    position: static;
-    height: 16px;
-    width: 16px;
-    background-image: url(../../img/icon_blue_minus15px.png);
-}
-.expand {
-    /*position: static;*/
-    height: 16px;
-    width: 16px;
-    float: left;
-    background-image: url(../../img/jquery-ui/ui-icons_222222_256x240.png);
-    background-position: -64px -16px;
-}
-.expanded {
-    /*position: static;*/
-    height: 16px;
-    width: 16px;
-    float: left;
-    background-image: url(../../img/jquery-ui/ui-icons_222222_256x240.png);
-    background-position: -32px -16px;
-}
-
-
-.rfilter {
-    float: left;
-    padding: 10px 20px 10px 10px;
-    /*margin-bottom: 20px;*/
-}
-
-/* Comments */
-#comments {
-    margin: 0;
-    padding: 0;
-    list-style: none outside none;
-}
-#comments ul, ol {
-    padding-left: 20px;
-    list-style: none outside none;
-}
-#comments li {
-    padding: 10px 0 0;
-}
-#comments li a.jcollapsible:hover {
-    background: none;
-}
-#comments div.comment-text ul {
-    list-style: disc outside none;
-}
-#comments div.comment-text ol {
-    list-style: decimal outside none;
-}
-#comments div.comment-text li {
-    padding: 0;
-}
-/* Over-ride Ext! */
-#comments em {
-    font-style: italic;
-}
-#comments strong {
-    font-weight: bold;
-}
-#comment-form {
-    width: 390px;
-    border: 1px #9C9C9C dashed;
-    padding: 5px;
-    margin-top: 5px;
-}
-.avatar {
-    background: none repeat scroll 0 0 #FFFFFF;
-    border-bottom: 1px solid #D7D7D7;
-    border-left: 1px solid #F2F2F2;
-    border-right: 1px solid #F2F2F2;
-    float: left;
-    height: 55px;
-    padding: 4px;
-    width: 55px;
-}
-.comment-box {
-    overflow: hidden;
-    padding: 15px 0;
-    background: none repeat scroll 0 0 #FFFFFF;
-    display: block;
-    overflow: hidden;
-    padding: 10px;
-    margin-left: 15px;
-}
-.comment-text {
-    padding: 0 0 0 20px;
-    float: left;
-}
-.comment-header {
-    margin: 0 0 10px 0;
-}
-.comment-footer {
-    clear: left;
-}
-.comment-date {
-    font-size: 11px;
-    margin: 0 0 10px 0;
-}
-
-/* Home page specific */
-
-#home h2 {
-	padding-top: 8px;
-	padding-bottom: 8px;
-	font-size: 1.4em;
-	margin-bottom: 5px;
-}
-
-.menu_box {
-	border: 1px solid #006699;
-	padding: 10px;
-	margin-top: 10px;
-	width: auto;
-}
-
-#menu_box_1 {
-	width: auto;
-	float: left;
-}
-
-#menu_box_2 {
-	float: left;
-}
-
-#login_box {
-	width: 470px;
-	float: left;
-        clear: left;
-}
-
-#home #login_box div {
-	padding: 0px
-}
-
-#home #login_box input[size="62"] {
-	width: 300px;
-}
-
-.menu_div, .div_arrow {
-	float: left;
-	width: auto;
-}
-
-#facility_box {
-	width: auto;
-	float: right;
-        text-align: center;
-        clear: left;
-}
-
-#facility_box img {
-	margin: 0;
-        margin-left: 2px;
-}
-
-#manage_facility_box {
-	/* If inside menu_box_2
-    width: 240px;
-	margin-left: 10px;
-	padding-bottom: 40px; */
-    width: 470px;
-}
-
-#manage_facility_box a {
-	margin-left: 20px;
-}
-
-#org_box {
-	/* If inside menu_box_2
-    width: 240px;
-	margin-left: 10px;
-	padding-bottom: 40px; */
-    width: 470px;
-    clear: left;
-}
-
-#org_box #list_wrapper {
-    margin-top: 10px;
-}
-
-#org_box #list_filter {
-    margin: 0px;
-}
-#org_box #list_processing {
-    margin-top: 5px;
-}
-
-.div_arrow	{
-    padding: 0 15px;
-    text-align:left;
-    margin-top: 100px;
-}
-#content .menu_box h3  {
-    border-bottom: 0px;
-    font-size: 1.6em;
-    text-align: center;
-}
-.menu-btn-r {
-    margin: 0px;
-    padding: 15px 15px 15px 15px;
-    overflow: hidden;
-    background: url(../../img/menu_box-r.png) no-repeat scroll top right;
-    display: block;
-    white-space:nowrap;
-    text-align: center;
-    font-size: 1.3em;
-}
-.menu-btn-l {
-    margin-top:4px;
-    overflow: hidden;
-    background: url(../../img/menu_box-lstretch.png) no-repeat;
-    display: block;
-    /*float: left;*/
-    height: 50px;
-    text-decoration: none;
-}
-
-#login_form,
-#register_form {
-    clear: both;
-    padding: 10px 0 10px 0;
-}
-#about{
-    clear: both;
-}
-
-/* RSS Feed */
-#feed-control {
-    clear: both;
-}
-.gfg-title {
-    text-align: left;
-    padding: 0 0 0 10px;
-}
-.gfg-subtitle {
-    padding: 0 0 0 5px;
-}
-
-/* Ext button (e.g. on Bulk Upload form */
-#show-dialog-btn { border: 1px solid #efefef;
-                   margin: 10px;
-                   padding: 10px; }
-
-/* Request (req) Application */
-.req_status_none {
-    color: red;
-    font-weight: bold;
-}
-.req_status_partial {
-    color: darkorange;
-    font-weight: bold;
-}
-.req_status_complete {
-    color: green;
-    font-weight: bold;
-}
-
-/* hrm/contacts */
-.contacts-wrapper {
-    width: 500px;
-}
-
-.contacts-wrapper p {
-   margin-bottom: 5px;
-}
-.contacts-wrapper div.margin {
-   margin-bottom: 10px;
-}
-
-.contacts-wrapper .contact.saving .editBtn,
-.contacts-wrapper .contact.edit .editBtn {
-    display: none;
-}
-
-/* Styles added for the layout of the survey questionnaire form */
-tr.survey_section th{
-    color: #003399;
-    font-size: 150%;
-    text-align: center;
-}
-
-tr.survey_question th{
-    color: #112038;
-    font-size: 90%;
-    font-weight: bold;
-    vertical-align: top;
-}
-
-div.survey_map-legend td{
-    vertical-align: top;
-}
-
-div.survey_scrollable {
-    width:900px;
-    overflow:scroll;
-}
-/* Big Buttons (e.g. RMS) */
-div.question-container {
-    text-align:center;
-    width:8em;
-    background-color:#F3F6FF;
-    border: solid 3px #bbb;
-    padding:1.5em;
-    font-size:large;
-    overflow: auto;
-}
-
-/*
- * Media queries for responsive design
- */
-
-@media all and (orientation:portrait) {
-  /* Style adjustments for portrait mode goes here */
-
-}
-
-@media all and (orientation:landscape) {
-  /* Style adjustments for landscape mode goes here */
-
-}
-
-/* Grade-A Mobile Browsers (Opera Mobile, iPhone Safari, Android Chrome)
-   Consider this: www.cloudfour.com/css-media-query-for-mobile-is-fools-gold/ */
-@media screen and (max-device-width: 480px) {
-
-
-  /* Uncomment if you don't want iOS and WinMobile to mobile-optimize the text for you
-     j.mp/textsizeadjust
-  html { -webkit-text-size-adjust:none; -ms-text-size-adjust:none; } */
-}
-
-/* For the less-enabled mobile browsers like Opera Mini */
-@media handheld {
-    * {
-      float: none;       /* Screens are not big enough to account for floats */
-      font-size: 80%;    /* Slightly reducing font size to reduce need to scroll */
-      background: #fff;  /*  As much contrast as possible */
-      color: #000;
-    }
-}
-
-/*
- * Print styles
- * inlined to avoid required HTTP connection www.phpied.com/delay-loading-your-print-css/
- */
-@media print {
-/* Serif typefaces are the most legible in print, we want a clean white background without images. */
-body {
-	/*
-    background: white;
-    background-color: transparent;
-	*/
-    background: transparent;
-	color: black;
-	font-family: "Georgia", Times New Roman, Serif;
-    font-size: 12pt; /* This breaks users' ability to increase fontsize on-screen 1st */
-}
-
-/* Remove Items */
-#menu_modules,
-#menu_options,
-#footer,
-#rheader_tabs,
-#searchCombo {
-	display: none;
-}
-
-/* Trim margins */
-#content   {
-    background-color:transparent;
-    width: 100%;
-    float: none !important;
-    border: 0;
-    -moz-border-radius: 0;
-    margin: 0;
-    padding: 0;
-}
-
-/* Simple styling with fontsize specified in points */
-#content h1,
-#content h2 {
-	background: white;
-	color: black;
-	font-size: 16pt;
-    border: 0;
-	-moz-border-radius: 0;
-    margin: 0;
-}
-
-#content h3 {
-	background: white;
-	color: black;
-	font-size: 14pt;
-    margin: 0;
-}
-
-/* Links can't be clicked, so mark them with simple underline */
-a {
-	color: black;
-    background: transparent;
-	/* font-weight: bold; */
-    text-decoration: underline;
-}
-/* Give the destinations - needs to be selective. Internal navigation links aren't helpful */
-/*
-a:after,
-a:link:after,
-a:visited:after {
-	content: " ("attr(href)") ";
-    font-size: 90%;
-}
-*/
-/* Control placement of line-breaks */
-#comments {
-	page-break-before: always;
-    /* page-break-after:always; */
-    /* page-break-after:avoid; */
-    /* page-break-before:avoid; */
-}
-/* Web2Py */
-  * { background: transparent !important; color: #444 !important; text-shadow: none !important; }
-  a, a:visited { color: #444 !important; text-decoration: underline; }
-  a:after { content: " (" attr(href) ")"; }
-  abbr:after { content: " (" attr(title) ")"; }
-  .ir a:after { content: ""; }  /* Don't show links for images */
-  pre, blockquote { border: 1px solid #999; page-break-inside: avoid; }
-  thead { display: table-header-group; } /* css-discuss.incutio.com/wiki/Printing_Tables */
-  tr, img { page-break-inside: avoid; }
-  @page { margin: 0.5cm; }
-  p, h2, h3 { orphans: 3; widows: 3; }
-  h2, h3{ page-break-after: avoid; }
-}
-
-/* Search Form */
-.search_select_letter_label {
-    margin: 10px 0px 0px 20px;
-    padding-left: 20px;
-    height: 16px;
-    background: url( ../../img/icon_blue_plus15px.png ) no-repeat;
-}
-.search_select_letter_label.expanded {
-    background: url( ../../img/icon_blue_minus15px.png ) no-repeat;
-}
->>>>>>> 2140d775
+@charset "UTF-8";
+
+/*
+Sahana - Default Theme - Stylesheet
+-----------------------------------------------------------------------------------
+designer : Prabhath Sirisena - prabhath@vesess.com - http://nidahas.com
+updated : Priyanga Fonseka  - jo@opensource.lk
+updated for SahanaPy : Fran Boon  - fran@aidiq.com
+updated : Po-Wen Chi  - pwchi@pwchi.info
+Some content used from: http://matthewjamestaylor.com/blog/perfect-full-page.htm
+Updated from Web2Py base.css
+
+Selectors are listed in their order of appearance in the html, where applicable.
+----------------------------------------------------------------------------------
+
+  |---- Neutralizing Styles
+  |---- Basic Page Formatting Styles
+  |---- Header
+    +---- menu_auth
+  |---- menu_modules
+  |---- Content ( Home, Result, Module specific styles )
+  |---- Footer
+  |---- Form Layout Styles
+  |---- Popup Form Styles
+  |---- Popup Menu Styles
+  |---- Message Display Styles
+
+*/
+
+/* Neutralizing Styles
+   ------------------------------------------------------------------------------- */
+/* Neutralize styling: Elements we want to clean out entirely */
+html,
+body,
+form,
+fieldset,
+textarea {
+    margin: 0;
+    padding: 0;
+    font: 100%/125% Arial, Helvetica, sans-serif;
+}
+
+/* Neutralize styling: Elements with a vertical margin */
+h1, h2, h3, h4, h5, h6, p, pre,
+blockquote, ul, ol, dl,
+address {
+    margin: 0 0 1em 0;
+    padding: 0;
+}
+
+/* Apply left margin: Only to the few elements that need it */
+dd, blockquote {
+    margin-left: 1em;
+}
+/* Breaks CSS dropdown menus
+li {
+    margin-left: 1em;
+}
+*/
+
+/* Over-ride Ext */
+ol, ul {
+    list-style: disc inside none;
+}
+/* Except here */
+ul.x-tree-node-ct,
+ul.x-tree-root-ct {
+    list-style: none outside none;
+}
+
+/* normalize monospace sizing
+ * en.wikipedia.org/wiki/MediaWiki_talk:Common.css/Archive_11#Teletype_style_fix_for_Chrome
+ */
+pre, code, kbd, samp {
+    font-family: monospace, sans-serif;
+}
+pre {
+  padding: 15px;
+  /* www.pathf.com/blogs/2008/05/formatting-quoted-code-in-blog-posts-css21-white-space-pre-wrap/ */
+  white-space: pre; /* CSS2 */
+  white-space: pre-wrap; /* CSS 2.1 */
+  white-space: pre-line; /* CSS 3 (and 2.1 as well, actually) */
+  word-wrap: break-word; /* IE */
+}
+
+textarea {
+    overflow: auto;  /* thnx ivannikolic! www.sitepoint.com/blogs/2010/08/20/ie-remove-textarea-scrollbars/ */
+}
+/* always force a scrollbar in non-IE */
+html {
+    overflow-y: scroll;
+}
+
+/* make buttons play nice in IE:
+   www.viget.com/inspire/styling-the-button-element-in-internet-explorer/ */
+button {
+    width: auto;
+    overflow: visible;
+}
+
+/* bicubic resizing for non-native sized IMG:
+   code.flickr.com/blog/2008/11/12/on-ui-quality-the-little-things-client-side-image-resizing/ */
+.ext-ie7 img {
+    -ms-interpolation-mode: bicubic;
+}
+
+/*
+ * Non-semantic helper classes
+ */
+
+/* for image replacement */
+.ir {
+    display: block;
+    text-indent: -999em;
+    overflow: hidden;
+    background-repeat: no-repeat;
+}
+
+/* Hide for both screenreaders and browsers
+   css-discuss.incutio.com/wiki/Screenreader_Visibility */
+.hidden {
+    display: none;
+    visibility: hidden;
+}
+
+/* Hide only visually, but have it available for screenreaders
+   www.webaim.org/techniques/css/invisiblecontent/
+   Solution from: j.mp/visuallyhidden - Thanks Jonathan Neal! */
+.visuallyhidden {
+    position: absolute !important;
+    clip: rect(1px 1px 1px 1px); /* IE6, IE7 */
+    clip: rect(1px, 1px, 1px, 1px);
+}
+
+/* Hide visually and from screenreaders, but maintain layout */
+.invisible {
+    visibility: hidden;
+}
+
+/* CSS floats */
+.fleft {
+    float: left !important;
+}
+.fright {
+    float: right !important;
+}
+/* Text aligns */
+.tacenter {
+    text-align: center !important;
+}
+.taleft {
+    text-align: left !important;
+}
+.taright {
+    text-align: right !important;
+}
+
+/* >> The Magnificent CLEARFIX: Updated to prevent margin-collapsing on child elements << j.mp/bestclearfix */
+.clearfix:before,
+.clearfix:after {
+    content: "\0020";
+    display: block;
+    height: 0;
+    visibility: hidden;
+}
+.clearfix:after {
+    clear: both;
+}
+/* Fix clearfix: blueprintcss.lighthouseapp.com/projects/15318/tickets/5-extra-margin-padding-bottom-of-page */
+.clearfix {
+    zoom: 1;
+}
+
+/* Hides from IE-mac */
+* html .clearfix {
+    height: 1%;
+}
+
+
+/* Basic Page Formatting Styles
+   ------------------------------------------------------------------------------- */
+body {
+    font-size: 0.8em;
+    color: #000;
+    background: #fff;
+    /* To have a centered pane with a side colour
+ 		background: none repeat scroll 0 0 #63594D;
+ 	*/
+    /*min-width: 1024px;*/
+    /*overflow:auto;  /* annoying always visible scrollbar in chrome */
+}
+
+/* Miscellaneous conveniences: */
+form label {
+    cursor: pointer;
+}
+fieldset {
+    border: none;
+}
+input, select, textarea {
+    font-size: 100%;
+}
+textarea.comments {
+    height: 50px;
+}
+textarea.richtext {
+    height: 100px;
+}
+.hide {
+    display: none;
+}
+.mini {
+    font-size: 80%;
+}
+.wide {
+    width: 100%;
+}
+
+/* Input fields should give visual feedback when focussed */
+input:focus,
+select:focus,
+textarea:focus {
+    background-color: #ffffcc;
+}
+
+/* Links should ALWAYS be unvisited */
+a {
+    color: #039;
+    text-decoration: underline;
+    outline: 0;
+}
+a:hover {
+    color: #c00;
+    text-decoration: none;
+    background-color: #ffffcc;
+    outline: 0;
+}
+a:active,
+a:focus {
+    outline: 0;
+}
+a img {
+    border: none;
+}
+
+/* Popup text for represents of Long text fields */
+.popup {
+    display:none;
+    position:absolute;
+    border-style: solid;
+    background-color: #ffffcc;
+    padding: 5px;
+    margin: 0 20px 0 -50px;
+}
+
+table {
+    border-collapse: collapse;
+}
+
+/* Now to layout elements... */
+/* Unused in default Sahana THeme
+#container {
+    background: none repeat scroll 0 0 #FFFFFF;
+    margin: 0 auto;
+    width: 1280px;
+}
+#banner {
+    background: url(../../img/BANNER.jpg) 0 0 no-repeat;
+    padding: none;
+    width: 1280px;
+    height: 255px;
+    display: block;
+    position: absolute;
+    top: 0px;
+}
+*/
+/* response.menu_modules */
+#menu_modules {
+    position: absolute;
+    /* top: 255px; */
+    height: 36px;
+    background: #CACACA  url(../../img/BFTBmenu_back.png) repeat-x;
+    border-top: 1px solid #2a323f;
+    /* alternate gradient
+    background-image: -webkit-gradient(
+        linear,
+        left bottom,
+        left top,
+        color-stop(0.08, rgb(52,58,69)),
+        color-stop(0.98, rgb(73,82,97)),
+        color-stop(0.99, rgb(88,96,108))
+    );
+    background-image: -moz-linear-gradient(
+        center bottom,
+        rgb(52,58,69) 8%,
+        rgb(73,82,97) 98%,
+        rgb(88,96,108) 99%
+    );
+    */
+    padding-top: 0px;
+    z-index: 25;
+    min-width: 800px;
+    width: 100%;
+    /* width: 1280px; */
+}
+#modulenav {
+    position: relative;
+    margin: 0px;
+    padding-right: 0.7%;
+}
+#modulenav,
+#modulenav li,
+#modulenav ul {
+    list-style: none;
+}
+#modulenav li div a {
+    color: #fff;
+}
+#modulenav a {
+    text-decoration: none;
+}
+#modulenav a:hover {
+    color: #fff;
+    background: none;
+}
+#modulenav li li a {
+    display: block;
+    font-weight: normal;
+    padding: 5px 5px 5px 5px;
+}
+#modulenav li li a:hover {
+    background: #414a59;
+    color: #fff;
+}
+#modulenav li {
+    float: left;
+    position: relative;
+    text-align: left;
+    cursor: default;
+    border-width: 1px 0;
+}
+
+/*.fleft .submenu {
+        min-width: 190px;
+}
+.fleft .submenu li{
+        width: 95px;
+}*/
+/*
+#modulenav li:last-child ul.submenu {
+        width: auto;
+}
+*/
+.submenu {
+    z-index: 9999;
+}
+/* Menu Buttons */
+#modulenav li div {
+    text-align: center;
+    background: url(../../img/BFTBmenu_side.png) right 10px no-repeat;
+    text-shadow: 0px 1px 1px #58606c;
+}
+#modulenav li div a{
+    display:inline-block;
+    padding: 8px 10px 5px 15px;
+}
+#modulenav li div.hovered,
+#modulenav li div:hover {
+    background: #3177bc url(../../img/BFTBmenu_hilight.png) repeat-x;
+    /* alternate gradient
+    background-image: -webkit-gradient(
+        linear,
+        left bottom,
+        left top,
+        color-stop(0.08, rgb(63,109,184)),
+        color-stop(0.98, rgb(92,155,204)),
+        color-stop(0.99, rgb(126,176,216))
+    );
+    background-image: -moz-linear-gradient(
+        center bottom,
+        rgb(63,109,184) 8%,
+        rgb(92,155,204) 98%,
+        rgb(126,176,216) 99%
+    );
+    */
+}
+
+/* Menu Popups */
+#modulenav li ul {
+    display: none;
+    position: absolute;
+    top: 100%;
+    /* top: 255; */
+    left: 0;
+    font-weight: normal;
+    text-align: left;
+    background: #fff;
+    border: #dedede 1px solid;
+   -moz-border-radius: 5px;
+   -webkit-border-radius: 5px;
+   -moz-box-shadow: 1px 1px 5px #232a34;
+   -webkit-box-shadow: 1px 1px 5px #232a34;
+}
+#modulenav li>ul {
+    top: auto;
+    left: auto;
+}
+#modulenav li li {
+/*     display: inline-block; */
+    display: block;
+    float: none;
+    border: 0;
+    vertical-align: middle;
+}
+#modulenav li:hover ul {
+    display: block;
+}
+#modulenav li.over ul {
+    display: block;
+}
+
+.S3menulogo {
+    background: url(../../img/S3menu_logo.png) left top no-repeat;
+    text-shadow: none;
+    padding: none;
+    width: 35px;
+    height: 28px;
+    display: inline-block;
+    position: absolute;
+    top: 3px;
+    left: 2px;
+}
+.S3menuHome {
+    padding-left: 20px;
+}
+
+/* Sidebar / response.menu_options */
+#menu_options {
+    margin: 6px 0px 0px 0px;
+    /*padding:5px;*/
+    background: #e7ebed;
+    /*border: 1px solid #bbb;*/
+    border-radius: 0px 5px 5px 0px;
+    overflow: auto;
+}
+
+#subnav li, #subnav ul li {
+    list-style: none;
+    clear: both;
+}
+#subnav div a {
+    display: block;
+    padding: 5px;
+    background :#37404c;
+    font-weight: bold;
+}
+#subnav ul li {
+    border-bottom: 1px solid #b4c0c7;
+}
+
+#subnav ul li a{
+    display: block;
+    padding: 2px 2px 3px 10px;
+    text-decoration: none;
+}
+#subnav div a{
+    color: white;
+    font-size: 1.05em;
+    text-decoration: none;
+}
+#subnav div a:hover{
+    background: #112038;
+    color: white;
+}
+
+.menu_separator hr {
+    width: 90%;
+    height: 1px;
+}
+
+/* Width of page */
+.swidth {
+	width: 640px;
+}
+
+/* Column container */
+.colmask {
+    position: relative;  /* This fixes the IE7 overflow hidden bug */
+    clear: both;
+    float: left;
+    width: 100%;         /* width of whole page */
+    overflow: hidden;    /* This chops off any overhanging divs */
+    z-index: 0;          /* This keeps drop down menus visible on maps */
+    margin-top: 42px;
+}
+
+/* common column settings */
+.col3left {
+    float: left;
+    width: 33%;
+    position: relative;
+}
+.col3mid, .col3right {
+    float: right;
+    width: 33%;
+    position: relative;
+}
+.col2left {
+    float: left;
+    width: 49%;
+    position: relative;
+}
+.col2right {
+    float: right;
+    width: 49%;
+    position: relative;
+}
+.col1, .col2, .col3 {
+    float: left;
+    position: relative;
+    padding: 0 0 3px 0;
+    overflow: hidden;
+}
+
+/* Full page settings */
+.fullpage {
+    background: #fff;    /* page background colour */
+    padding-top: 1px;
+    overflow: visible;
+}
+.fullpage .col1 {
+    width: 99%;         /* page width minus left and right padding */
+    left: 0.5%;         /* page left padding */
+    min-width: 800px;
+}
+
+.aside {
+    float:left;
+    width:200px;
+    /*margin-left: 100%;*/
+}
+.rightside {
+    margin-left:200px;
+}
+
+/* common styles */
+#content {
+    background: #f0f3f4;
+    border: 1px solid #bbb;
+    margin: 6px 5px;
+    padding: 0px;
+    margin-bottom: 2px;
+    padding: 6px 10px 6px 10px;
+   -moz-border-radius: 10px 10px 10px 10px;
+   -webkit-border-radius: 10px 10px 10px 10px;
+   overflow: auto;
+}
+#content h1,
+#content h2 {
+    color: #112038;
+    font-size: 16px;
+    font-weight: bolder;
+    background: #cfdde7;
+    padding: 10px 5px 5px 5px;
+    border-bottom: 1px solid #bbb;
+}
+#content h2:first-child {
+    background-image: -webkit-gradient(
+        linear,
+        left bottom,
+        left top,
+        color-stop(0.16, rgb(188,204,217)),
+        color-stop(0.57, rgb(212,225,235))
+    );
+    background-image: -moz-linear-gradient(
+        center bottom,
+        rgb(188,204,217) 16%,
+        rgb(212,225,235) 57%
+    );
+    margin: -6px -10px 6px -10px;
+    background-color: #cfdde7;
+    text-shadow: 0px 1px 1px #e3edf4;
+    border: 1px solid #aecbe0;
+    border-top: 1px solid #e1eaf1;
+    border-bottom: 1px solid #9cb2c1;
+    padding-left: 10px;
+    -moz-border-radius: 10px 10px 0px 0px;
+    -webkit-border-radius: 10px 10px 0px 0px;
+}
+#content h3 {
+    color: #2a485d;
+    font-size: 14px;
+    font-weight: bolder;
+    padding: 5px 5px 2px 5px;
+    border-bottom: 1px #006699 solid;
+    margin-bottom: 10px;
+}
+#content h4 {
+    color: #375d78;
+    margin-top: 10px;
+    font-size: 13px;
+    font-weight: bolder;
+    padding: 2px 2px 1px 2px;
+    border-bottom: 1px #003366 dotted;
+    margin-bottom: 10px;
+}
+
+/* other styles */
+/*#home { border: 10px #fff solid; }*/
+#home p {
+    text-align: center;
+    text-align: justify;
+    line-height: 1.25;
+}
+#footer {
+    margin: 0 auto;
+    clear: both;
+    float: left;
+    width: 100%;
+    text-align: center;
+    border-top: #fff 1px solid;
+}
+#socialmedia_share {
+    float: left;
+    margin-top: 7px;
+    margin-left: 20px;
+    style: block;
+}
+.socialmedia_element {
+    float: left;
+    margin-right: 8px;
+}
+#poweredby {
+    float: right;
+    margin-right: 20px;
+}
+#poweredby a{
+    color: #2A485D;
+    text-decoration: none;
+
+}
+/* Twitter bugfix */
+#twttrHubFrame {
+    left: -9999em;
+}
+a.help, a:link.help {
+    color: #fff;
+    text-decoration: none;
+    margin-right: 10px;
+}
+a:hover.help {
+    background-color: #336699;
+    text-decoration: underline;
+}
+a:visited.help {
+    font-weight: normal;
+    color: #666;
+}
+p {
+    padding: 5px;
+    margin: 0;
+}
+
+
+/* Form Layout styles */
+p.legend {
+    margin-bottom: 1em;
+}
+p.legend em {
+    color: #c00;
+    font-style: normal;
+}
+div.form-container {
+    width: 100%;
+    overflow: auto;
+}
+div.form-container form {
+    padding: 5px;
+    background-color: #fff;
+    border: #eee 1px solid;
+    background-color: #fbfbfb;
+}
+div.form-container p {
+    margin: 0.5em 0 0 0;
+}
+div.form-container form p {
+    margin: 0;
+}
+div.form-container form p.note {
+    font-style: italic;
+    margin-left: 18em;
+    font-size: 80%;
+    color: #666;
+}
+div.form-container form input,
+div.form-container form select {
+    padding: 1px;
+    margin: 2px 0 2px 0;
+}
+div.form-container form input[type="checkbox"],
+div.form-container form input[type="radio"] {
+    padding: 1px;
+    margin: 2px 5px;
+}
+div.form-container form fieldset {
+    margin: 0 0 10px 0;
+    padding: 10px;
+    border: #ddd 1px solid;
+    background-color: #fff;
+}
+div.form-container form legend {
+    font-weight: bold;
+    color: #666;
+}
+div.form-container form fieldset div.brake {
+    padding: 0.3em;
+}
+div.form-container form fieldset label {
+    position: relative;
+    margin-right: 10px;
+    padding-right: 10px;
+    width: 15em;
+    display: block;
+    float: left;
+    text-align: right;
+    min-height: 1em;
+    top: 0.25em;
+}
+
+div.form-container form fieldset label.errorfield,
+div.form-container form fieldset span.errorfield {
+    color: #c00;
+}
+div.form-container form fieldset label.value{
+    display: block;
+    text-align: left;
+    width: auto;
+}
+div.form-container form fieldset input.errorfield {
+    border-color: #c00;
+    background-color: #fef;
+}
+div.form-container form fieldset input:focus,
+div.form-container form fieldset input.errorfield:focus,
+div.form-container form fieldset textarea:focus {
+    background-color: #ffffcc;
+    border-color: #fc6;
+}
+div.form-container form input:focus,
+div.form-container form select:focus,
+div.form-container form input.errorfield:focus,
+div.form-container form textarea:focus {
+    background-color: #ffc;
+    /* border-color: #ffc; */
+}
+div.form-container form td.w2p_fl,
+div.item-container form td.w2p_fl {
+    font-weight: bold;
+    /* background-color: #ffc; */
+}
+div.form-container form tr td,
+div.item-container form tr td {
+    padding: 3px 0 0 3px;
+}
+div.form-container div.controlset label,
+div.form-container div.controlset input {
+    display: inline;
+    float: none;
+}
+div.form-container div.controlset div {
+    margin-left: 15em;
+}
+div.form-container div.buttonrow {
+    margin-left: 180px;
+}
+
+/* Drag and Drop */
+div#template_sections {
+    margin-right: 10px;
+}
+
+div#master_sections li {
+    list-style: none;
+}
+
+.ui-droppable {
+    padding-bottom: 25px;
+}
+
+div#template_sections li {
+    list-style: none;
+}
+
+li.ui-draggable:hover,
+li.ui-draggable-dragging {
+    cursor: pointer;
+    list-style: none;
+    padding: 3px;
+    border: solid 1px #BBBBBB;
+    background: none repeat scroll 0 0 #CFDDE7;
+}
+/* Subheadings */
+td.subheading {
+    padding-top: 10px !important;
+    padding-bottom: 5px;
+    border-bottom: thin solid #bbb;
+    font-weight: bold;
+}
+tr.after_subheading td {
+    padding-top: 10px !important;
+}
+
+select[disabled='disabled'],
+input[disabled='disabled'] {
+    /* A lighter background so the text is more readable */
+    background: #eee;
+    color: #333;
+    /* Make the cursor not change to editable */
+    cursor: default;
+}
+
+/* Tabular data view */
+div#table-container {
+   display: block;
+   width: 100%;
+   overflow: auto;
+}
+div#table-container table {
+   display: block;
+   overflow: auto;
+}
+div#table-container thead th {
+	text-align: left;
+    border: 1px solid #ccc;
+}
+div#table-container thead th.rtotal {
+    border-left: 2px solid #aaa;
+}
+div#table-container tr.even td {
+    border: 1px solid #ccc;
+    padding: 4px 10px;
+}
+div#table-container tr.odd td {
+    border: 1px solid #ccc;
+    padding: 4px 10px;
+}
+div#table-container tr.odd td.rtotal,
+div#table-container tr.even td.rtotal {
+    border-left: 2px solid #AAAAAA;
+}
+div#table-container tr.totals_row {
+    border-top: 2px solid #AAAAAA;
+}
+div#table-container td.totals_header {
+    font-weight: bold;
+}
+
+
+#list_formats {
+    float: left;
+    margin-bottom: 10px;
+    margin-right: 10px;
+}
+#list_formats a {
+    padding: 1px;
+}
+
+/* dataTables Styling */
+/* Bring in line with export formats */
+#table-container {
+    margin-top: -1px;
+    min-width: 640px;
+    /* min-width: 700px; */
+}
+.dataTable {
+    /* min-width: 700px; */
+    width: 100%;
+}
+
+table.dataTable tr td{
+    vertical-align: top;
+}
+
+div.dataTables_filter {
+    /* text-align: left; */
+    width: auto;
+    float: left;
+    /* margin-left: 50px; */
+    margin-bottom: 4px;
+}
+
+div.dataTables_processing {
+	float: left;
+	margin-left: 10px;
+}
+
+div.dataTables_info  {
+	width: auto;
+    float: right;
+    margin: 2px 0 4px 10px;
+}
+div.dataTables_length {
+    float: right;
+    margin-bottom:4px;
+}
+div.dataTables_paginate {
+	float: left;
+    margin: 4px 0 4px 0;
+}
+div.paging_full_numbers {
+	width: auto;
+}
+
+span.dataTable-btn {
+	background-color: #ddd;
+	border: 1px solid #aaa;
+	-webkit-border-radius: 5px;
+	-moz-border-radius: 5px;
+	padding: 2px 5px;
+	margin: 0 3px;
+	cursor: pointer;
+	*cursor: hand;
+}
+
+span.dataTable-btn:hover {
+	background-color: #EFEFEF;
+}
+
+table.importItem{
+    display: none;
+}
+/*
+#list_processing { float: left;
+				   margin-bottom:4px; }
+*/
+
+/* Display view */
+div.item-container {
+    width: 100%;
+    overflow: auto;
+    margin: 5px 0 5px 0;
+}
+
+/* Default text for INPUT fields */
+.default-text {
+    color: #a1a1a1;
+    font-style: italic;
+}
+
+/* Map view */
+div#map {
+    width: 100%;
+    overflow: auto;
+}
+
+/* Required Field indicator */
+.req {
+    color: red;
+    font-weight: bold;
+}
+
+/* For Key - ugly! */
+.red {
+    color: red;
+}
+
+/* Help Popup */
+.tooltip,
+.tooltipbody,
+.stickytip,
+.ajaxtip {
+    position: static;
+    text-transform: uppercase;
+    height: 20px;
+    width: 50px;
+    background-image: url(../../img/help_off.gif);
+}
+.tooltip span,
+.tooltipbody span,
+.stickytip span,
+.ajaxtip span {
+    display:none;
+}
+.tooltip:hover,
+.tooltipbody:hover,
+.stickytip:hover,
+.ajaxtip:hover {
+    background-color: transparent;
+    background-image: url(../../img/help_on.gif);
+}
+
+/* Form Popup */
+div#popup {
+    background: #fff;
+}
+
+/* Message Flash styles */
+div.confirmation {
+    color: #070;
+    font-weight: bold;
+    text-align: center;
+    border: #070 1px solid;
+    background: url(../../img/dialog-confirmation.png) #e5ffe5 no-repeat 5px 5px;
+    margin-top: 0.0em;
+    margin-bottom: 0.5em;
+    padding-left: 30px;
+    padding-right: 20px;
+    padding-top: 1.0em;
+    padding-bottom: 1.0em;
+    cursor: pointer;
+}
+.confirmation p em {
+    color: #070;
+}
+.error {
+    color: #c00;
+    font-weight: bold;
+    text-align: center;
+    border: #c00 1px solid;
+    background: url(../../img/dialog-error.png) #ffe5e5 no-repeat 5px 5px;
+    margin-top: 0.0em;
+    margin-bottom: 0.5em;
+    padding-left: 30px;
+    padding-right: 20px;
+    padding-top: 1.0em;
+    padding-bottom: 1.0em;
+    cursor: pointer;
+}
+.error p em {
+    color: #c00;
+}
+.information {
+    color: #748d8e;
+    font-weight: bold;
+    text-align: center;
+    border: #9ed8d7 1px solid;
+    background: url(../../img/dialog-information.png) #ecfdff no-repeat 5px 5px;
+    margin-top: 0.0em;
+    margin-bottom: 0.5em;
+    padding-left: 30px;
+    padding-right: 20px;
+    padding-top: 1.0em;
+    padding-bottom: 1.0em;
+    cursor: pointer;
+}
+.information p em {
+    color: #748d8e;
+}
+.warning {
+    color: #c00;
+    font-weight: bold;
+    text-align: center;
+    border: #fc6 1px solid;
+    background: url(../../img/dialog-warning.png) #ffc no-repeat 5px 5px;
+    margin-top: 0.0em;
+    margin-bottom: 0.5em;
+    padding-left: 30px;
+    padding-right: 20px;
+    padding-top: 1.0em;
+    padding-bottom: 1.0em;
+    cursor: pointer;
+}
+.warning p em {
+    color: #c00;
+}
+
+/* AutoCompletes */
+.throbber {
+    margin-bottom: -16px;
+    padding: 0 0 0 10px;
+}
+
+/* Resource header
+div#rheader {
+    display: table-cell;
+}*/
+div#rheader table {
+    /* width: 100%; */
+}
+div#rheader th {
+    /* text-align: right; */
+    /* width: 10%; */
+    font-weight: bold;
+}
+div#rheader td {
+    text-align: left;
+    padding: 1px 25px 1px 10px;
+    /* width: 20%; */
+}
+/* Widget */
+tr#select_from_registry_row td {
+   padding: 8px;
+}
+tr.box_top {
+   border-top: #bbb 1px solid;
+   border-left: #bbb 1px solid;
+   border-right: #bbb 1px solid;
+   background: #F0F3F4;
+}
+tr.box_middle {
+   border-left: #bbb 1px solid;
+   border-right: #bbb 1px solid;
+   background: #F0F3F4;
+}
+tr.box_bottom {
+   border-bottom: #bbb 1px solid;
+   border-left: #bbb 1px solid;
+   border-right: #bbb 1px solid;
+   background: #F0F3F4;
+}
+
+div.tabs {
+	height: 1.5em;
+    padding: 0 0 8px;
+    margin: 10px 0 2px;
+    text-align: left;
+    border-bottom:1px solid #3286e2;
+    clear: left;
+}
+div.tabs span {
+	display: block;
+	float: left;
+   -moz-border-radius: 3px 3px 0 0;
+   -webkit-border-radius: 3px 3px 0 0;
+    border-width: 2px 1px 0 3px;
+    border-style: solid;
+    border-color: #3286e2;
+    margin-right: 3px;
+}
+div.tabs span a {
+	text-decoration: none;
+	line-height: 1.5em;
+	display: block;
+	padding: 1px 3px 2px;
+    color: #ffffff;
+   -moz-border-radius: 3px 3px 0 0;
+   -webkit-border-radius: 3px 3px 0 0;
+}
+span.tab_last,
+span.tab_other {
+    margin-top: 4px;
+    background:#3286e2;
+}
+/* To overlap component border */
+div.tabs span.tab_here {
+    background: #f0f3f4;
+    border-color: #6699cc;
+    font-weight: bold;
+    margin-bottom: -1px;
+}
+form div.tabs span.tab_here{
+    background:#ffffff;
+}
+div.tabs span.tab_here a {
+    color: #006699;
+    padding: 4px 6px 3px 5px;
+}
+
+span.tab_other a:hover, span.tab_last a:hover {
+    color: #ffffff;
+    background:transparent;
+}
+span.tab_other:hover, span.tab_last:hover {
+    background:#164b8b;
+    border-color:#164b8b;
+}
+span.tab_prev_active {
+    border: 1px solid #6699cc;
+    color: #006699;
+    border-bottom: 0;
+}
+span.tab_next_active {
+    border: 1px solid #6699cc;
+    color: #006699;
+    border-bottom: 0;
+}
+span.tab_prev_inactive {
+    border: 1px solid #bbb;
+    color: #bbb;
+    border-bottom: 0;
+}
+span.tab_next_inactive {
+    border: 1px solid #bbb;
+    color: #bbb;
+    border-bottom: 0;
+}
+span.tab_prev_active a,
+span.tab_next_active a {
+    color: #006699;
+    text-decoration: None;
+}
+span.tab_prev_inactive a,
+span.tab_next_inactive a {
+    color: #bbb;
+    text-decoration: None;
+}
+
+
+/* Component */
+div#component {
+	padding: 10px;
+	border-color: #6699CC;
+    border-style: solid;
+    border-width: 1px;
+    /* Removed so we can have full width (e.g. for timeline)
+    float: left; */
+    overflow: auto;
+}
+
+/* Resource Footer */
+div#rfooter {
+	padding: 15px 0;
+}
+
+/* Last Update Meta-data */
+div#last_update {
+    text-align: right;
+    font-style: italic;
+    font-size: 80%;
+    color: #666;
+}
+
+/* Action Buttons */
+.delete-btn,
+.action-btn {
+    cursor: pointer;
+    text-decoration: none;
+    /* font-weight:bold; */
+    color: #ffffff;
+    background-color: #3286e2;
+    border:1px solid #4c95e6;
+    border-bottom: 2px solid #164b8b;
+    border-top: 1px solid #5f9eeb;
+    padding: 2px 4px 2px 4px;
+    margin: 2px;
+    z-index: 500;
+    white-space: nowrap;
+    -moz-border-radius: 2px;
+    -webkit-border-radius: 2px;
+}
+.delete-btn:hover,
+.action-btn:hover {
+    text-decoration: none;
+    color: #fff;
+    background-color: #164b8b;
+}
+.cancel-btn {
+    padding-left: 10px;
+}
+.action-lnk {
+    font-size: 85%;
+    padding-left: 15px;
+}
+
+.sublabels {
+    font-size: 85%;
+}
+
+/* Used to diplay the list-add with the list-add-btn */
+#list-btn-add {
+	margin-bottom: 10px
+}
+#list-add {
+    display: none
+}
+
+/* Expand section button */
+.plus {
+    position: static;
+    height: 16px;
+    width: 16px;
+    background-image: url(../../img/icon_blue_plus15px.png);
+}
+.minus {
+    position: static;
+    height: 16px;
+    width: 16px;
+    background-image: url(../../img/icon_blue_minus15px.png);
+}
+.expand {
+    /*position: static;*/
+    height: 16px;
+    width: 16px;
+    float: left;
+    background-image: url(../../img/jquery-ui/ui-icons_222222_256x240.png);
+    background-position: -64px -16px;
+}
+.expanded {
+    /*position: static;*/
+    height: 16px;
+    width: 16px;
+    float: left;
+    background-image: url(../../img/jquery-ui/ui-icons_222222_256x240.png);
+    background-position: -32px -16px;
+}
+
+
+.rfilter {
+    float: left;
+    padding: 10px 20px 10px 10px;
+    /*margin-bottom: 20px;*/
+}
+
+/* Comments */
+#comments {
+    margin: 0;
+    padding: 0;
+    list-style: none outside none;
+}
+#comments ul, ol {
+    padding-left: 20px;
+    list-style: none outside none;
+}
+#comments li {
+    padding: 10px 0 0;
+}
+#comments li a.jcollapsible:hover {
+    background: none;
+}
+#comments div.comment-text ul {
+    list-style: disc outside none;
+}
+#comments div.comment-text ol {
+    list-style: decimal outside none;
+}
+#comments div.comment-text li {
+    padding: 0;
+}
+/* Over-ride Ext! */
+#comments em {
+    font-style: italic;
+}
+#comments strong {
+    font-weight: bold;
+}
+#comment-form {
+    width: 390px;
+    border: 1px #9C9C9C dashed;
+    padding: 5px;
+    margin-top: 5px;
+}
+.avatar {
+    background: none repeat scroll 0 0 #FFFFFF;
+    border-bottom: 1px solid #D7D7D7;
+    border-left: 1px solid #F2F2F2;
+    border-right: 1px solid #F2F2F2;
+    float: left;
+    height: 55px;
+    padding: 4px;
+    width: 55px;
+}
+.comment-box {
+    overflow: hidden;
+    padding: 15px 0;
+    background: none repeat scroll 0 0 #FFFFFF;
+    display: block;
+    overflow: hidden;
+    padding: 10px;
+    margin-left: 15px;
+}
+.comment-text {
+    padding: 0 0 0 20px;
+    float: left;
+}
+.comment-header {
+    margin: 0 0 10px 0;
+}
+.comment-footer {
+    clear: left;
+}
+.comment-date {
+    font-size: 11px;
+    margin: 0 0 10px 0;
+}
+
+/* Home page specific */
+
+#home h2 {
+	padding-top: 8px;
+	padding-bottom: 8px;
+	font-size: 1.4em;
+	margin-bottom: 5px;
+}
+
+.menu_box {
+	border: 1px solid #006699;
+	padding: 10px;
+	margin-top: 10px;
+	width: auto;
+}
+
+#menu_box_1 {
+	width: auto;
+	float: left;
+}
+
+#menu_box_2 {
+	float: left;
+}
+
+#login_box {
+	width: 470px;
+	float: left;
+        clear: left;
+}
+
+#home #login_box div {
+	padding: 0px
+}
+
+#home #login_box input[size="62"] {
+	width: 300px;
+}
+
+.menu_div, .div_arrow {
+	float: left;
+	width: auto;
+}
+
+#facility_box {
+	width: auto;
+	float: right;
+        text-align: center;
+        clear: left;
+}
+
+#facility_box img {
+	margin: 0;
+        margin-left: 2px;
+}
+
+#manage_facility_box {
+	/* If inside menu_box_2
+    width: 240px;
+	margin-left: 10px;
+	padding-bottom: 40px; */
+    width: 470px;
+}
+
+#manage_facility_box a {
+	margin-left: 20px;
+}
+
+#org_box {
+	/* If inside menu_box_2
+    width: 240px;
+	margin-left: 10px;
+	padding-bottom: 40px; */
+    width: 470px;
+    clear: left;
+}
+
+#org_box #list_wrapper {
+    margin-top: 10px;
+}
+
+#org_box #list_filter {
+    margin: 0px;
+}
+#org_box #list_processing {
+    margin-top: 5px;
+}
+
+.div_arrow	{
+    padding: 0 15px;
+    text-align:left;
+    margin-top: 100px;
+}
+#content .menu_box h3  {
+    border-bottom: 0px;
+    font-size: 1.6em;
+    text-align: center;
+}
+.menu-btn-r {
+    margin: 0px;
+    padding: 15px 15px 15px 15px;
+    overflow: hidden;
+    background: url(../../img/menu_box-r.png) no-repeat scroll top right;
+    display: block;
+    white-space:nowrap;
+    text-align: center;
+    font-size: 1.3em;
+}
+.menu-btn-l {
+    margin-top:4px;
+    overflow: hidden;
+    background: url(../../img/menu_box-lstretch.png) no-repeat;
+    display: block;
+    /*float: left;*/
+    height: 50px;
+    text-decoration: none;
+}
+
+#login_form,
+#register_form {
+    clear: both;
+    padding: 10px 0 10px 0;
+}
+#about{
+    clear: both;
+}
+
+/* RSS Feed */
+#feed-control {
+    clear: both;
+}
+.gfg-title {
+    text-align: left;
+    padding: 0 0 0 10px;
+}
+.gfg-subtitle {
+    padding: 0 0 0 5px;
+}
+
+/* Ext button (e.g. on Bulk Upload form */
+#show-dialog-btn { border: 1px solid #efefef;
+                   margin: 10px;
+                   padding: 10px; }
+
+/* Request (req) Application */
+.req_status_none {
+    color: red;
+    font-weight: bold;
+}
+.req_status_partial {
+    color: darkorange;
+    font-weight: bold;
+}
+.req_status_complete {
+    color: green;
+    font-weight: bold;
+}
+
+/* hrm/contacts */
+.contacts-wrapper {
+    width: 500px;
+}
+
+.contacts-wrapper p {
+   margin-bottom: 5px;
+}
+.contacts-wrapper div.margin {
+   margin-bottom: 10px;
+}
+
+.contacts-wrapper .contact.saving .editBtn,
+.contacts-wrapper .contact.edit .editBtn {
+    display: none;
+}
+
+/* Styles added for the layout of the survey questionnaire form */
+tr.survey_section th{
+    color: #003399;
+    font-size: 150%;
+    text-align: center;
+}
+
+tr.survey_question th{
+    color: #112038;
+    font-size: 90%;
+    font-weight: bold;
+    vertical-align: top;
+}
+
+div.survey_map-legend td{
+    vertical-align: top;
+}
+
+div.survey_scrollable {
+    width:900px;
+    overflow:scroll;
+}
+/* Big Buttons (e.g. RMS) */
+div.question-container {
+    text-align:center;
+    width:8em;
+    background-color:#F3F6FF;
+    border: solid 3px #bbb;
+    padding:1.5em;
+    font-size:large;
+    overflow: auto;
+}
+
+/*
+ * Media queries for responsive design
+ */
+
+@media all and (orientation:portrait) {
+  /* Style adjustments for portrait mode goes here */
+
+}
+
+@media all and (orientation:landscape) {
+  /* Style adjustments for landscape mode goes here */
+
+}
+
+/* Grade-A Mobile Browsers (Opera Mobile, iPhone Safari, Android Chrome)
+   Consider this: www.cloudfour.com/css-media-query-for-mobile-is-fools-gold/ */
+@media screen and (max-device-width: 480px) {
+
+
+  /* Uncomment if you don't want iOS and WinMobile to mobile-optimize the text for you
+     j.mp/textsizeadjust
+  html { -webkit-text-size-adjust:none; -ms-text-size-adjust:none; } */
+}
+
+/* For the less-enabled mobile browsers like Opera Mini */
+@media handheld {
+    * {
+      float: none;       /* Screens are not big enough to account for floats */
+      font-size: 80%;    /* Slightly reducing font size to reduce need to scroll */
+      background: #fff;  /*  As much contrast as possible */
+      color: #000;
+    }
+}
+
+/*
+ * Print styles
+ * inlined to avoid required HTTP connection www.phpied.com/delay-loading-your-print-css/
+ */
+@media print {
+/* Serif typefaces are the most legible in print, we want a clean white background without images. */
+body {
+	/*
+    background: white;
+    background-color: transparent;
+	*/
+    background: transparent;
+	color: black;
+	font-family: "Georgia", Times New Roman, Serif;
+    font-size: 12pt; /* This breaks users' ability to increase fontsize on-screen 1st */
+}
+
+/* Remove Items */
+#menu_modules,
+#menu_options,
+#footer,
+#rheader_tabs,
+#searchCombo {
+	display: none;
+}
+
+/* Trim margins */
+#content   {
+    background-color:transparent;
+    width: 100%;
+    float: none !important;
+    border: 0;
+    -moz-border-radius: 0;
+    margin: 0;
+    padding: 0;
+}
+
+/* Simple styling with fontsize specified in points */
+#content h1,
+#content h2 {
+	background: white;
+	color: black;
+	font-size: 16pt;
+    border: 0;
+	-moz-border-radius: 0;
+    margin: 0;
+}
+
+#content h3 {
+	background: white;
+	color: black;
+	font-size: 14pt;
+    margin: 0;
+}
+
+/* Links can't be clicked, so mark them with simple underline */
+a {
+	color: black;
+    background: transparent;
+	/* font-weight: bold; */
+    text-decoration: underline;
+}
+/* Give the destinations - needs to be selective. Internal navigation links aren't helpful */
+/*
+a:after,
+a:link:after,
+a:visited:after {
+	content: " ("attr(href)") ";
+    font-size: 90%;
+}
+*/
+/* Control placement of line-breaks */
+#comments {
+	page-break-before: always;
+    /* page-break-after:always; */
+    /* page-break-after:avoid; */
+    /* page-break-before:avoid; */
+}
+/* Web2Py */
+  * { background: transparent !important; color: #444 !important; text-shadow: none !important; }
+  a, a:visited { color: #444 !important; text-decoration: underline; }
+  a:after { content: " (" attr(href) ")"; }
+  abbr:after { content: " (" attr(title) ")"; }
+  .ir a:after { content: ""; }  /* Don't show links for images */
+  pre, blockquote { border: 1px solid #999; page-break-inside: avoid; }
+  thead { display: table-header-group; } /* css-discuss.incutio.com/wiki/Printing_Tables */
+  tr, img { page-break-inside: avoid; }
+  @page { margin: 0.5cm; }
+  p, h2, h3 { orphans: 3; widows: 3; }
+  h2, h3{ page-break-after: avoid; }
+}
+
+/* Search Form */
+.search_select_letter_label {
+    margin: 10px 0px 0px 20px;
+    padding-left: 20px;
+    height: 16px;
+    background: url( ../../img/icon_blue_plus15px.png ) no-repeat;
+}
+.search_select_letter_label.expanded {
+    background: url( ../../img/icon_blue_minus15px.png ) no-repeat;
+}