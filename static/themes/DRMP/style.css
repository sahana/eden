/* @override 
	http://127.0.0.1:8000/eden/static/themes/DRMP/style.css */

body {
    font: 14px/21px 'Open Sans', sans-serif;
    color: #666;
    overflow-x: hidden;
    background: url(img/bg_patch.jpg) #ebebeb;
}

body.popup {
    background: #fff;
    padding-top: 0;
}

/* Over-ride ext */
h1, h2, h3, h4, h5, h6 {
    margin: 10px 0;
}
h4 {
    font-size: 17.5px;
}
form {
    margin: 0 0 20px;
}

/* Over-ride Footer */
#footer {
    border-top: 0;
}

/* Over-ride Bootstrap */
.gis-map-window img,
.map_wrapper img {
    max-width: none;
}

.form-horizontal .map_wrapper {
    margin-left: 20px;
}

.tooltip {
    opacity: 1;
}

/* Over-ride widgets */
/*
#dl-container {
    clear: none;
}*/
div.dl {
    border-bottom: 0;
}
.dl-item {
    border-top: 0;
    clear: none;
}
.dl-header {
    display: none;
}

#cms_post_body.text.input-xlarge {
    height: 100px;
}

#delete-btn {
    margin-bottom: 0;
}

/* Match .btn.btn-primary */
.delete-btn {
    background-color: #006DCC;
    border-color: rgba(0, 0, 0, 0.1) rgba(0, 0, 0, 0.1) rgba(0, 0, 0, 0.25);
    border-width: 1px;
    border-radius: 4px 4px 4px 4px;
    color: #FFFFFF;
    text-shadow: 0 -1px 0 rgba(0, 0, 0, 0.25);
    line-height: 20px;
    padding: 4px 12px;
}

/* Push down below Nav */
#alert-space {
    padding-top: 50px;
    
}
.alert.alert-success {
    border: 1px solid #b2b2b2;
}

a.btn.btn-primary.main-add {
    font-size: 15px;
    float: right;
    position: relative;
    right: 13px;
    top: 24px;
}

/* Add button on Updates page & Disaster selection screen */
a i.icon.icon-plus-sign.big-add:hover {
    text-decoration: none;
}

<<<<<<< HEAD
/* Card Icons */
i.icon.icon-activity,
i.icon.icon-alert,
i.icon.icon-incident, 
i.icon.icon-report,
i.icon.icon-assessment,
i.icon.icon-disaster,
i.icon.icon-training_material,
i.icon.icon-plans  {
    font-size: 14px;
    display: inline-block;
    color: #413b3b;
    padding-left: 1px;
    width: 106px;
}

/* Activity */
/*.icon-truck:*/
.icon-activity:before  {
    content: "\f0d1";
}
/* Alert */
/*.icon-bullhorn*/
.icon-alert:before {
    content: "\f0a1";
}
/* Report */
/*.icon-file-alt*/
.icon-report:before {
    content: "\f0f6";
}
/* Training Material */
/*icon-book*/
i.icon.icon-training_material:before {
    content: "\f02d";
}

/* Assessment */
/*icon-info-sign*/
i.icon.icon-assessment:before{
    content: "\f05a";
}
/* Disaster */
/* Incident */
/*icon-warning-sign*/
i.icon.icon-incident:before,
i.icon.icon-disaster:before {
    content: "\f071";
}

/* Home Cards */
div.edit-bar.fright {
    color: #8a8989;
    font-size: 14px;
    position: relative;
    top: 4px;
    float: right;
}

div.attachment.fright {
    font-size: 21px;
    padding: 10px;
}

div.media {
    margin-top: 12px;
    font: 13px/17px "Helvetica Neue", Arial, Helvetica, Geneva, sans-serif;
    color: #333;
    word-spacing: -1px;
}

div.card-person {
    margin-top: 5px;
}

div.card-person a {
    font-size: 11px;
    color: #7b7b78;
    text-transform: none;
}

a.card-organisation{
    font-size: 10px;
    text-transform: uppercase;
}
a.card-organisation:hover,
div.card-person a:hover {
    color: #26a0c3;
    text-decoration: none;
}

div.card-header {
    border-bottom: 1px solid #bdbdbb;
    padding: 5px;
    margin: -3px -5px;
    border-top-left-radius: 4px;
    border-top-right-radius: 4px;
    background: rgba(255,255,255,1);
    background: -moz-linear-gradient(top, rgba(255,255,255,1) 0%, rgba(246,246,246,1) 47%, rgba(237,237,237,1) 100%);
    background: -webkit-gradient(left top, left bottom, color-stop(0%, rgba(255,255,255,1)), color-stop(47%, rgba(246,246,246,1)), color-stop(100%, rgba(237,237,237,1)));
    background: -webkit-linear-gradient(top, rgba(255,255,255,1) 0%, rgba(246,246,246,1) 47%, rgba(237,237,237,1) 100%);
    background: -o-linear-gradient(top, rgba(255,255,255,1) 0%, rgba(246,246,246,1) 47%, rgba(237,237,237,1) 100%);
    background: -ms-linear-gradient(top, rgba(255,255,255,1) 0%, rgba(246,246,246,1) 47%, rgba(237,237,237,1) 100%);
    background: linear-gradient(to bottom, rgba(255,255,255,1) 0%, rgba(246,246,246,1) 47%, rgba(237,237,237,1) 100%);
    filter: progid:DXImageTransform.Microsoft.gradient( startColorstr='#ffffff', endColorstr='#ededed', GradientType=0 );
}


/*disaster cards*/



div.thumbnail.disaster {
    border: 3px solid #f8c464;    
}

i.icon.icon-paper-clip.fright {
    font-size: 17px;
}

#event_datalist a h5 {
	font-size: 13px;
	margin-top: 1px;
	width: 70%;
	
	margin-bottom: -1px;
	color: #666;
	line-height: 16px;
	word-spacing: -1px;
	letter-spacing: 0;
	padding-top: 3px;
	padding-left: 5px;
	padding-bottom: 5px;
}

#event_datalist a h5:hover{
	color: #26a0c3;
}

#event_datalist a span.date-title {
	  border-left: 0px;
	  margin-left: -1px;
  }


=======
>>>>>>> 5ecd5bc7
/* Modals */
/* Imitate Bootstrap in jQueryUI Modal */
#popup #submit_record__row {
    text-align: right;
}
.ui-dialog-titlebar-close:after {
    content: "x";
}

.ui-dialog-titlebar {
    text-align: center;
    background-image: -webkit-gradient(linear,50% 0,50% 100%,color-stop(0%,#f9f9fa),color-stop(100%,#e0e2e8)) !important;
    background-image: -webkit-linear-gradient(top,#f9f9fa,#e0e2e8) !important;
    background-image: -moz-linear-gradient(top,#f9f9fa,#e0e2e8) !important;
    background-image: -o-linear-gradient(top,#f9f9fa,#e0e2e8) !important;
    background-image: -ms-linear-gradient(top,#f9f9fa,#e0e2e8) !important;
    background-image: linear-gradient(top,#f9f9fa,#e0e2e8) !important;
}

table.embeddedComponent {
    border: 0;
    display: inline-block;
    margin-bottom: 10px;
    margin-top: 1px;
    border-radius: 4px;
    -webkit-border-radius: 4px;
    -moz-border-radius: 4px;
}

#add-row-defaultevent_post td, 
#add-row-filedocument td {
    border: 0;
    padding-left: 0;
}

#sub_defaultevent_post_defaultevent_post_i_event_id_edit_none,
#sub_filedocument_filedocument_i_file_edit_none.upload {
    padding-top: 6px;
    padding-left: 4px;
}

#cms_post_body__row.control-group, 
#cms_post_series_id__row.control-group,
#cms_post_location_id__row.control-group,
#cms_post_sub_filedocument__row.control-group {
    margin-bottom: 5px;
}

#sub-filedocument table.embeddedComponent thead tr.label-row,
#sub-defaultevent_post table.embeddedComponent thead tr.label-row {
    display: none;	
}
<<<<<<< HEAD

/*  Filter Styling  */


div#accordion2.accordion.side-filter {
    background-color: #fff;
    position: relative;
    top: 11px;
    border: 1px solid #b2b2b2;
    border-top: none;
    border-bottom-left-radius: 4px;
    border-bottom-right-radius: 4px;
}

.accordion-inner,
.accordion-heading,
.accordion-group,
#accordion2 div.accordion-group
#collapseOne div.accordion-inner {
    border-top: none;
    border-bottom: none;
}

.accordion-toggle {
    font-size: 12px;
    font-variant: normal;
    text-transform: none;
    color: #6e6e6c;
    border-none: none;
}

.accordion-toggle:hover {
    text-decoration: none;
    color: #3498DB;
}

.search_box {
    background-color: #fff;
    border: 1px solid #b2b2b2;
    border-bottom: none;
    border-top-left-radius: 4px;
    border-top-right-radius: 4px;
    position: relative;
    top: 11px;
    padding-top: 7px;
    padding-left: 9px;
}

button.btn.btn-primary.search_btn {
    width: 93%;
    margin-left: 8px;
}

#input_temp {
    width: 84%;
}

div.thumbnail.side-filter:hover {
    background-color: #fff;	
}
	 
input.filter-search {
    text-align: center;
}

/*button.btn.btn-primary.btn-filter,*/

button.ui-multiselect.ui-widget.ui-state-default.ui-corner-all {
    background-color: hsl(0, 0%, 79%) !important;
    background-repeat: repeat-x;
    filter: progid:DXImageTransform.Microsoft.gradient(startColorstr="#134134134", endColorstr="#c9c9c9");
    background-image: -khtml-gradient(linear, left top, left bottom, from(#134134134), to(#c9c9c9));
    background-image: -moz-linear-gradient(top, #134134134, #c9c9c9);
    background-image: -ms-linear-gradient(top, #134134134, #c9c9c9);
    background-image: -webkit-gradient(linear, left top, left bottom, color-stop(0%, #134134134), color-stop(100%, #c9c9c9));
    background-image: -webkit-linear-gradient(top, #134134134, #c9c9c9);
    background-image: -o-linear-gradient(top, #134134134, #c9c9c9);
    background-image: linear-gradient(#134134134, #c9c9c9);
    border-color: #c9c9c9 #c9c9c9 hsl(0, 0%, 68.5%);
    color: #333 !important;
    text-shadow: 0 1px 1px rgba(255, 255, 255, 0.69);
    -webkit-font-smoothing: antialiased;
}

button.ui-multiselect.ui-widget.ui-state-default.ui-corner-all:hover {
    color: #333333;
    background: #e6e6e6;
}

button.ui-multiselect.ui-widget.ui-state-default.ui-corner-all {
    margin-bottom: 10px;
}

/*===Filter Responsive Input Size===*/

/* default screen */
input.filter-search{
	width: 95%;
}
button.ui-multiselect.ui-widget.ui-state-default.ui-corner-all {
    width:100%!important;
}
label#post-auth_user_organisation_id-options-filter__label,
label#post-cms_post_series_id-options-filter__label,
label#post-cms_post_created_on-date-filter__label,
label#post-cms_post_location_id-location-filter__label, 
label#post-cms_post_location_id-location-filter__label, 
label#post-cms_post_created_on-date-filter__label{
	font-size: 13px;
}
#post-cms_post_created_on-date-filter-ge,
#post-cms_post_created_on-date-filter-le {
	width: 70px;
	margin-right: 6px;
	font-size: 13px;
	margin-left: 17px;
}
#post-cms_post_created_on-date-filter-le {
	margin-left: 24px;
}
input.btn.btn-primary.filter-submit.filter-ajax {
	width: 100%;
	margin-left: -1px;
}


/* Large desktop */
@media (min-width: 1200px) { 
#post-cms_post_created_on-date-filter-ge,
#post-cms_post_created_on-date-filter-le {
	width: 112px;
}
}
 
/* Portrait tablet to landscape and desktop */
@media (min-width: 768px) and (max-width: 979px) { 
input.filter-search{
	width: 90%;
}
button.ui-multiselect.ui-widget.ui-state-default.ui-corner-all {
    width:100%!important;
}
label#post-auth_user_organisation_id-options-filter__label,
label#post-cms_post_series_id-options-filter__label,
label#post-cms_post_created_on-date-filter__label,
label#post-cms_post_location_id-location-filter__label, 
label#post-cms_post_location_id-location-filter__label, 
label#post-cms_post_created_on-date-filter__label{
	font-size: 12px;
	word-spacing: -2px;
}
#post-cms_post_created_on-date-filter-ge,
#post-cms_post_created_on-date-filter-le {
	margin-right: 3px;
	font-size: 12px;
	margin-top: 2px;
}

#post-cms_post_created_on-date-filter-le {
	margin-left: 17px;
	
}
input.btn.btn-primary.filter-submit.filter-ajax {
	width: 100%;
	margin-left: -1px;
}
} 


/* Landscape phone to portrait tablet */
@media (max-width: 767px) { 
input.filter-search{
	width: 96%;
}
button.ui-multiselect.ui-widget.ui-state-default.ui-corner-all {
    width:100%!important;
}
label#post-auth_user_organisation_id-options-filter__label,
label#post-cms_post_series_id-options-filter__label,
label#post-cms_post_created_on-date-filter__label,
label#post-cms_post_location_id-location-filter__label, 
label#post-cms_post_location_id-location-filter__label, 
label#post-cms_post_created_on-date-filter__label{
	font-size: 12px;
	word-spacing: -2px;
}
#post-cms_post_created_on-date-filter-ge,
#post-cms_post_created_on-date-filter-le {
	width: 20%;
	margin-right: 6px;
	font-size: 12px;
	margin-left: 6px;
}
#post-cms_post_created_on-date-filter-ge{
	margin-left: 6px;
}

input#post-cms_post_created_on-date-filter-ge_clear {
	margin-right: 10px;
}

input.btn.btn-primary.filter-submit.filter-ajax {
	width: 100%;
	margin-left: -1px;
}
}
 
/* Landscape phones and down */
@media (max-width: 480px) { 
input.filter-search{
	width: 96%;
}
button.ui-multiselect.ui-widget.ui-state-default.ui-corner-all {
    margin-bottom: 10px;
    
}
}



#datalist-filter-form table tbody tr td {
    border: none;
}

#post-cms_post_created_on-date-filter-le.date-filter-input.anytime, 
#post-cms_post_created_on-date-filter-ge.date-filter-input.anytime {
    width: 100px;
    margin-left: 10px;
    margin-right: 10px;
    font-size: 12px;
}

#post-cms_post_created_on-date-filter-le.date-filter-input.anytime{
    margin-right: 10px;
    margin-left: 17px;
}

#post-auth_user_organisation_id-options-filter__label,
#post-cms_post_series_id-options-filter__label,
#post-cms_post_created_on-date-filter__label,
#post-cms_post_location_id-location-filter__label, 
#post-cms_post_location_id-location-filter__label, 
#post-cms_post_created_on-date-filter__label {
    padding: 7px 7px 7px 0;
    font-weight: bold;
}

input.btn.btn-primary.filter-submit.filter-ajax {
    margin-top: 15px;
    margin-bottom: -15px;
}

#post-cms_post_created_on-date-filter-le_clear,
#post-cms_post_created_on-date-filter-ge_clear {
    font-size: 11px;
    font-weight: normal;
    font-style: normal;
    color: #5d5d5b;
}

/* The New Card (profile page) */
div.thumbnail {
    background-color: #fff;
    border-radius: 0;
    margin-bottom: 8px;
    border-radius: 4px;
    border: 1px solid #9e9b9b;
    -moz-box-shadow: 0 -1px 3px #d7d7d6;
    -webkit-box-shadow: 0 -1px 3px #d7d7d6;
    box-shadow: 0 -1px 3px #d7d7d6;
    -moz-box-shadow: 0 1px 1px #aaaaa7;
    -webkit-box-shadow: 0 1px 1px #aaaaa7;
    box-shadow: 0 1px 1px #aaaaa7;
}
	
div.thumbnail:hover {
    background-color: #f5f5f5;
    -webkit-transition: all 0.2s ease-in-out;
    -moz-transition: all 0.2s ease-in-out;
    -ms-transition: all 0.2s ease-in-out;
    -o-transition: all 0.2s ease-in-out;
    transition: all 0.2s ease-in-out;
    cursor: auto;
}

img.media-object {
    border-radius: 8px;
    width: 48px;
    height: 48px;
}

span.user_details {
    width: 66px;
    min-height: 84px;
}

p.citation {
    float: left;
    clear: left;
    width: 58px;
    font-size: 80%;
    line-height: 11px;
    text-align: center;
}

a i.icon-paper-clip.pull-right {
    font-size: 20px;
    margin: -1px;
}

a i.icon-paper-clip.pull-right:hover {
    text-decoration: none;
}

.card-title {
    font-size: 14px;
    text-shadow: 0px 1px 0px white;
    letter-spacing: -1px;
}

.date-title {
    font: 400 10px "Helvetica Neue",Arial,sans-serif;
    list-style: none outside none;
    padding-left: 10px;
    color: #999;
    border-left: 1px solid rgba(0, 0, 0, 0.1);
    margin-left: 10px;
    padding-top: 10px;
    padding-bottom: 9px;
}

.location-title {
    border-left: 1px solid rgba(0, 0, 0, 0.1);
    text-shadow: 0px 1px 0px white;
    padding-left: 10px;
    margin-left: 10px;
    width: 10px;
    padding-top: 7px;
    padding-bottom: 7px;
}

.location-title a {
    font: 400 12px "Helvetica Neue", Arial,sans-serif;
    color: #777;
    padding: 0;
    text-shadow: 1px 1px 0 rgba(255,255,255,0.7);
    letter-spacing: 0;
    word-spacing: -1px;
}

.location-title a:hover {
    color: #333;
    text-decoration: none;
}

.card_comments {
    font: 13px/17px "Georgia",Times;
    color: #5c5c5c;
    padding-top: 2px;
}

.edit-bar.pull-right {
    color: #8a8989;
    font-size: 14px;
}

i.icon.icon-edit {
    padding-right: 3px;
}

div.attachment.pull-right {
    font-size: 21px;
    padding: 10px;
}

a i.icon.icon-edit,
a i.icon.icon-remove-sign {
    color: #999;
    padding-left: 2px;
}

a i.icon.icon-edit:hover,
a i.icon.icon-remove-sign:hover {
    color: #0095fe;
    text-decoration: none;
}

a i.icon.icon-remove-sign:hover {
    color: #E74C3C;
}

/* Profile Page */
h2.profile_header {
    font-size: 25px;
    color: #666;
    text-align: left;
    text-transform: uppercase;
    font-weight: normal;
    font-style: normal;
    background-color: #f7f8f7;
    height: 40px;
    padding: 20px;
    border: 1px solid #9e9b9b;
    border-radius: 4px;
    -moz-box-shadow: 0 -1px 3px #d7d7d6;
    -webkit-box-shadow: 0 -1px 3px #d7d7d6;
    box-shadow: 0 -1px 3px #d7d7d6;
}

h4.Profile_Header {
    font-size: 25px;
    color: #666;
    text-align: center;
    font-weight: normal;
    font-style: normal;
}

h4.profile-sub-header {
    font-size: 17px;
    color: #666;
    text-align: left;
    font-weight: normal;
    font-style: normal;	
}

h4.profile-sub-header {
    padding: 6px 6px 6px 9px;
    border-radius: 5px 5px 0 0;
    background: rgba(255,255,255,1);
    background: -moz-linear-gradient(top, rgba(255,255,255,1) 0%, rgba(246,246,246,1) 47%, rgba(237,237,237,1) 100%);
    background: -webkit-gradient(left top, left bottom, color-stop(0%, rgba(255,255,255,1)), color-stop(47%, rgba(246,246,246,1)), color-stop(100%, rgba(237,237,237,1)));
    background: -webkit-linear-gradient(top, rgba(255,255,255,1) 0%, rgba(246,246,246,1) 47%, rgba(237,237,237,1) 100%);
    background: -o-linear-gradient(top, rgba(255,255,255,1) 0%, rgba(246,246,246,1) 47%, rgba(237,237,237,1) 100%);
    background: -ms-linear-gradient(top, rgba(255,255,255,1) 0%, rgba(246,246,246,1) 47%, rgba(237,237,237,1) 100%);
    background: linear-gradient(to bottom, rgba(255,255,255,1) 0%, rgba(246,246,246,1) 47%, rgba(237,237,237,1) 100%);
    filter: progid:DXImageTransform.Microsoft.gradient( startColorstr='#ffffff', endColorstr='#ededed', GradientType=0 );	
    -moz-box-shadow: 0 -1px 3px #d7d7d6;
    -webkit-box-shadow: 0 -1px 3px #d7d7d6;
    box-shadow: 0 -1px 3px #d7d7d6;
    border: 1px solid #9e9b9b;
    margin-bottom: -1px;
}

div.row.profile {
    margin-top: 5px;
}

a i.icon.icon-plus-sign.small-add {
    font-size: 17px;
    color: #0096fe;
    float: right;
    position: relative;
    top: 17px;
    right: 9px;
}

a i.icon.icon-plus-sign.small-add:hover{
    text-decoration: none;
    color: #2da7fc;
}

.card-holder {
    display: inline-block;
    min-height: 383px;
    width: 99.7%;
    border: 1px solid #b2b2b2;
    background-color: #f0f0ef;
}

div.thumbnail.map {
    height: 383px;
}

.more_profile {
    text-align: center;
    padding: 5px;
}

.empty_card-holder {
    text-align: center;
    font: 15px Georgia, "Times New Roman", Times, serif;
    position: relative;
    top: 144px;
    opacity: 0.67;
}

i.icon-folder-open-alt {
    font-size: 25px;
}
/* END OF PROFILE PAGE */


div.span5.card-details {
    margin-left: 0px;
}

.card-holder .edit-bar.fright {
    color: #8A8989;
    font-size: 14px;
}
.card-holder .card-title {
    font-size: 14px;
}
.card-holder .date-title {
    font: 11px "Helvetica Neue",Arial,sans-serif;
    list-style: none outside none;
    text-decoration: none;
    text-transform: none;
    color: #999;	
}
.card-holder .location-title {
    font: bold 13px "Helvetica Neue", Arial,sans-serif;
    color: #333333;
    padding: 0;
}

.card-holder .card_comments {
    font: 14px/19px "Georgia",Times;
    color: #5c5c5c;
    padding-top: 6px;
}

/*------Projects page--------*/


#list-add div.form-container form.form-horizontal fieldset {
	border: none;
}

/*add new form*/

#list-add div.form-container form.form-horizontal {
	background-color: #fff;
	border: 1px solid #b2b2b2;
	border-radius: 0 0 5px 5px;
	position: relative;
	top: 11px;
	padding-top: 7px;
	padding-left: 9px;
}


#submit_record__row {
	margin-bottom: -24px;
	margin-left: -18px;
	margin-right: -15px;
}

#list-add h3 {
	text-align: center;
	border-bottom: solid 1px #c9ccd0;
	border-radius: 5px 5px 0 0;
	margin-bottom: 4px;
	text-transform: uppercase;
	font-size: 18px;
	background: rgba(255,255,255,1);
	background: -moz-linear-gradient(top, rgba(255,255,255,1) 0%, rgba(246,246,246,1) 47%, rgba(237,237,237,1) 100%);
	background: -webkit-gradient(left top, left bottom, color-stop(0%, rgba(255,255,255,1)), color-stop(47%, rgba(246,246,246,1)), color-stop(100%, rgba(237,237,237,1)));
	background: -webkit-linear-gradient(top, rgba(255,255,255,1) 0%, rgba(246,246,246,1) 47%, rgba(237,237,237,1) 100%);
	background: -o-linear-gradient(top, rgba(255,255,255,1) 0%, rgba(246,246,246,1) 47%, rgba(237,237,237,1) 100%);
	background: -ms-linear-gradient(top, rgba(255,255,255,1) 0%, rgba(246,246,246,1) 47%, rgba(237,237,237,1) 100%);
	background: linear-gradient(to bottom, rgba(255,255,255,1) 0%, rgba(246,246,246,1) 47%, rgba(237,237,237,1) 100%);
	filter: progid:DXImageTransform.Microsoft.gradient( startColorstr='#ffffff', endColorstr='#ededed', GradientType=0 );	-moz-box-shadow: 0 -1px 3px #d7d7d6;
	-webkit-box-shadow: 0 -1px 3px #d7d7d6;
	box-shadow: 0 -1px 3px #d7d7d6;
	border: 1px solid #9e9b9b;
	-moz-box-shadow: 0 1px 1px #aaaaa7;
	-webkit-box-shadow: 0 1px 1px #aaaaa7;
	box-shadow: 0 1px 1px #aaaaa7;
	padding: 7px 6px;
}

#submit_record__row input.btn.btn-primary {
	padding: 5px 20px;
	text-transform: uppercase;
}


table#datatable.dataTable.display {
	background-color: #f9f9f9;
}
=======
>>>>>>> 5ecd5bc7
<|MERGE_RESOLUTION|>--- conflicted
+++ resolved
@@ -101,154 +101,6 @@
     text-decoration: none;
 }
 
-<<<<<<< HEAD
-/* Card Icons */
-i.icon.icon-activity,
-i.icon.icon-alert,
-i.icon.icon-incident, 
-i.icon.icon-report,
-i.icon.icon-assessment,
-i.icon.icon-disaster,
-i.icon.icon-training_material,
-i.icon.icon-plans  {
-    font-size: 14px;
-    display: inline-block;
-    color: #413b3b;
-    padding-left: 1px;
-    width: 106px;
-}
-
-/* Activity */
-/*.icon-truck:*/
-.icon-activity:before  {
-    content: "\f0d1";
-}
-/* Alert */
-/*.icon-bullhorn*/
-.icon-alert:before {
-    content: "\f0a1";
-}
-/* Report */
-/*.icon-file-alt*/
-.icon-report:before {
-    content: "\f0f6";
-}
-/* Training Material */
-/*icon-book*/
-i.icon.icon-training_material:before {
-    content: "\f02d";
-}
-
-/* Assessment */
-/*icon-info-sign*/
-i.icon.icon-assessment:before{
-    content: "\f05a";
-}
-/* Disaster */
-/* Incident */
-/*icon-warning-sign*/
-i.icon.icon-incident:before,
-i.icon.icon-disaster:before {
-    content: "\f071";
-}
-
-/* Home Cards */
-div.edit-bar.fright {
-    color: #8a8989;
-    font-size: 14px;
-    position: relative;
-    top: 4px;
-    float: right;
-}
-
-div.attachment.fright {
-    font-size: 21px;
-    padding: 10px;
-}
-
-div.media {
-    margin-top: 12px;
-    font: 13px/17px "Helvetica Neue", Arial, Helvetica, Geneva, sans-serif;
-    color: #333;
-    word-spacing: -1px;
-}
-
-div.card-person {
-    margin-top: 5px;
-}
-
-div.card-person a {
-    font-size: 11px;
-    color: #7b7b78;
-    text-transform: none;
-}
-
-a.card-organisation{
-    font-size: 10px;
-    text-transform: uppercase;
-}
-a.card-organisation:hover,
-div.card-person a:hover {
-    color: #26a0c3;
-    text-decoration: none;
-}
-
-div.card-header {
-    border-bottom: 1px solid #bdbdbb;
-    padding: 5px;
-    margin: -3px -5px;
-    border-top-left-radius: 4px;
-    border-top-right-radius: 4px;
-    background: rgba(255,255,255,1);
-    background: -moz-linear-gradient(top, rgba(255,255,255,1) 0%, rgba(246,246,246,1) 47%, rgba(237,237,237,1) 100%);
-    background: -webkit-gradient(left top, left bottom, color-stop(0%, rgba(255,255,255,1)), color-stop(47%, rgba(246,246,246,1)), color-stop(100%, rgba(237,237,237,1)));
-    background: -webkit-linear-gradient(top, rgba(255,255,255,1) 0%, rgba(246,246,246,1) 47%, rgba(237,237,237,1) 100%);
-    background: -o-linear-gradient(top, rgba(255,255,255,1) 0%, rgba(246,246,246,1) 47%, rgba(237,237,237,1) 100%);
-    background: -ms-linear-gradient(top, rgba(255,255,255,1) 0%, rgba(246,246,246,1) 47%, rgba(237,237,237,1) 100%);
-    background: linear-gradient(to bottom, rgba(255,255,255,1) 0%, rgba(246,246,246,1) 47%, rgba(237,237,237,1) 100%);
-    filter: progid:DXImageTransform.Microsoft.gradient( startColorstr='#ffffff', endColorstr='#ededed', GradientType=0 );
-}
-
-
-/*disaster cards*/
-
-
-
-div.thumbnail.disaster {
-    border: 3px solid #f8c464;    
-}
-
-i.icon.icon-paper-clip.fright {
-    font-size: 17px;
-}
-
-#event_datalist a h5 {
-	font-size: 13px;
-	margin-top: 1px;
-	width: 70%;
-	
-	margin-bottom: -1px;
-	color: #666;
-	line-height: 16px;
-	word-spacing: -1px;
-	letter-spacing: 0;
-	padding-top: 3px;
-	padding-left: 5px;
-	padding-bottom: 5px;
-}
-
-#event_datalist a h5:hover{
-	color: #26a0c3;
-}
-
-#event_datalist a span.date-title {
-	  border-left: 0px;
-	  margin-left: -1px;
-  }
-
-
-=======
->>>>>>> 5ecd5bc7
 /* Modals */
 /* Imitate Bootstrap in jQueryUI Modal */
 #popup #submit_record__row {
@@ -301,587 +153,3 @@
 #sub-defaultevent_post table.embeddedComponent thead tr.label-row {
     display: none;	
 }
-<<<<<<< HEAD
-
-/*  Filter Styling  */
-
-
-div#accordion2.accordion.side-filter {
-    background-color: #fff;
-    position: relative;
-    top: 11px;
-    border: 1px solid #b2b2b2;
-    border-top: none;
-    border-bottom-left-radius: 4px;
-    border-bottom-right-radius: 4px;
-}
-
-.accordion-inner,
-.accordion-heading,
-.accordion-group,
-#accordion2 div.accordion-group
-#collapseOne div.accordion-inner {
-    border-top: none;
-    border-bottom: none;
-}
-
-.accordion-toggle {
-    font-size: 12px;
-    font-variant: normal;
-    text-transform: none;
-    color: #6e6e6c;
-    border-none: none;
-}
-
-.accordion-toggle:hover {
-    text-decoration: none;
-    color: #3498DB;
-}
-
-.search_box {
-    background-color: #fff;
-    border: 1px solid #b2b2b2;
-    border-bottom: none;
-    border-top-left-radius: 4px;
-    border-top-right-radius: 4px;
-    position: relative;
-    top: 11px;
-    padding-top: 7px;
-    padding-left: 9px;
-}
-
-button.btn.btn-primary.search_btn {
-    width: 93%;
-    margin-left: 8px;
-}
-
-#input_temp {
-    width: 84%;
-}
-
-div.thumbnail.side-filter:hover {
-    background-color: #fff;	
-}
-	 
-input.filter-search {
-    text-align: center;
-}
-
-/*button.btn.btn-primary.btn-filter,*/
-
-button.ui-multiselect.ui-widget.ui-state-default.ui-corner-all {
-    background-color: hsl(0, 0%, 79%) !important;
-    background-repeat: repeat-x;
-    filter: progid:DXImageTransform.Microsoft.gradient(startColorstr="#134134134", endColorstr="#c9c9c9");
-    background-image: -khtml-gradient(linear, left top, left bottom, from(#134134134), to(#c9c9c9));
-    background-image: -moz-linear-gradient(top, #134134134, #c9c9c9);
-    background-image: -ms-linear-gradient(top, #134134134, #c9c9c9);
-    background-image: -webkit-gradient(linear, left top, left bottom, color-stop(0%, #134134134), color-stop(100%, #c9c9c9));
-    background-image: -webkit-linear-gradient(top, #134134134, #c9c9c9);
-    background-image: -o-linear-gradient(top, #134134134, #c9c9c9);
-    background-image: linear-gradient(#134134134, #c9c9c9);
-    border-color: #c9c9c9 #c9c9c9 hsl(0, 0%, 68.5%);
-    color: #333 !important;
-    text-shadow: 0 1px 1px rgba(255, 255, 255, 0.69);
-    -webkit-font-smoothing: antialiased;
-}
-
-button.ui-multiselect.ui-widget.ui-state-default.ui-corner-all:hover {
-    color: #333333;
-    background: #e6e6e6;
-}
-
-button.ui-multiselect.ui-widget.ui-state-default.ui-corner-all {
-    margin-bottom: 10px;
-}
-
-/*===Filter Responsive Input Size===*/
-
-/* default screen */
-input.filter-search{
-	width: 95%;
-}
-button.ui-multiselect.ui-widget.ui-state-default.ui-corner-all {
-    width:100%!important;
-}
-label#post-auth_user_organisation_id-options-filter__label,
-label#post-cms_post_series_id-options-filter__label,
-label#post-cms_post_created_on-date-filter__label,
-label#post-cms_post_location_id-location-filter__label, 
-label#post-cms_post_location_id-location-filter__label, 
-label#post-cms_post_created_on-date-filter__label{
-	font-size: 13px;
-}
-#post-cms_post_created_on-date-filter-ge,
-#post-cms_post_created_on-date-filter-le {
-	width: 70px;
-	margin-right: 6px;
-	font-size: 13px;
-	margin-left: 17px;
-}
-#post-cms_post_created_on-date-filter-le {
-	margin-left: 24px;
-}
-input.btn.btn-primary.filter-submit.filter-ajax {
-	width: 100%;
-	margin-left: -1px;
-}
-
-
-/* Large desktop */
-@media (min-width: 1200px) { 
-#post-cms_post_created_on-date-filter-ge,
-#post-cms_post_created_on-date-filter-le {
-	width: 112px;
-}
-}
- 
-/* Portrait tablet to landscape and desktop */
-@media (min-width: 768px) and (max-width: 979px) { 
-input.filter-search{
-	width: 90%;
-}
-button.ui-multiselect.ui-widget.ui-state-default.ui-corner-all {
-    width:100%!important;
-}
-label#post-auth_user_organisation_id-options-filter__label,
-label#post-cms_post_series_id-options-filter__label,
-label#post-cms_post_created_on-date-filter__label,
-label#post-cms_post_location_id-location-filter__label, 
-label#post-cms_post_location_id-location-filter__label, 
-label#post-cms_post_created_on-date-filter__label{
-	font-size: 12px;
-	word-spacing: -2px;
-}
-#post-cms_post_created_on-date-filter-ge,
-#post-cms_post_created_on-date-filter-le {
-	margin-right: 3px;
-	font-size: 12px;
-	margin-top: 2px;
-}
-
-#post-cms_post_created_on-date-filter-le {
-	margin-left: 17px;
-	
-}
-input.btn.btn-primary.filter-submit.filter-ajax {
-	width: 100%;
-	margin-left: -1px;
-}
-} 
-
-
-/* Landscape phone to portrait tablet */
-@media (max-width: 767px) { 
-input.filter-search{
-	width: 96%;
-}
-button.ui-multiselect.ui-widget.ui-state-default.ui-corner-all {
-    width:100%!important;
-}
-label#post-auth_user_organisation_id-options-filter__label,
-label#post-cms_post_series_id-options-filter__label,
-label#post-cms_post_created_on-date-filter__label,
-label#post-cms_post_location_id-location-filter__label, 
-label#post-cms_post_location_id-location-filter__label, 
-label#post-cms_post_created_on-date-filter__label{
-	font-size: 12px;
-	word-spacing: -2px;
-}
-#post-cms_post_created_on-date-filter-ge,
-#post-cms_post_created_on-date-filter-le {
-	width: 20%;
-	margin-right: 6px;
-	font-size: 12px;
-	margin-left: 6px;
-}
-#post-cms_post_created_on-date-filter-ge{
-	margin-left: 6px;
-}
-
-input#post-cms_post_created_on-date-filter-ge_clear {
-	margin-right: 10px;
-}
-
-input.btn.btn-primary.filter-submit.filter-ajax {
-	width: 100%;
-	margin-left: -1px;
-}
-}
- 
-/* Landscape phones and down */
-@media (max-width: 480px) { 
-input.filter-search{
-	width: 96%;
-}
-button.ui-multiselect.ui-widget.ui-state-default.ui-corner-all {
-    margin-bottom: 10px;
-    
-}
-}
-
-
-
-#datalist-filter-form table tbody tr td {
-    border: none;
-}
-
-#post-cms_post_created_on-date-filter-le.date-filter-input.anytime, 
-#post-cms_post_created_on-date-filter-ge.date-filter-input.anytime {
-    width: 100px;
-    margin-left: 10px;
-    margin-right: 10px;
-    font-size: 12px;
-}
-
-#post-cms_post_created_on-date-filter-le.date-filter-input.anytime{
-    margin-right: 10px;
-    margin-left: 17px;
-}
-
-#post-auth_user_organisation_id-options-filter__label,
-#post-cms_post_series_id-options-filter__label,
-#post-cms_post_created_on-date-filter__label,
-#post-cms_post_location_id-location-filter__label, 
-#post-cms_post_location_id-location-filter__label, 
-#post-cms_post_created_on-date-filter__label {
-    padding: 7px 7px 7px 0;
-    font-weight: bold;
-}
-
-input.btn.btn-primary.filter-submit.filter-ajax {
-    margin-top: 15px;
-    margin-bottom: -15px;
-}
-
-#post-cms_post_created_on-date-filter-le_clear,
-#post-cms_post_created_on-date-filter-ge_clear {
-    font-size: 11px;
-    font-weight: normal;
-    font-style: normal;
-    color: #5d5d5b;
-}
-
-/* The New Card (profile page) */
-div.thumbnail {
-    background-color: #fff;
-    border-radius: 0;
-    margin-bottom: 8px;
-    border-radius: 4px;
-    border: 1px solid #9e9b9b;
-    -moz-box-shadow: 0 -1px 3px #d7d7d6;
-    -webkit-box-shadow: 0 -1px 3px #d7d7d6;
-    box-shadow: 0 -1px 3px #d7d7d6;
-    -moz-box-shadow: 0 1px 1px #aaaaa7;
-    -webkit-box-shadow: 0 1px 1px #aaaaa7;
-    box-shadow: 0 1px 1px #aaaaa7;
-}
-	
-div.thumbnail:hover {
-    background-color: #f5f5f5;
-    -webkit-transition: all 0.2s ease-in-out;
-    -moz-transition: all 0.2s ease-in-out;
-    -ms-transition: all 0.2s ease-in-out;
-    -o-transition: all 0.2s ease-in-out;
-    transition: all 0.2s ease-in-out;
-    cursor: auto;
-}
-
-img.media-object {
-    border-radius: 8px;
-    width: 48px;
-    height: 48px;
-}
-
-span.user_details {
-    width: 66px;
-    min-height: 84px;
-}
-
-p.citation {
-    float: left;
-    clear: left;
-    width: 58px;
-    font-size: 80%;
-    line-height: 11px;
-    text-align: center;
-}
-
-a i.icon-paper-clip.pull-right {
-    font-size: 20px;
-    margin: -1px;
-}
-
-a i.icon-paper-clip.pull-right:hover {
-    text-decoration: none;
-}
-
-.card-title {
-    font-size: 14px;
-    text-shadow: 0px 1px 0px white;
-    letter-spacing: -1px;
-}
-
-.date-title {
-    font: 400 10px "Helvetica Neue",Arial,sans-serif;
-    list-style: none outside none;
-    padding-left: 10px;
-    color: #999;
-    border-left: 1px solid rgba(0, 0, 0, 0.1);
-    margin-left: 10px;
-    padding-top: 10px;
-    padding-bottom: 9px;
-}
-
-.location-title {
-    border-left: 1px solid rgba(0, 0, 0, 0.1);
-    text-shadow: 0px 1px 0px white;
-    padding-left: 10px;
-    margin-left: 10px;
-    width: 10px;
-    padding-top: 7px;
-    padding-bottom: 7px;
-}
-
-.location-title a {
-    font: 400 12px "Helvetica Neue", Arial,sans-serif;
-    color: #777;
-    padding: 0;
-    text-shadow: 1px 1px 0 rgba(255,255,255,0.7);
-    letter-spacing: 0;
-    word-spacing: -1px;
-}
-
-.location-title a:hover {
-    color: #333;
-    text-decoration: none;
-}
-
-.card_comments {
-    font: 13px/17px "Georgia",Times;
-    color: #5c5c5c;
-    padding-top: 2px;
-}
-
-.edit-bar.pull-right {
-    color: #8a8989;
-    font-size: 14px;
-}
-
-i.icon.icon-edit {
-    padding-right: 3px;
-}
-
-div.attachment.pull-right {
-    font-size: 21px;
-    padding: 10px;
-}
-
-a i.icon.icon-edit,
-a i.icon.icon-remove-sign {
-    color: #999;
-    padding-left: 2px;
-}
-
-a i.icon.icon-edit:hover,
-a i.icon.icon-remove-sign:hover {
-    color: #0095fe;
-    text-decoration: none;
-}
-
-a i.icon.icon-remove-sign:hover {
-    color: #E74C3C;
-}
-
-/* Profile Page */
-h2.profile_header {
-    font-size: 25px;
-    color: #666;
-    text-align: left;
-    text-transform: uppercase;
-    font-weight: normal;
-    font-style: normal;
-    background-color: #f7f8f7;
-    height: 40px;
-    padding: 20px;
-    border: 1px solid #9e9b9b;
-    border-radius: 4px;
-    -moz-box-shadow: 0 -1px 3px #d7d7d6;
-    -webkit-box-shadow: 0 -1px 3px #d7d7d6;
-    box-shadow: 0 -1px 3px #d7d7d6;
-}
-
-h4.Profile_Header {
-    font-size: 25px;
-    color: #666;
-    text-align: center;
-    font-weight: normal;
-    font-style: normal;
-}
-
-h4.profile-sub-header {
-    font-size: 17px;
-    color: #666;
-    text-align: left;
-    font-weight: normal;
-    font-style: normal;	
-}
-
-h4.profile-sub-header {
-    padding: 6px 6px 6px 9px;
-    border-radius: 5px 5px 0 0;
-    background: rgba(255,255,255,1);
-    background: -moz-linear-gradient(top, rgba(255,255,255,1) 0%, rgba(246,246,246,1) 47%, rgba(237,237,237,1) 100%);
-    background: -webkit-gradient(left top, left bottom, color-stop(0%, rgba(255,255,255,1)), color-stop(47%, rgba(246,246,246,1)), color-stop(100%, rgba(237,237,237,1)));
-    background: -webkit-linear-gradient(top, rgba(255,255,255,1) 0%, rgba(246,246,246,1) 47%, rgba(237,237,237,1) 100%);
-    background: -o-linear-gradient(top, rgba(255,255,255,1) 0%, rgba(246,246,246,1) 47%, rgba(237,237,237,1) 100%);
-    background: -ms-linear-gradient(top, rgba(255,255,255,1) 0%, rgba(246,246,246,1) 47%, rgba(237,237,237,1) 100%);
-    background: linear-gradient(to bottom, rgba(255,255,255,1) 0%, rgba(246,246,246,1) 47%, rgba(237,237,237,1) 100%);
-    filter: progid:DXImageTransform.Microsoft.gradient( startColorstr='#ffffff', endColorstr='#ededed', GradientType=0 );	
-    -moz-box-shadow: 0 -1px 3px #d7d7d6;
-    -webkit-box-shadow: 0 -1px 3px #d7d7d6;
-    box-shadow: 0 -1px 3px #d7d7d6;
-    border: 1px solid #9e9b9b;
-    margin-bottom: -1px;
-}
-
-div.row.profile {
-    margin-top: 5px;
-}
-
-a i.icon.icon-plus-sign.small-add {
-    font-size: 17px;
-    color: #0096fe;
-    float: right;
-    position: relative;
-    top: 17px;
-    right: 9px;
-}
-
-a i.icon.icon-plus-sign.small-add:hover{
-    text-decoration: none;
-    color: #2da7fc;
-}
-
-.card-holder {
-    display: inline-block;
-    min-height: 383px;
-    width: 99.7%;
-    border: 1px solid #b2b2b2;
-    background-color: #f0f0ef;
-}
-
-div.thumbnail.map {
-    height: 383px;
-}
-
-.more_profile {
-    text-align: center;
-    padding: 5px;
-}
-
-.empty_card-holder {
-    text-align: center;
-    font: 15px Georgia, "Times New Roman", Times, serif;
-    position: relative;
-    top: 144px;
-    opacity: 0.67;
-}
-
-i.icon-folder-open-alt {
-    font-size: 25px;
-}
-/* END OF PROFILE PAGE */
-
-
-div.span5.card-details {
-    margin-left: 0px;
-}
-
-.card-holder .edit-bar.fright {
-    color: #8A8989;
-    font-size: 14px;
-}
-.card-holder .card-title {
-    font-size: 14px;
-}
-.card-holder .date-title {
-    font: 11px "Helvetica Neue",Arial,sans-serif;
-    list-style: none outside none;
-    text-decoration: none;
-    text-transform: none;
-    color: #999;	
-}
-.card-holder .location-title {
-    font: bold 13px "Helvetica Neue", Arial,sans-serif;
-    color: #333333;
-    padding: 0;
-}
-
-.card-holder .card_comments {
-    font: 14px/19px "Georgia",Times;
-    color: #5c5c5c;
-    padding-top: 6px;
-}
-
-/*------Projects page--------*/
-
-
-#list-add div.form-container form.form-horizontal fieldset {
-	border: none;
-}
-
-/*add new form*/
-
-#list-add div.form-container form.form-horizontal {
-	background-color: #fff;
-	border: 1px solid #b2b2b2;
-	border-radius: 0 0 5px 5px;
-	position: relative;
-	top: 11px;
-	padding-top: 7px;
-	padding-left: 9px;
-}
-
-
-#submit_record__row {
-	margin-bottom: -24px;
-	margin-left: -18px;
-	margin-right: -15px;
-}
-
-#list-add h3 {
-	text-align: center;
-	border-bottom: solid 1px #c9ccd0;
-	border-radius: 5px 5px 0 0;
-	margin-bottom: 4px;
-	text-transform: uppercase;
-	font-size: 18px;
-	background: rgba(255,255,255,1);
-	background: -moz-linear-gradient(top, rgba(255,255,255,1) 0%, rgba(246,246,246,1) 47%, rgba(237,237,237,1) 100%);
-	background: -webkit-gradient(left top, left bottom, color-stop(0%, rgba(255,255,255,1)), color-stop(47%, rgba(246,246,246,1)), color-stop(100%, rgba(237,237,237,1)));
-	background: -webkit-linear-gradient(top, rgba(255,255,255,1) 0%, rgba(246,246,246,1) 47%, rgba(237,237,237,1) 100%);
-	background: -o-linear-gradient(top, rgba(255,255,255,1) 0%, rgba(246,246,246,1) 47%, rgba(237,237,237,1) 100%);
-	background: -ms-linear-gradient(top, rgba(255,255,255,1) 0%, rgba(246,246,246,1) 47%, rgba(237,237,237,1) 100%);
-	background: linear-gradient(to bottom, rgba(255,255,255,1) 0%, rgba(246,246,246,1) 47%, rgba(237,237,237,1) 100%);
-	filter: progid:DXImageTransform.Microsoft.gradient( startColorstr='#ffffff', endColorstr='#ededed', GradientType=0 );	-moz-box-shadow: 0 -1px 3px #d7d7d6;
-	-webkit-box-shadow: 0 -1px 3px #d7d7d6;
-	box-shadow: 0 -1px 3px #d7d7d6;
-	border: 1px solid #9e9b9b;
-	-moz-box-shadow: 0 1px 1px #aaaaa7;
-	-webkit-box-shadow: 0 1px 1px #aaaaa7;
-	box-shadow: 0 1px 1px #aaaaa7;
-	padding: 7px 6px;
-}
-
-#submit_record__row input.btn.btn-primary {
-	padding: 5px 20px;
-	text-transform: uppercase;
-}
-
-
-table#datatable.dataTable.display {
-	background-color: #f9f9f9;
-}
-=======
->>>>>>> 5ecd5bc7
