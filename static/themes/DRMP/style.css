--- conflicted
+++ resolved
@@ -1,12 +1,3 @@
-<<<<<<< HEAD
-=======
-/* @override 
-	http://tldrmp.aidiq.com/eden/static/themes/DRMP/eden.min.css
-	http://127.0.0.1:8001/eden/static/themes/DRMP/style.css
-	http://127.0.0.1:8000/eden/static/themes/DRMP/style.css */
-
-
->>>>>>> 1eb5e727
 body {
     font: 14px/21px 'Open Sans', sans-serif;
     color: #666;
@@ -15,21 +6,15 @@
     padding-top: 50px;
 }
 
-<<<<<<< HEAD
 body.popup {
     background: #fff;
     padding-top: 0;
 }
-=======
-git pu
->>>>>>> 1eb5e727
 
 /* Over-ride ext */
 h1, h2, h3, h4, h5, h6 {
     margin: 10px 0;
 }
-
-
 h4 {
     font-size: 17.5px;
 }
@@ -55,6 +40,7 @@
 .ui-dialog-titlebar-close:after {
     content: "x";
 }
+
 /* Over-ride widgets */
 /*
 div#dl-container {
@@ -71,11 +57,14 @@
     display: none;
 }
 
+textarea#cms_post_body.text.input-xlarge {
+	height: 100px;
+}
+
 /* Push down below Nav */
 div#alert-space {
     padding-top: 20px;
 }
-
 div.alert.alert-success {
 	border: 1px solid #b2b2b2;
 }
@@ -88,14 +77,12 @@
 	top: 24px;
 }
 
-
-
 a i.icon.icon-plus-sign.big-add:hover {
     text-decoration: none;
 }
 
 
-/*------------------  Card Icons ------------------ */
+/* Card Icons */
 
 i.icon.icon-activity,
 i.icon.icon-alert,
@@ -108,16 +95,11 @@
     font-size: 14px;
     display: inline-block;
     width: 130px;
-<<<<<<< HEAD
-    color: #333;
-
-}
+    color: #413b3b;
+    padding-left: 8px;
+}
+
 /* Activity */
-=======
-    color: #413b3b;
-	padding-left: 8px;
-}/* Activity */
->>>>>>> 1eb5e727
 /*.icon-truck:*/
 .icon-activity:before  {
     content: "\f0d1";
@@ -151,7 +133,7 @@
 	content: "\f071";
 }
 
-/*------------ Home Card styling --------------*/
+/* Home Cards */
 
 div.edit-bar.fright {
     color: #8a8989;
@@ -175,16 +157,15 @@
 
 div.card-person a {
     font-size: 11px;
-  
 }
 
 a.card-organisation {
-	font-size: 10px;
-
-}
+    font-size: 10px;
+}
+
 
 div.card-header {
-	background-color: #f3f3f3;
+    background-color: #f3f3f3;
 	border-bottom: 1px solid #e0e0df;
 	padding: 5px;
 	margin: -3px -4px;
@@ -228,19 +209,10 @@
 	text-decoration: none;
 }
 
-
-/*div.card-holder-home {
-	border: 1px solid #b2b2b2;
-	
-}*/
-
-
-/*----------Modal styling ---------*/
-
+/* Modals */
 
 div.modal-header {
 	text-align: center;
-	
 	padding: 6px 6px 6px 25px;
 	border-bottom: solid 1px #c9ccd0;
 	border-radius: 5px 5px 0 0;
@@ -255,12 +227,11 @@
 }
 
 table.embeddedComponent {
-	border: 0px;
-
+	border: 0;
 }
 #add-row-defaultevent_post td, 
 #add-row-filedocument td {
-	border: 0px;
+	border: 0;
 	padding-left: 0;
 }
 
@@ -273,7 +244,6 @@
 			margin-top: 1px;
 }
 
-
 #sub_defaultevent_post_defaultevent_post_i_event_id_edit_none,
 input#sub_filedocument_filedocument_i_file_edit_none.upload {
 	padding-top: 6px;
@@ -300,7 +270,8 @@
 	padding-right: 6px;
 }
 
-/*----------  Filter Styling ---------------- */
+/*  Filter Styling  */
+
 
 div.thumbnail.side-filter {
     background-color: #fff;
@@ -310,7 +281,6 @@
 	padding: 20px;
 	border: 1px solid #b2b2b2;
 }
-
 
 div.thumbnail.side-filter:hover {
 	background-color: #fff;	
@@ -353,18 +323,16 @@
 	color: #333333;
 	background-color: #e6e6e6;
 	*background-color: #d9d9d9;
-	
 }
 
 button.ui-multiselect.ui-widget.ui-state-default.ui-corner-all {
 	margin-bottom: 10px;
-
 }
 
 #datalist-filter-form table tbody tr td {
 	border: none;
-	
-}
+}
+
 input#post-cms_post_created_on-date-filter-le.date-filter-input.anytime, 
 input#post-cms_post_created_on-date-filter-ge.date-filter-input.anytime {
 	width: 100px;
@@ -402,36 +370,24 @@
 	color: #5d5d5b;
 }
 
-/*------------------  The New Card (profile page) ----------------------- */
+/* The New Card (profile page) */
 
 div.thumbnail {
 	background-color: #fff;
-	border-radius: 0px;
+	border-radius: 0;
+	margin-bottom: 0;
+	-moz-box-shadow: 0 -1px 3px #d7d7d6;
+	-webkit-box-shadow: 0 -1px 3px #d7d7d6;
+	box-shadow: 0 -1px 3px #d7d7d6;
 	border: none;
-<<<<<<< HEAD
-=======
 	margin-bottom: 4px;
 	border: 1px solid #b2b2b2;
 	border-radius: 5px;
 	-moz-box-shadow: 0 1px 1px #aaaaa7;
 	-webkit-box-shadow: 0 1px 1px #aaaaa7;
 	box-shadow: 0 1px 1px #aaaaa7;
->>>>>>> 1eb5e727
 }
 	
-/*div.thumbnail :after{
-	content: '';
-	position: absolute;
-	right: -4px;
-	top: 45px;
-	width: 0;
-	height: 0;
-	border-top: 30px solid transparent;
-	border-left: 30px solid transparent; 
-	border-right: 30px solid #BDC3C7; 
-	pointer-events: none;	
-}*/
-
 div.thumbnail:hover {
 	background-color: #f5f5f5;
 	-webkit-transition: all 0.2s ease-in-out;
@@ -446,7 +402,6 @@
 	border-radius: 8px;
 	width: 48px;
 	height: 48px;
-	
 }
 
 div.span5.card-details {
@@ -465,7 +420,6 @@
 	font-size: 80%;
 	line-height: 11px;
 	text-align: center;
-	
 }
 
 a i.icon-paper-clip.pull-right {
@@ -493,15 +447,14 @@
 	color: #777;
 	padding: 0;
 	text-shadow: 1px 1px 0 rgba(255,255,255,0.7);
-
 }
 
 span.location-title a:hover {
 	color: #333;
 	text-decoration: none;
-
 }
 	
+
 p.card_comments {
 	font: 13px/17px "Georgia",Times;
 	color: #5c5c5c;
@@ -523,25 +476,19 @@
 	padding: 10px;
 }
 
-<<<<<<< HEAD
-=======
 a i.icon.icon-edit,
 a i.icon.icon-remove-sign {
 	color: #999;
-	
 }
 
 a i.icon.icon-edit:hover,
 a i.icon.icon-remove-sign:hover {
 	color: #0095fe;
 	text-decoration: none;
-	
-}
-
-
-
->>>>>>> 1eb5e727
-/*------------------  Profile Page Styling ----------------------- */
+}
+
+/* Profile Page */
+
 h2.profile_header {
     font-size: 25px;
 	color: #666;
@@ -630,7 +577,8 @@
 i.icon-folder-open-alt {
 	font-size: 25px;
 }
-/*------------------  END OF PROFILE PAGE  ----------------------- */
+/* END OF PROFILE PAGE */
+
 
 div.span5.card-details {
     margin-left: 7px;
