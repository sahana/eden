/* @override 
	http://127.0.0.1:8000/eden/static/themes/DRMP/homepage.css */
	
	
@charset "UTF-8";

/* Landing Page */

#myCarousel {
    margin-bottom: 0px;
<<<<<<< HEAD
	margin-top: -50px; /*temporary until I can fix the container issue*/
=======
    margin-top: -50px; /* Temporary until the container issue fixed */
>>>>>>> 5ecd5bc7
}

div.carousel-caption {
    width: 410px;
    margin-left: 17px;
    background: none;
    top: 56px;
}

div.carousel-caption h1 {
    padding-left: 40px;
    font: 48px/47px Merriweather,Georgia,'Times new roman',serif;
    color: #fff;
    text-shadow: 0px 1px 0px rgba(0, 0, 0, 0.12);
    margin-bottom: 7px;
    font-weight: 300;
    letter-spacing: -2px;
}

div.carousel-caption p {
    padding-left: 40px;
    padding-top: 8px;
    font: normal 18px/20px 'Open Sans','Helvetica Neue',Helvetica,Arial,sans-serif;
    color: #fff;
    text-shadow: 0px 1px 0px rgba(0, 0, 0, 0.12);
    font-weight: 300;
} 

/*responsibe design for main banner container*/

@media screen and (min-width: 768px) and (max-width: 1000px) {
  div.carousel-caption {
    width: 379px;
    margin-left: -7px;
    top: 19px;
  }
  div.carousel-caption h1 {
    font: 300 40px/37px Merriweather,Georgia,'Times new roman',serif;
  }
  div.carousel-caption p{
    padding-top: 0px;
    font: normal 16px/20px 'Open Sans','Helvetica Neue',Helvetica,Arial,sans-serif;
  }
}

@media screen and (max-width: 767px) {
  div.carousel-caption {
    width: 280px;
    margin-left: -2px;
    top: 22px;
  }
  div.carousel-caption h1 {
    font: 30px/29px Merriweather,Georgia,'Times new roman',serif;
  }
  div.carousel-caption p{
    padding-top: 1px;
    font: normal 300 14px/15px 'Open Sans','Helvetica Neue',Helvetica,Arial,sans-serif;
    margin-top: -3px;
  } 
}

@media (max-width: 480px) {
  div.carousel-caption {
    width: 100%;
    margin-left: -14px;
    position: relative;
    margin-top: -36px;
    margin-bottom: 27px;
  }
  div.carousel-caption h1 {
    color: #393434;
    margin-bottom: 7px;
    text-align: center;
    padding-right: 8px;
    padding-left: 8px;
  }
  div.carousel-caption p{
    padding-left: 12px;
    color: #726c6c;
    text-shadow: none;
    text-align: center;
    padding-right: 12px;
  }
}

a.btn.btn-custom.btn-login {
	margin-top: 20px;
	padding: 10px 20px;
	margin-left: 39px;
	
}

@media screen and (max-width: 767px) {
  a.btn.btn-custom.btn-login {
    margin-top: 10px;
    margin-left: 39px;
    padding: 5px;
    font-size: 12px;
  }
}

@media (max-width: 480px) {
  a.btn.btn-custom.btn-login {
    margin-top: 16px;
    margin-left: 30px;
    font-size: 15px;
    width: 80%;
    padding: 6px 0;
  }
}

.btn-custom {
    background-color: hsl(201, 76%, 42%) !important;
    background-repeat: repeat-x;
    filter: progid:DXImageTransform.Microsoft.gradient(startColorstr="#1d96d7", endColorstr="#1983bc");
    background-image: -khtml-gradient(linear, left top, left bottom, from(#1d96d7), to(#1983bc));
    background-image: -moz-linear-gradient(top, #1d96d7, #1983bc);
    background-image: -ms-linear-gradient(top, #1d96d7, #1983bc);
    background-image: -webkit-gradient(linear, left top, left bottom, color-stop(0%, #1d96d7), color-stop(100%, #1983bc));
    background-image: -webkit-linear-gradient(top, #1d96d7, #1983bc);
    background-image: -o-linear-gradient(top, #1d96d7, #1983bc);
    background-image: linear-gradient(#1d96d7, #1983bc);
    border-color: #1983bc #1983bc hsl(201, 76%, 40.5%);
    color: #fff !important;
    text-shadow: 0 -1px 0 rgba(0, 0, 0, 0.09);
    -webkit-font-smoothing: antialiased;
}

.home-circle-img {
    position: relative;
    width: 120px;
    margin: -62px auto 16px;
    height: 120px;
    display: block;
}

#homepage-about h2 {
    font-size: 22px;
    font-weight: 300;
    text-align: center;
    color: #222222;
    position: relative;
    word-spacing: 61px;
    line-height: 1;
}

p.quote.mb4 {
    margin-bottom: 0;
    color: #908d8d;
    font-size: 15px;
    line-height: 22px;
    font-style: italic;
    text-align: center;
    padding-right: 15px;
    padding-left: 15px;
    margin-top: -2px;
}

@media screen and (max-width: 767px) {
  .home-circle-img {
    width: 80px;
    margin: 0px auto 16px;
    height: 80px;
    float: left;
    padding-right: 9px;
  }
  #homepage-about h2 {
    font-size: 18px;
    text-align: left;
    top: 2px;
    margin-bottom: 12px;
  }
  p.quote.mb4 {
    font-size: 13px;
    line-height: 18px;
    text-align: left;
    margin-top: 0;
  }
}

@media (max-width: 480px) { 
  .home-circle-img {
    width: 80px;
    margin: 0px auto 24px -25px;
    padding-right: 7px;
  }
  #homepage-about h2 {
    font-size: 18px;
    top: -2px;
    margin-bottom: 5px;;
  }
  p.quote.mb4 {
    font-size: 13px;
    line-height: 17px;
    text-align: justify;
    padding-right: 15px;
    padding-left: 15px;
  }
}

@media screen and (max-width: 767px) {
  #homepage-about .span4 {
    padding-left: 23px;
    position: relative;
    border-top: 1px solid rgba(0, 0, 0, 0.11);
    padding-top: 15px;
    padding-bottom: 17.5px;
  }
}

#homepage-about {
    background-image: -webkit-gradient(radial, 50% 0%, 0, 50% 0%, 100, color-stop(0%, rgba(0, 0, 0, 0.15)), color-stop(100%, rgba(0, 0, 0, 0))), -webkit-gradient(radial, 50% 0%, 0, 50% 0%, 100, color-stop(0%, rgba(0, 0, 0, 0.08)), color-stop(100%, rgba(0, 0, 0, 0)));
    background-image: -webkit-radial-gradient(top center, ellipse farthest-side, rgba(0, 0, 0, 0.15) 0%, rgba(0, 0, 0, 0) 100%), -webkit-radial-gradient(top center, ellipse farthest-side, rgba(0, 0, 0, 0.08) 0%, rgba(0, 0, 0, 0) 100%);
    background-image: -moz-radial-gradient(top center, ellipse farthest-side, rgba(0, 0, 0, 0.15) 0%, rgba(0, 0, 0, 0) 100%), -moz-radial-gradient(top center, ellipse farthest-side, rgba(0, 0, 0, 0.08) 0%, rgba(0, 0, 0, 0) 100%);
    background-image: -o-radial-gradient(top center, ellipse farthest-side, rgba(0, 0, 0, 0.15) 0%, rgba(0, 0, 0, 0) 100%), -o-radial-gradient(top center, ellipse farthest-side, rgba(0, 0, 0, 0.08) 0%, rgba(0, 0, 0, 0) 100%);
    background-image: radial-gradient(top center, ellipse farthest-side, rgba(0, 0, 0, 0.15) 0%, rgba(0, 0, 0, 0) 100%), radial-gradient(top center, ellipse farthest-side, rgba(0, 0, 0, 0.08) 0%, rgba(0, 0, 0, 0) 100%);
    -webkit-background-size: 90% 10px, 75% 100px;
    -moz-background-size: 90% 10px, 75% 100px;
    -o-background-size: 90% 10px, 75% 100px;
    background-size: 90% 10px, 75% 100px;
    background-position: 50% 8px;
    padding-top: 8px;
    border-top: 1px solid white;
    background-repeat: no-repeat; 
}

#homepage-layer {
    padding-top: 20px;
    padding-bottom: 20px;
}
 
#homepage-layer h2{
    font-size: 28px;
    font-weight: bold;
    margin-bottom: 28px;
    text-rendering: optimizelegibility;
    color: #4e4e4d;
}

#homepage-layer div.dl-navigation {
    display: none;
}

#what-they-do {
    padding-top: 20px;
    padding-bottom: 20px;
}
 
#what-they-do h2 {
    font-size: 28px;
    font-weight: bold;
    margin-bottom: 10px;
    text-rendering: optimizelegibility;
    color: #4e4e4d;
}

.icon-calendar,
.icon-bullhorn,
.icon-bookmark-empty {
    font-size: 34px;
    color: #1c94d4;
}

.icon-bullhorn{
    color: #bd382e;	
}

.icon-calendar{
    color: #1ebaa6;	
}

.st {
    background-image: -webkit-gradient(linear, 0% 0%, 100% 100%, color-stop(0%, rgba(0, 0, 0, 0)), color-stop(50%, rgba(0, 0, 0, 0.1)), color-stop(100%, rgba(0, 0, 0, 0))), -webkit-gradient(radial, 50% 0%, 0, 50% 0%, 80, color-stop(0%, rgba(0, 0, 0, 0.04)), color-stop(80%, rgba(0, 0, 0, 0)));
    background-image: -webkit-linear-gradient(top left, rgba(0, 0, 0, 0) 0%, rgba(0, 0, 0, 0.1) 50%, rgba(0, 0, 0, 0) 100%), -webkit-radial-gradient(top center, ellipse cover, rgba(0, 0, 0, 0.04) 0%, rgba(0, 0, 0, 0) 80%);
    background-image: -moz-linear-gradient(top left, rgba(0, 0, 0, 0) 0%, rgba(0, 0, 0, 0.1) 50%, rgba(0, 0, 0, 0) 100%), -moz-radial-gradient(top center, ellipse cover, rgba(0, 0, 0, 0.04) 0%, rgba(0, 0, 0, 0) 80%);
    background-image: -o-linear-gradient(top left, rgba(0, 0, 0, 0) 0%, rgba(0, 0, 0, 0.1) 50%, rgba(0, 0, 0, 0) 100%), -o-radial-gradient(top center, ellipse cover, rgba(0, 0, 0, 0.04) 0%, rgba(0, 0, 0, 0) 80%);
    background-image: linear-gradient(top left, rgba(0, 0, 0, 0) 0%, rgba(0, 0, 0, 0.1) 50%, rgba(0, 0, 0, 0) 100%), radial-gradient(top center, ellipse cover, rgba(0, 0, 0, 0.04) 0%, rgba(0, 0, 0, 0) 80%);
    -webkit-background-size: 85% 1px, 85% 40px;
    -moz-background-size: 85% 1px, 85% 40px;
    -o-background-size: 85% 1px, 85% 40px;
    background-size: 85% 1px, 85% 40px;
    background-position: top center;
    background-repeat: no-repeat;
}

.stl {
    background-image: -webkit-gradient(linear, 50% 0%, 50% 0%, color-stop(0%, rgba(0, 0, 0, 0.11)), color-stop(100%, rgba(0, 0, 0, 0))), -webkit-gradient(radial, 50% 0%, 0, 50% 0%, 80, color-stop(0%, rgba(0, 0, 0, 0.02)), color-stop(80%, rgba(0, 0, 0, 0)));
    background-image: -webkit-linear-gradient(top left, rgba(0, 0, 0, 0.11) 0%, rgba(0, 0, 0, 0) 100%), -webkit-radial-gradient(top left, ellipse cover, rgba(0, 0, 0, 0.02) 0%, rgba(0, 0, 0, 0) 80%);
    background-image: -moz-linear-gradient(top left, rgba(0, 0, 0, 0.11) 0%, rgba(0, 0, 0, 0) 100%), -moz-radial-gradient(top left, ellipse cover, rgba(0, 0, 0, 0.02) 0%, rgba(0, 0, 0, 0) 80%);
    background-image: -o-linear-gradient(top left, rgba(0, 0, 0, 0.11) 0%, rgba(0, 0, 0, 0) 100%), -o-radial-gradient(top left, ellipse cover, rgba(0, 0, 0, 0.02) 0%, rgba(0, 0, 0, 0) 80%);
    background-image: linear-gradient(top left, rgba(0, 0, 0, 0.11) 0%, rgba(0, 0, 0, 0) 100%), radial-gradient(top left, ellipse cover, rgba(0, 0, 0, 0.02) 0%, rgba(0, 0, 0, 0) 80%);
    -webkit-background-size: 1px 100%, 40px 100%;
    -moz-background-size: 1px 100%, 40px 100%;
    -o-background-size: 1px 100%, 40px 100%;
    background-size: 1px 100%, 40px 100%;
    background-position: top left;
    background-repeat: no-repeat;
    padding-bottom: 31px;
}

div.span4.first_stl {
    padding-bottom: 31px;
}

@media screen and (max-width: 767px) {
  .stl,
  .st {
    background-image: none;
  }
}<|MERGE_RESOLUTION|>--- conflicted
+++ resolved
@@ -8,11 +8,7 @@
 
 #myCarousel {
     margin-bottom: 0px;
-<<<<<<< HEAD
-	margin-top: -50px; /*temporary until I can fix the container issue*/
-=======
     margin-top: -50px; /* Temporary until the container issue fixed */
->>>>>>> 5ecd5bc7
 }
 
 div.carousel-caption {
