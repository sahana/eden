--- conflicted
+++ resolved
@@ -526,10 +526,7 @@
 		.caps;
 		font-size: 12px;
 		margin-top: 1em;
-<<<<<<< HEAD
-=======
 		/*display: block;*/
->>>>>>> e9e33758
 	}
 }
 
