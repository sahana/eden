# -*- coding: utf-8 -*-

try:
    # Python 2.7
    from collections import OrderedDict
except:
    # Python 2.6
    from gluon.contrib.simplejson.ordered_dict import OrderedDict

from datetime import timedelta

from gluon import current
from gluon.storage import Storage

T = current.T
settings = current.deployment_settings

"""
    Template settings for IFRC
"""

# -----------------------------------------------------------------------------
# Pre-Populate
settings.base.prepopulate = ("IFRC", "IFRC/Train")

settings.base.system_name = T("Resource Management System")
settings.base.system_name_short = T("RMS")

# =============================================================================
# System Settings
# -----------------------------------------------------------------------------
# Security Policy
settings.security.policy = 8 # Delegations
settings.security.map = True

# Authorization Settings
settings.auth.registration_requires_approval = True
settings.auth.registration_requires_verification = True
settings.auth.registration_requests_organisation = True
settings.auth.registration_organisation_required = True
settings.auth.registration_requests_site = True

settings.auth.registration_link_user_to = {"staff": T("Staff"),
                                           "volunteer": T("Volunteer"),
                                           "member": T("Member")
                                           }

settings.auth.record_approval = True

# @ToDo: Should we fallback to organisation_id if site_id is None?
settings.auth.registration_roles = {"site_id": ["reader",
                                                ],
                                    }

# Owner Entity
settings.auth.person_realm_human_resource_site_then_org = True
settings.auth.person_realm_member_org = True

def ifrc_realm_entity(table, row):
    """
        Assign a Realm Entity to records
    """

    tablename = table._tablename

    # Do not apply realms for Master Data
    # @ToDo: Restore Realms and add a role/functionality support for Master Data  
    if tablename in ("hrm_certificate",
                     "hrm_department",
                     "hrm_job_title",
                     "hrm_course",
                     "hrm_programme",
                     "member_membership_type",
                     "vol_award",
                     ):
        return None

    db = current.db
    s3db = current.s3db

    # Entity reference fields
    EID = "pe_id"
    #OID = "organisation_id"
    SID = "site_id"
    #GID = "group_id"
    PID = "person_id"

    # Owner Entity Foreign Key
    realm_entity_fks = dict(pr_contact = EID,
                            pr_contact_emergency = EID,
                            pr_physical_description = EID,
                            pr_address = EID,
                            pr_image = EID,
                            pr_identity = PID,
                            pr_education = PID,
                            pr_note = PID,
                            hrm_human_resource = SID,
                            inv_recv = SID,
                            inv_send = SID,
                            inv_track_item = "track_org_id",
                            inv_adj_item = "adj_id",
                            req_req_item = "req_id"
                            )

    # Default Foreign Keys (ordered by priority)
    default_fks = ("catalog_id",
                   "project_id",
                   "project_location_id",
                   )

    # Link Tables
    #realm_entity_link_table = dict(
    #    project_task = Storage(tablename = "project_task_project",
    #                           link_key = "task_id"
    #                           )
    #    )
    #if tablename in realm_entity_link_table:
    #    # Replace row with the record from the link table
    #    link_table = realm_entity_link_table[tablename]
    #    table = s3db[link_table.tablename]
    #    rows = db(table[link_table.link_key] == row.id).select(table.id,
    #                                                           limitby=(0, 1))
    #    if rows:
    #        # Update not Create
    #        row = rows.first()

    # Check if there is a FK to inherit the realm_entity
    realm_entity = 0
    fk = realm_entity_fks.get(tablename, None)
    fks = [fk]
    fks.extend(default_fks)
    for default_fk in fks:
        if default_fk in table.fields:
            fk = default_fk
            # Inherit realm_entity from parent record
            if fk == EID:
                ftable = s3db.pr_person
                query = (ftable[EID] == row[EID])
            else:
                ftablename = table[fk].type[10:] # reference tablename
                ftable = s3db[ftablename]
                query = (table.id == row.id) & \
                        (table[fk] == ftable.id)
            record = db(query).select(ftable.realm_entity,
                                      limitby=(0, 1)).first()
            if record:
                realm_entity = record.realm_entity
                break
            #else:
            # Continue to loop through the rest of the default_fks
            # Fall back to default get_realm_entity function
    
    use_user_organisation = False
    # Suppliers & Partners are owned by the user's organisation
    if realm_entity == 0 and tablename == "org_organisation":
        ottable = s3db.org_organisation_type
        ltable = db.org_organisation_organisation_type
        query = (ltable.organisation_id == row.id) & \
                (ltable.organisation_type_id == ottable.id)
        row = db(query).select(ottable.name,
                               limitby=(0, 1)
                               ).first()
        if row and row.name != "Red Cross / Red Crescent":
            use_user_organisation = True

    # Groups are owned by the user's organisation
    #elif tablename in ("pr_group",):
    elif tablename == "pr_group":
        use_user_organisation = True

    user = current.auth.user
    if use_user_organisation and user:
        # @ToDo - this might cause issues if the user's org is different from the realm that gave them permissions to create the Org 
        realm_entity = s3db.pr_get_pe_id("org_organisation",
                                         user.organisation_id)

    return realm_entity

settings.auth.realm_entity = ifrc_realm_entity

# -----------------------------------------------------------------------------
# Theme (folder to use for views/layout.html)
settings.base.theme = "IFRC"
settings.base.xtheme = "IFRC/xtheme-ifrc.css"
settings.gis.map_height = 600
settings.gis.map_width = 869
# Display Resources recorded to Admin-Level Locations on the map
# @ToDo: Move into gis_config?
settings.gis.display_L0 = True
# GeoNames username
settings.gis.geonames_username = "rms_dev"

# -----------------------------------------------------------------------------
# L10n (Localization) settings
settings.L10n.languages = OrderedDict([
    ("en-gb", "English"),
    ("es", "Español"),
    ("km", "ភាសាខ្មែរ"),       # Khmer
    ("ne", "नेपाली"),         # Nepali
    ("prs", "دری"),         # Dari
    ("ps", "پښتو"),         # Pashto
    ("vi", "Tiếng Việt"),   # Vietnamese
    ("zh-cn", "中文 (简体)"),
])
# Default Language
settings.L10n.default_language = "en-gb"
# Default timezone for users
settings.L10n.utc_offset = "UTC +0700"
# Number formats (defaults to ISO 31-0)
# Decimal separator for numbers (defaults to ,)
settings.L10n.decimal_separator = "."
# Thousands separator for numbers (defaults to space)
settings.L10n.thousands_separator = ","
# Unsortable 'pretty' date format (for use in English)
settings.L10n.date_format = "%d-%b-%Y"
# Make last name in person/user records mandatory
settings.L10n.mandatory_lastname = True
# Uncomment this to Translate Layer Names
settings.L10n.translate_gis_layer = True
# Translate Location Names
settings.L10n.translate_gis_location = True

# -----------------------------------------------------------------------------
# Finance settings
settings.fin.currencies = {
    "AUD" : T("Australian Dollars"),
    "CAD" : T("Canadian Dollars"),
    "EUR" : T("Euros"),
    "GBP" : T("Great British Pounds"),
    "PHP" : T("Philippine Pesos"),
    "CHF" : T("Swiss Francs"),
    "USD" : T("United States Dollars"),
}

# -----------------------------------------------------------------------------
# Enable this for a UN-style deployment
#settings.ui.cluster = True
# Enable this to use the label 'Camp' instead of 'Shelter'
settings.ui.camp = True

# -----------------------------------------------------------------------------
# Filter Manager
settings.search.filter_manager = False

# -----------------------------------------------------------------------------
# Messaging
# Parser
settings.msg.parser = "IFRC"

# =============================================================================
# Module Settings

# -----------------------------------------------------------------------------
# Organisation Management
# Enable the use of Organisation Branches
settings.org.branches = True
# Set the length of the auto-generated org/site code the default is 10
settings.org.site_code_len = 3
# Set the label for Sites
settings.org.site_label = "Office/Warehouse/Facility"
# Enable certain fields just for specific Organisations
ARCS = "Afghan Red Crescent Society"
BRCS = "Bangladesh Red Crescent Society"
CVTL = "Timor-Leste Red Cross Society (Cruz Vermelha de Timor-Leste)"
PMI = "Indonesian Red Cross Society (Pelang Merah Indonesia)"
PRC = "Philippine Red Cross"
VNRC = "Viet Nam Red Cross"
settings.org.dependent_fields = \
    {"pr_person.middle_name"                     : (CVTL, VNRC),
     "pr_person_details.mother_name"             : (BRCS, ),
     "pr_person_details.father_name"             : (ARCS, BRCS),
     "pr_person_details.affiliations"            : (PRC, ),
     "pr_person_details.company"                 : (PRC, ),
     "vol_details.availability"                  : (VNRC, ),
     "vol_details.card"                          : (ARCS, ),
     "vol_volunteer_cluster.vol_cluster_type_id"     : (PRC, ),
     "vol_volunteer_cluster.vol_cluster_id"          : (PRC, ),
     "vol_volunteer_cluster.vol_cluster_position_id" : (PRC, ),
     }

# -----------------------------------------------------------------------------
# Human Resource Management
# Uncomment to allow Staff & Volunteers to be registered without an email address
settings.hrm.email_required = False
# Uncomment to filter certificates by (root) Organisation & hence not allow Certificates from other orgs to be added to a profile (except by Admin)
settings.hrm.filter_certificates = True
# Uncomment to show the Organisation name in HR represents
settings.hrm.show_organisation = True
# Uncomment to allow HRs to have multiple Job Titles
settings.hrm.multiple_job_titles = True
# Uncomment to have each root Org use a different Job Title Catalog
settings.hrm.org_dependent_job_titles = True
# Uncomment to disable the use of HR Credentials
settings.hrm.use_credentials = False
# Uncomment to enable the use of HR Education
settings.hrm.use_education = True
# Custom label for Organisations in HR module
settings.hrm.organisation_label = "National Society / Branch"
# Uncomment to consolidate tabs into a single CV
settings.hrm.cv_tab = True
# Uncomment to consolidate tabs into Staff Record
settings.hrm.record_tab = True

# Uncomment to do a search for duplicates in the new AddPersonWidget2
settings.pr.lookup_duplicates = True

# RDRT
settings.deploy.hr_label = "Member"
# Enable the use of Organisation Regions
settings.org.regions = True
# Make Organisation Regions Hierarchical
settings.org.regions_hierarchical = True
# Uncomment to allow hierarchical categories of Skills, which each need their own set of competency levels.
settings.hrm.skill_types = True
# RDRT overrides these within controller:
# Uncomment to disable Staff experience
settings.hrm.staff_experience = False
# Uncomment to disable the use of HR Skills
settings.hrm.use_skills = False

# -----------------------------------------------------------------------------
def ns_only(f, required=True, branches=True, updateable=True):
    """
        Function to configure an organisation_id field to be restricted to just
        NS/Branch
    """

    # Label
    if branches:
        f.label = T("National Society / Branch")
    else:
        f.label = T("National Society")

    # Requires
    db = current.db
    ttable = db.org_organisation_type
    try:
        type_id = db(ttable.name == "Red Cross / Red Crescent").select(ttable.id,
                                                                       limitby=(0, 1)
                                                                       ).first().id
    except:
        # No IFRC prepop done - skip (e.g. testing impacts of CSS changes in this theme)
        return

    # Filter by type
    ltable = db.org_organisation_organisation_type
    rows = db(ltable.organisation_type_id == type_id).select(ltable.organisation_id)
    filter_opts = [row.organisation_id for row in rows]

    auth = current.auth
    s3_has_role = auth.s3_has_role
    Admin = s3_has_role("ADMIN")
    if branches:
        if Admin:
            parent = True
        else:
            # @ToDo: Set the represent according to whether the user can see resources of just a single NS or multiple
            # @ToDo: Consider porting this into core
            user = auth.user
            if user:
                realms = user.realms
                delegations = user.delegations
                if realms:
                    parent = True
                else:
                    parent = False
            else:
                parent = True

    else:
        # Keep the represent function as simple as possible
        parent = False
        # Exclude branches
        btable = current.s3db.org_organisation_branch
        rows = db((btable.deleted != True) &
                  (btable.branch_id.belongs(filter_opts))).select(btable.branch_id)
        filter_opts = list(set(filter_opts) - set(row.branch_id for row in rows))

    organisation_represent = current.s3db.org_OrganisationRepresent
    represent = organisation_represent(parent=parent)
    f.represent = represent

    from s3.s3validators import IS_ONE_OF
    requires = IS_ONE_OF(db, "org_organisation.id",
                         represent,
                         filterby = "id",
                         filter_opts = filter_opts,
                         updateable = updateable,
                         orderby = "org_organisation.name",
                         sort = True)
    if not required:
        from gluon import IS_EMPTY_OR
        requires = IS_EMPTY_OR(requires)
    f.requires = requires
<<<<<<< HEAD
    
    if parent:
        # Use hierarchy-widget
        from s3 import FS, S3HierarchyWidget
        node_represent = organisation_represent(parent=False)
        node_filter = (FS("organisation_type_id") == type_id)
=======

    if parent:
        # Use hierarchy-widget
        from s3 import FS, S3HierarchyWidget
        # No need for parent in represent (it's a hierarchy view)
        node_represent = organisation_represent(parent=False)
        # Filter by type
        node_filter = (FS("organisation_organisation_type.organisation_type_id") == type_id)
        # No need to exclude branches (we wouldn't be here if we didn't use branches)
>>>>>>> 101e7dfd
        f.widget = S3HierarchyWidget(lookup="org_organisation",
                                     filter=node_filter,
                                     represent=node_represent,
                                     multiple=False,
                                     leafonly=False,
                                     )
        # @todo: Dynamic update of HierarchyWidget not supported yet
        #        => hide the add-resource link until fixed
        skip_add_resource_link = True
    else:
        # Dropdown not Autocomplete
        f.widget = None
        skip_add_resource_link = False
<<<<<<< HEAD

=======
        
>>>>>>> 101e7dfd
    # Comment
    if (Admin or s3_has_role("ORG_ADMIN")) and not skip_add_resource_link:
        # Need to do import after setting Theme
        from s3layouts import S3AddResourceLink
        from s3.s3navigation import S3ScriptItem
        add_link = S3AddResourceLink(c="org", f="organisation",
                                     vars={"organisation_type.name":"Red Cross / Red Crescent"},
                                     label=T("Create National Society"),
                                     title=T("National Society"),
                                     )
        comment = f.comment
        if not comment or isinstance(comment, S3AddResourceLink):
            f.comment = add_link
        elif isinstance(comment[1], S3ScriptItem):
            # Don't overwrite scripts
            f.comment[0] = add_link
        else:
            f.comment = add_link
    else:
        # Not allowed to add NS/Branch
        f.comment = ""

# -----------------------------------------------------------------------------
def user_org_default_filter(selector, tablename=None):
    """
        Default filter for organisation_id:
        * Use the user's organisation if logged-in and associated with an
          organisation.
    """

    auth = current.auth
    user_org_id = auth.is_logged_in() and auth.user.organisation_id
    if user_org_id:
        return user_org_id
    else:
        # no default
        return {}

# -----------------------------------------------------------------------------
def customise_asset_asset_resource(r, tablename):

    s3db = current.s3db
    table = s3db.asset_asset

    # Organisation needs to be an NS/Branch
    ns_only(table.organisation_id,
            required = True,
            branches = True,
            )

    # Custom CRUD Form to allow ad-hoc Kits & link to Teams
    from s3.s3forms import S3SQLCustomForm, S3SQLInlineComponent
    table.kit.readable = table.kit.writable = True
    crud_form = S3SQLCustomForm("number",
                                "type",
                                "item_id",
                                "organisation_id",
                                "site_id",
                                "kit",
                                # If not ad-hoc Kit
                                "sn",
                                "supply_org_id",
                                "purchase_date",
                                "purchase_price",
                                "purchase_currency",
                                # If ad-hoc Kit
                                S3SQLInlineComponent(
                                    "item",
                                    label = T("Items"),
                                    fields = ["item_id",
                                              "quantity",
                                              "sn",
                                              # These are too wide for the screen & hence hide the AddResourceLinks
                                              #"supply_org_id",
                                              #"purchase_date",
                                              #"purchase_price",
                                              #"purchase_currency",
                                              "comments",
                                              ],
                                    ),
                                S3SQLInlineComponent(
                                    "group",
                                    label = T("Team"),
                                    fields = [("", "group_id")],
                                    filterby = dict(field = "group_type",
                                                    options = 3
                                                    ),
                                    multiple = False,
                                    ),
                                "comments",
                                )

    from s3.s3filter import S3OptionsFilter
    filter_widgets = s3db.get_config(tablename, "filter_widgets")
    filter_widgets.insert(-2, S3OptionsFilter("group.group_id",
                                              label = T("Team"),
                                              represent = "%(name)s",
                                              hidden = True,
                                              ))

    s3db.configure(tablename,
                   crud_form = crud_form,
                   )

settings.customise_asset_asset_resource = customise_asset_asset_resource

# -----------------------------------------------------------------------------
def customise_auth_user_controller(**attr):
    """
        Customise admin/user() and default/user() controllers
    """

    #if "arg" in attr and attr["arg"] == "register":
    # Organisation needs to be an NS/Branch
    ns_only(current.db.auth_user.organisation_id,
            required = True,
            branches = True,
            updateable = False, # Need to see all Orgs in Registration screens
            )

    # Different settings for different NS
    # Not possible for registration form, so fake with language!
    root_org = current.auth.root_org_name()
    if root_org == VNRC or current.session.s3.language == "vi":
        # Too late to do via settings
        #settings.org.site_label = "Office/Center"
        current.db.auth_user.site_id.label = T("Office/Center")

    return attr

settings.customise_auth_user_controller = customise_auth_user_controller

# -----------------------------------------------------------------------------
def customise_deploy_alert_resource(r, tablename):

    current.s3db.deploy_alert_recipient.human_resource_id.label = T("Member")

settings.customise_deploy_alert_resource = customise_deploy_alert_resource

# -----------------------------------------------------------------------------
def customise_deploy_application_resource(r, tablename):

    r.table.human_resource_id.label = T("Member")

settings.customise_deploy_application_resource = customise_deploy_application_resource

# -----------------------------------------------------------------------------
def _customise_assignment_fields(**attr):

    MEMBER = T("Member")
    from gluon.html import DIV
    hr_comment =  \
        DIV(_class="tooltip",
            _title="%s|%s" % (MEMBER,
                              current.messages.AUTOCOMPLETE_HELP))

    from s3.s3validators import IS_ONE_OF
    atable = current.s3db.deploy_assignment
    atable.human_resource_id.label = MEMBER
    atable.human_resource_id.comment = hr_comment
    field = atable.job_title_id
    field.comment = None
    field.label = T("Sector")
    field.requires = IS_ONE_OF(current.db, "hrm_job_title.id",
                               field.represent,
                               filterby = "type",
                               filter_opts = (4,),
                               )
    return

# -----------------------------------------------------------------------------
def customise_deploy_assignment_controller(**attr):

    s3db = current.s3db
    table = s3db.deploy_assignment

    # Labels
    table.job_title_id.label = T("RDRT Type")
    table.start_date.label = T("Deployment Date")
    #table.end_date.label = T("EOM")

    # List fields
    list_fields = [(T("Mission"), "mission_id$name"),
                   (T("Appeal Code"), "mission_id$code"),
                   (T("Country"), "mission_id$location_id"),
                   (T("Disaster Type"), "mission_id$event_type_id"),
                   # @todo: replace by date of first alert?
                   (T("Date"), "mission_id$created_on"),
                   "job_title_id",
                   (T("Member"), "human_resource_id$person_id"),
                   (T("Deploying NS"), "human_resource_id$organisation_id"),
                   "start_date",
                   "end_date",
                   "appraisal.rating",
                   # @todo: Comments of the mission (=>XLS only)
                  ]

    # Report options
    report_fact = [(T("Number of Deployments"), "count(human_resource_id)"),
                   (T("Average Rating"), "avg(appraisal.rating)"),
                   ]
    report_axis = [(T("Appeal Code"), "mission_id$code"),
                   (T("Country"), "mission_id$location_id"),
                   (T("Disaster Type"), "mission_id$event_type_id"),
                   (T("RDRT Type"), "job_title_id"),
                   (T("Deploying NS"), "human_resource_id$organisation_id"),
                  ]
    report_options = Storage(
        rows=report_axis,
        cols=report_axis,
        fact=report_fact,
        defaults=Storage(rows="mission_id$location_id",
                         cols="mission_id$event_type_id",
                         fact="count(human_resource_id)",
                         totals=True
                         )
        )
            
    s3db.configure("deploy_assignment",
                   list_fields = list_fields,
                   report_options = report_options,
                   )
    
    
    # CRUD Strings
    current.response.s3.crud_strings["deploy_assignment"] = Storage(
        label_create = T("Add Deployment"),
        title_display = T("Deployment Details"),
        title_list = T("Deployments"),
        title_update = T("Edit Deployment Details"),
        title_upload = T("Import Deployments"),
        label_list_button = T("List Deployments"),
        label_delete_button = T("Delete Deployment"),
        msg_record_created = T("Deployment added"),
        msg_record_modified = T("Deployment Details updated"),
        msg_record_deleted = T("Deployment deleted"),
        msg_list_empty = T("No Deployments currently registered"))

    _customise_assignment_fields()
    
    # Restrict Location to just Countries
    from s3.s3fields import S3Represent
    field = s3db.deploy_mission.location_id
    field.represent = S3Represent(lookup="gis_location", translate=True)
    
    return attr

settings.customise_deploy_assignment_controller = customise_deploy_assignment_controller

# -----------------------------------------------------------------------------
def customise_deploy_mission_controller(**attr):

    db = current.db
    s3db = current.s3db
    s3 = current.response.s3
    MEMBER = T("Member")
    from gluon.html import DIV
    hr_comment =  \
        DIV(_class="tooltip",
            _title="%s|%s" % (MEMBER,
                              current.messages.AUTOCOMPLETE_HELP))

    table = s3db.deploy_mission
    table.code.label = T("Appeal Code")
    table.event_type_id.label = T("Disaster Type")
    table.organisation_id.readable = table.organisation_id.writable = False

    # Restrict Location to just Countries
    from s3.s3fields import S3Represent
    from s3.s3widgets import S3MultiSelectWidget
    field = table.location_id
    field.label = current.messages.COUNTRY
    field.requires = s3db.gis_country_requires
    field.widget = S3MultiSelectWidget(multiple=False)
    field.represent = S3Represent(lookup="gis_location", translate=True)

    rtable = s3db.deploy_response
    rtable.human_resource_id.label = MEMBER
    rtable.human_resource_id.comment = hr_comment

    _customise_assignment_fields()

    # Report options
    report_fact = [(T("Number of Missions"), "count(id)"),
                   (T("Number of Countries"), "count(location_id)"),
                   (T("Number of Disaster Types"), "count(event_type_id)"),
                   (T("Number of Responses"), "sum(response_count)"),
                   (T("Number of Deployments"), "sum(hrquantity)"),
                  ]
    report_axis = ["code",
                   "location_id",
                   "event_type_id",
                   "status",
                   ]
    report_options = Storage(rows = report_axis,
                             cols = report_axis,
                             fact = report_fact,
                             defaults = Storage(rows = "location_id",
                                                cols = "event_type_id",
                                                fact = "sum(hrquantity)",
                                                totals = True,
                                                ),
                             )

    s3db.configure("deploy_mission",
                   report_options = report_options,
                   )

    # CRUD Strings
    s3.crud_strings["deploy_assignment"] = Storage(
        label_create = T("New Deployment"),
        title_display = T("Deployment Details"),
        title_list = T("Deployments"),
        title_update = T("Edit Deployment Details"),
        title_upload = T("Import Deployments"),
        label_list_button = T("List Deployments"),
        label_delete_button = T("Delete Deployment"),
        msg_record_created = T("Deployment added"),
        msg_record_modified = T("Deployment Details updated"),
        msg_record_deleted = T("Deployment deleted"),
        msg_list_empty = T("No Deployments currently registered"))

    # Custom prep
    standard_prep = s3.prep
    def custom_prep(r):
        # Call standard prep
        if callable(standard_prep):
            result = standard_prep(r)
        else:
            result = True

        if not r.component and r.method == "create":
            # Org is always IFRC
            otable = s3db.org_organisation
            query = (otable.name == "International Federation of Red Cross and Red Crescent Societies")
            organisation = db(query).select(otable.id,
                                            limitby = (0, 1),
                                            ).first()
            if organisation:
                r.table.organisation_id.default = organisation.id

        return result
    s3.prep = custom_prep

    return attr

settings.customise_deploy_mission_controller = customise_deploy_mission_controller

# -----------------------------------------------------------------------------
def poi_marker_fn(record):
    """
        Function to decide which Marker to use for PoI KML export
    """

    db = current.db
    table = db.gis_poi_type
    type = db(table.id == record.poi_type_id).select(table.name,
                                                     limitby=(0, 1)
                                                     ).first()
    if type:
        marker = type.name.lower().replace(" ", "_")\
                                  .replace("_cccm", "_CCCM")\
                                  .replace("_nfi_", "_NFI_")\
                                  .replace("_ngo_", "_NGO_")\
                                  .replace("_wash", "_WASH")
        marker = "OCHA/%s_40px.png" % marker
    else:
        # Fallback
        marker = "marker_red.png"

    return Storage(image=marker)

# -----------------------------------------------------------------------------
def customise_gis_poi_resource(r, tablename):

    if r.representation == "kml":
        # Custom Marker function
        current.s3db.configure("gis_poi",
                               marker_fn = poi_marker_fn,
                               )

settings.customise_gis_poi_resource = customise_gis_poi_resource

# -----------------------------------------------------------------------------
def customise_hrm_certificate_controller(**attr):

    # Organisation needs to be an NS/Branch
    ns_only(current.s3db.hrm_certificate.organisation_id,
            required = False,
            branches = False,
            )

    return attr

settings.customise_hrm_certificate_controller = customise_hrm_certificate_controller

# -----------------------------------------------------------------------------
def customise_hrm_course_controller(**attr):

    # Organisation needs to be an NS/Branch
    ns_only(current.s3db.hrm_course.organisation_id,
            required = False,
            branches = False,
            )

    return attr

settings.customise_hrm_course_controller = customise_hrm_course_controller

# -----------------------------------------------------------------------------
def customise_hrm_credential_controller(**attr):

    # Currently just used by RDRT
    table = current.s3db.hrm_credential
    field = table.job_title_id
    field.comment = None
    field.label = T("Sector")
    from s3.s3validators import IS_ONE_OF
    field.requires = IS_ONE_OF(current.db, "hrm_job_title.id",
                               field.represent,
                               filterby = "type",
                               filter_opts = (4,),
                               )
    table.organisation_id.readable = table.organisation_id.writable = False
    table.performance_rating.readable = table.performance_rating.writable = False
    table.start_date.readable = table.start_date.writable = False
    table.end_date.readable = table.end_date.writable = False

    return attr

settings.customise_hrm_credential_controller = customise_hrm_credential_controller

# -----------------------------------------------------------------------------
def customise_hrm_department_controller(**attr):

    # Organisation needs to be an NS/Branch
    ns_only(current.s3db.hrm_department.organisation_id,
            required = False,
            branches = False,
            )

    return attr

settings.customise_hrm_department_controller = customise_hrm_department_controller

# -----------------------------------------------------------------------------
def customise_hrm_human_resource_controller(**attr):

    # Default Filter
    from s3 import s3_set_default_filter
    s3_set_default_filter("~.organisation_id",
                          user_org_default_filter,
                          tablename = "hrm_human_resource")

    arcs = False
    vnrc = False
    if current.request.controller == "vol":
        # Special cases for different NS
        root_org = current.auth.root_org_name()
        if root_org == ARCS:
            arcs = True
            settings.L10n.mandatory_lastname = False
            settings.hrm.use_code = True
            settings.hrm.use_skills = True
            settings.hrm.vol_active = True
        elif root_org in (CVTL, PMI, PRC):
            settings.hrm.vol_active = vol_active
        elif root_org == VNRC:
            vnrc = True
            settings.pr.name_format = "%(last_name)s %(middle_name)s %(first_name)s"
            # @ToDo: Make this use the same lookup as in ns_only to check if user can see HRs from multiple NS
            settings.org.regions = False
    #elif vnrc:
    #    settings.org.site_label = "Office/Center"

    s3db = current.s3db
    s3db.org_organisation.root_organisation.label = T("National Society")

    # Organisation needs to be an NS/Branch
    ns_only(s3db.hrm_human_resource.organisation_id,
            required = True,
            branches = True,
            )

    s3 = current.response.s3

    # Custom prep
    standard_prep = s3.prep
    def custom_prep(r):
        # Call standard prep
        if callable(standard_prep):
            result = standard_prep(r)
            if not result:
                return False

        if arcs:
            field = s3db.vol_details.card
            field.readable = field.writable = True
        elif vnrc:
            field = r.table.job_title_id
            field.readable = field.writable = False

        if r.controller == "deploy":

            # Custom list fields for RDRT
            phone_label = settings.get_ui_label_mobile_phone()
            list_fields = ["id",
                           "person_id",
                           "organisation_id$root_organisation",
                           "type",
                           "job_title_id",
                           (T("Email"), "email.value"),
                           (phone_label, "phone.value"),
                           "person_id$gender",
                           (T("Passport Number"), "person_id$passport.value"),
                           (T("Passport Expires"), "person_id$passport.valid_until"),
                           (T("Sectors"), "credential.job_title_id"),
                           (T("Trainings"), "training.course_id"),
                           # @todo: Languages (once implemented)
                           ]
            r.resource.configure(list_fields = list_fields)

        return True
    s3.prep = custom_prep

    # Custom postp
    standard_postp = s3.postp
    def custom_postp(r, output):
        # Call standard postp
        if callable(standard_postp):
            output = standard_postp(r, output)

        if isinstance(output, dict):
            if r.controller == "deploy" and \
               "title" in output:
                output["title"] = T("RDRT Members")
            elif vnrc and \
                 r.method != "report" and \
                 "form" in output and \
                 (r.controller == "vol" or \
                  r.component_name == "human_resource"):
                # Remove the injected Programme field
                del output["form"][0].components[4]
                del output["form"][0].components[4]

        return output
    s3.postp = custom_postp

    return attr

settings.customise_hrm_human_resource_controller = customise_hrm_human_resource_controller

# -----------------------------------------------------------------------------
def customise_hrm_job_title_controller(**attr):

    s3 = current.response.s3
    table = current.s3db.hrm_job_title
    controller = current.request.controller
    if controller == "deploy":
        # Filter to just deployables
        s3.filter = (table.type == 4)
    else:
        # Organisation needs to be an NS/Branch
        ns_only(table.organisation_id,
                required = False,
                branches = False,
                )
    
    # Custom prep
    standard_prep = s3.prep
    def custom_prep(r):
        # Call standard prep
        if callable(standard_prep):
            result = standard_prep(r)
        else:
            result = True

        if controller == "deploy":
            field = table.type
            field.default = 4
            field.readable = field.writable = False
            table.organisation_id.readable = False
            table.organisation_id.writable = False

            SECTOR = T("Sector")
            ADD_SECTOR = T("Create Sector")
            help = T("If you don't see the Sector in the list, you can add a new one by clicking link 'Create Sector'.")
            s3.crud_strings["hrm_job_title"] = Storage(
                label_create=T("Create Sector"),
                title_display=T("Sector Details"),
                title_list=T("Sectors"),
                title_update=T("Edit Sector"),
                label_list_button=T("List Sectors"),
                label_delete_button=T("Delete Sector"),
                msg_record_created=T("Sector added"),
                msg_record_modified=T("Sector updated"),
                msg_record_deleted=T("Sector deleted"),
                msg_list_empty=T("No Sectors currently registered"))

        return result
    s3.prep = custom_prep

    return attr

settings.customise_hrm_job_title_controller = customise_hrm_job_title_controller

# -----------------------------------------------------------------------------
def customise_hrm_programme_controller(**attr):

    s3db = current.s3db

    # Organisation needs to be an NS/Branch
    ns_only(s3db.hrm_programme.organisation_id,
            required = False,
            branches = False,
            )

    # Special cases for different NS
    root_org = current.auth.root_org_name()
    if root_org == ARCS:
        settings.L10n.mandatory_lastname = False
        settings.hrm.vol_active = True
    elif root_org in (CVTL, PMI, PRC):
        settings.hrm.vol_active = vol_active
        settings.hrm.vol_active_tooltip = "A volunteer is defined as active if they've participated in an average of 8 or more hours of Program work or Trainings per month in the last year"
    elif root_org == VNRC:
        settings.pr.name_format = "%(last_name)s %(middle_name)s %(first_name)s"
        field = s3db.hrm_programme_hours.job_title_id
        field.readable = field.writable = False
        # @ToDo
        # def vn_age_group(age):
        # settings.pr.age_group = vn_age_group

    return attr

settings.customise_hrm_programme_controller = customise_hrm_programme_controller

# -----------------------------------------------------------------------------
def customise_hrm_programme_hours_controller(**attr):

    # Default Filter
    from s3 import s3_set_default_filter
    s3_set_default_filter("~.person_id$human_resource.organisation_id",
                          user_org_default_filter,
                          tablename = "hrm_programme_hours")

    # Special cases for different NS
    root_org = current.auth.root_org_name()
    if root_org == ARCS:
        settings.L10n.mandatory_lastname = False
        settings.hrm.vol_active = True
    elif root_org in (CVTL, PMI, PRC):
        settings.hrm.vol_active = vol_active
    elif root_org == VNRC:
        settings.pr.name_format = "%(last_name)s %(middle_name)s %(first_name)s"
        field = current.s3db.hrm_programme_hours.job_title_id
        field.readable = field.writable = False
        # Remove link to download Template
        attr["csv_template"] = "hide"

    return attr

settings.customise_hrm_programme_hours_controller = customise_hrm_programme_hours_controller

# -----------------------------------------------------------------------------
def customise_hrm_training_controller(**attr):

    # Default Filter
    from s3 import s3_set_default_filter
    s3_set_default_filter("~.person_id$human_resource.organisation_id",
                          user_org_default_filter,
                          tablename = "hrm_training")

    # Special cases for different NS
    root_org = current.auth.root_org_name()
    if root_org == ARCS:
        settings.L10n.mandatory_lastname = False
        settings.hrm.vol_active = True
    elif root_org in (CVTL, PMI, PRC):
        settings.hrm.vol_active = vol_active
    elif root_org == VNRC:
        settings.pr.name_format = "%(last_name)s %(middle_name)s %(first_name)s"
        # Remove link to download Template
        attr["csv_template"] = "hide"

    return attr

settings.customise_hrm_training_controller = customise_hrm_training_controller

# -----------------------------------------------------------------------------
def customise_hrm_training_event_controller(**attr):

    # Special cases for different NS
    root_org = current.auth.root_org_name()
    if root_org == ARCS:
        settings.L10n.mandatory_lastname = False
        settings.hrm.vol_active = True
    elif root_org in (CVTL, PMI, PRC):
        settings.hrm.vol_active = vol_active
    elif root_org == VNRC:
        settings.pr.name_format = "%(last_name)s %(middle_name)s %(first_name)s"
        # Remove link to download Template
        attr["csv_template"] = "hide"

    return attr

settings.customise_hrm_training_event_controller = customise_hrm_training_event_controller

# -----------------------------------------------------------------------------
def customise_inv_warehouse_resource(r, tablename):

    # Special cases for different NS
    root_org = current.auth.root_org_name()
    if root_org == "Australian Red Cross":
        # AusRC use proper Logistics workflow
        settings.inv.direct_stock_edits = False

settings.customise_inv_warehouse_resource = customise_inv_warehouse_resource

# -----------------------------------------------------------------------------
def customise_member_membership_controller(**attr):

    # @ToDo: If these NS start using Membership module
    #s3db = current.s3db
    #
    # Special cases for different NS
    #root_org = current.auth.root_org_name()
    #if root_org == ARCS:
    #    settings.L10n.mandatory_lastname = False
    #elif root_org == VNRC:
    #    settings.pr.name_format = "%(last_name)s %(middle_name)s %(first_name)s"
    #    # Remove link to download Template
    #    attr["csv_template"] = "hide"

    # Organisation needs to be an NS/Branch
    ns_only(current.s3db.member_membership.organisation_id,
            required = True,
            branches = True,
            )

    return attr

settings.customise_member_membership_controller = customise_member_membership_controller

# -----------------------------------------------------------------------------
def customise_member_membership_type_controller(**attr):

    # Organisation needs to be an NS/Branch
    ns_only(current.s3db.member_membership_type.organisation_id,
            required = False,
            branches = False,
            )

    return attr

settings.customise_member_membership_type_controller = customise_member_membership_type_controller

# -----------------------------------------------------------------------------
def customise_org_office_controller(**attr):

    # Organisation needs to be an NS/Branch
    ns_only(current.s3db.org_office.organisation_id,
            required = True,
            branches = True,
            )

    return attr

settings.customise_org_office_controller = customise_org_office_controller

# -----------------------------------------------------------------------------
def customise_org_organisation_controller(**attr):

    s3 = current.response.s3

    # Custom prep
    standard_prep = s3.prep
    def custom_prep(r):
        # Call standard prep
        if callable(standard_prep):
            result = standard_prep(r)
        else:
            result = True

        if not r.component or r.component_name == "branch":
            if r.interactive or r.representation == "aadata":
                s3db = current.s3db
                list_fields = ["id",
                               "name",
                               "acronym",
                               "organisation_organisation_type.organisation_type_id",
                               "country",
                               "website"
                               ]
                
                type_filter = r.get_vars.get("organisation_type.name",
                                             None)
                type_label = T("Type")
                if type_filter:
                    type_names = type_filter.split(",")
                    if len(type_names) == 1:
                        # Strip Type from list_fields
                        list_fields.remove("organisation_organisation_type.organisation_type_id")
                        type_label = ""

                    if type_filter == "Red Cross / Red Crescent":
                        # Modify filter_widgets
                        filter_widgets = s3db.get_config("org_organisation",
                                                         "filter_widgets")
                        # Remove type (always 'RC')
                        filter_widgets.pop(1)
                        # Remove sector (not relevant)
                        filter_widgets.pop(1)

                        # Modify CRUD Strings
                        s3.crud_strings.org_organisation = Storage(
                            label_create = T("Create National Society"),
                            title_display = T("National Society Details"),
                            title_list = T("Red Cross & Red Crescent National Societies"),
                            title_update = T("Edit National Society"),
                            title_upload = T("Import Red Cross & Red Crescent National Societies"),
                            label_list_button = T("List Red Cross & Red Crescent National Societies"),
                            label_delete_button = T("Delete National Society"),
                            msg_record_created = T("National Society added"),
                            msg_record_modified = T("National Society updated"),
                            msg_record_deleted = T("National Society deleted"),
                            msg_list_empty = T("No Red Cross & Red Crescent National Societies currently registered")
                            )
                        # Add Region to list_fields
                        list_fields.insert(-1, "region_id")
                        # Region is required
                        r.table.region_id.requires = r.table.region_id.requires.other
                    else:
                        r.table.region_id.readable = r.table.region_id.writable = False

                s3db.configure("org_organisation",
                               list_fields = list_fields,
                               )

                if r.interactive:
                    r.table.country.label = T("Country")
                    from s3.s3forms import S3SQLCustomForm, S3SQLInlineLink
                    crud_form = S3SQLCustomForm(
                        "name",
                        "acronym",
                        S3SQLInlineLink(
                            "organisation_type",
                            field = "organisation_type_id",
                            label = type_label,
                            multiple = False,
                            #widget = "hierarchy",
                        ),
                        "region_id",
                        "country",
                        "phone",
                        "website",
                        "logo",
                        "comments",
                        )
                    s3db.configure("org_organisation", crud_form=crud_form)

        return result
    s3.prep = custom_prep

    return attr

settings.customise_org_organisation_controller = customise_org_organisation_controller

# -----------------------------------------------------------------------------
def customise_pr_contact_resource(r, tablename):

    # Special cases for different NS
    root_org = current.auth.root_org_name()
    if root_org == VNRC:
        # Hard to translate in Vietnamese
        current.s3db.pr_contact.value.label = ""

settings.customise_pr_contact_resource = customise_pr_contact_resource

# -----------------------------------------------------------------------------
def customise_pr_group_controller(**attr):

    s3db = current.s3db

    # Organisation needs to be an NS/Branch
    ns_only(s3db.org_organisation_team.organisation_id,
            required = False,
            branches = True,
            )

    s3 = current.response.s3

    # Custom prep
    standard_prep = s3.prep
    def custom_prep(r):
        # Call standard prep
        if callable(standard_prep):
            result = standard_prep(r)
        else:
            result = True

        if r.component_name == "group_membership":
            # Special cases for different NS
            root_org = current.auth.root_org_name()
            if root_org == VNRC:
                settings.pr.name_format = "%(last_name)s %(middle_name)s %(first_name)s"
                # Update the represent as already set
                s3db.pr_group_membership.person_id.represent = s3db.pr_PersonRepresent()

        return result
    s3.prep = custom_prep

    return attr

settings.customise_pr_group_controller = customise_pr_group_controller

# =============================================================================
def vol_active(person_id):
    """
        Whether a Volunteer counts as 'Active' based on the number of hours
        they've done (both Trainings & Programmes) per month, averaged over
        the last year.
        If nothing recorded for the last 3 months, don't penalise as assume
        that data entry hasn't yet been done.

        @ToDo: This should be based on the HRM record, not Person record
               - could be active with Org1 but not with Org2
        @ToDo: allow to be calculated differently per-Org
    """

    now = current.request.utcnow

    # Time spent on Programme work
    htable = current.s3db.hrm_programme_hours
    query = (htable.deleted == False) & \
            (htable.person_id == person_id) & \
            (htable.date != None)
    programmes = current.db(query).select(htable.hours,
                                          htable.date,
                                          orderby=htable.date)
    if programmes:
        # Ignore up to 3 months of records
        three_months_prior = (now - timedelta(days=92))
        end = max(programmes.last().date, three_months_prior.date())
        last_year = end - timedelta(days=365)
        # Is this the Volunteer's first year?
        if programmes.first().date > last_year:
            # Only start counting from their first month
            start = programmes.first().date
        else:
            # Start from a year before the latest record
            start = last_year

        # Total hours between start and end
        programme_hours = 0
        for programme in programmes:
            if programme.date >= start and programme.date <= end and programme.hours:
                programme_hours += programme.hours

        # Average hours per month
        months = max(1, (end - start).days / 30.5)
        average = programme_hours / months

        # Active?
        if average >= 8:
            return True
        else:
            return False
    else:
        return False

# -----------------------------------------------------------------------------
def customise_pr_person_controller(**attr):

    s3db = current.s3db

    # Special cases for different NS
    arcs = False
    vnrc = False
    root_org = current.auth.root_org_name()
    if root_org == ARCS:
        arcs = True
        settings.L10n.mandatory_lastname = False
        # Override what has been set in the model already
        s3db.pr_person.last_name.requires = None
        settings.hrm.use_code = True
        settings.hrm.use_skills = True
        settings.hrm.vol_active = True
    elif root_org == PMI:
        settings.hrm.use_skills = True
        settings.hrm.staff_experience = "experience"
        settings.hrm.vol_experience = "both"
        settings.hrm.vol_active = vol_active
        settings.hrm.vol_active_tooltip = "A volunteer is defined as active if they've participated in an average of 8 or more hours of Program work or Trainings per month in the last year"
    elif root_org in (CVTL, PRC):
        settings.hrm.vol_active = vol_active
        settings.hrm.vol_active_tooltip = "A volunteer is defined as active if they've participated in an average of 8 or more hours of Program work or Trainings per month in the last year"
        if root_org == CVTL:
            settings.member.cv_tab = True
    elif root_org == VNRC:
        vnrc = True
        # Remove 'Commune' level for Addresses
        #gis = current.gis
        #gis.get_location_hierarchy()
        #try:
        #    gis.hierarchy_levels.pop("L3")
        #except:
        #    # Must be already removed
        #    pass
        settings.gis.postcode_selector = False # Needs to be done before prep as read during model load
        settings.hrm.use_skills = True
        settings.hrm.vol_experience = "both"
        settings.pr.name_format = "%(last_name)s %(middle_name)s %(first_name)s"
        try:
            settings.modules.pop("asset")
        except:
            # Must be already removed
            pass

    if current.request.controller == "deploy":
        # Replace default title in imports:
        attr["retitle"] = lambda r: {"title": T("Import Members")} \
                            if r.method == "import" else None

    s3 = current.response.s3

    # Custom prep
    standard_prep = s3.prep
    def custom_prep(r):
        # Call standard prep
        if callable(standard_prep):
            result = standard_prep(r)
            if not result:
                return False

        component_name = r.component_name
        if component_name == "appraisal":
            atable = r.component.table
            atable.organisation_id.readable = atable.organisation_id.writable = False
            # Organisation needs to be an NS
            #ns_only(atable.organisation_id,
            #        required = True,
            #        branches = False,
            #        )
            field = atable.supervisor_id
            field.readable = field.writable = False
            field = atable.job_title_id
            field.comment = None
            field.label = T("Sector") # RDRT-specific
            from s3.s3validators import IS_ONE_OF
            field.requires = IS_ONE_OF(current.db, "hrm_job_title.id",
                                       field.represent,
                                       filterby = "type",
                                       filter_opts = (4,),
                                       )
        elif r.method == "cv" or component_name == "education":
            if vnrc:
                # Don't enable Legacy Freetext field
                # Hide the 'Name of Award' field
                field = s3db.pr_education.award
                field.readable = field.writable = False
            elif arcs:
                # Don't enable Legacy Freetext field
                pass
            else:
                # Enable Legacy Freetext field
                field = s3db.pr_education.level
                field.readable = field.writable = True
                field.label = T("Other Level")
                field.comment = T("Use main dropdown whenever possible")

        elif r.method =="record" or component_name == "human_resource":
            # Organisation needs to be an NS/Branch
            ns_only(s3db.hrm_human_resource.organisation_id,
                    required = True,
                    branches = True,
                    )

        if arcs:
            if not r.component:
                s3db.pr_person_details.father_name.label = T("Name of Grandfather")

        elif vnrc:
            if not r.component:
                # Use a free-text version of religion field
                field = s3db.pr_person_details.religion_other
                field.label = T("Religion")
                field.readable = field.writable = True
                # Also hide some other fields
                from s3.s3forms import S3SQLCustomForm
                crud_form = S3SQLCustomForm("first_name",
                                            "middle_name",
                                            "last_name",
                                            "date_of_birth",
                                            #"initials",
                                            #"preferred_name",
                                            #"local_name",
                                            "gender",
                                            "person_details.marital_status",
                                            "person_details.nationality",
                                            "person_details.religion_other",
                                            "person_details.mother_name",
                                            "person_details.father_name",
                                            #"person_details.occupation",
                                            #"person_details.company",
                                            "person_details.affiliations",
                                            "comments",
                                            )
                s3db.configure("pr_person",
                               crud_form = crud_form,
                               )
            if r.method == "record" or \
               component_name == "human_resource":
                field = s3db.hrm_human_resource.job_title_id
                field.readable = field.writable = False
                field = s3db.hrm_programme_hours.job_title_id
                field.readable = field.writable = False

            elif component_name == "address":
                settings.gis.building_name = False
                settings.gis.latlon_selector = False
                settings.gis.map_selector = False

            elif component_name == "identity":
                table = s3db.pr_identity
                table.description.readable = False
                table.description.writable = False
                pr_id_type_opts = {1: T("Passport"),
                                   2: T("National ID Card"),
                                   }
                from gluon.validators import IS_IN_SET
                table.type.requires = IS_IN_SET(pr_id_type_opts,
                                                zero=None)

            elif component_name == "hours":
                field = s3db.hrm_programme_hours.job_title_id
                field.readable = field.writable = False

            elif component_name == "physical_description":
                # Add the less-specific blood types (as that's all the data currently available in some cases)
                field = s3db.pr_physical_description.blood_type
                from gluon.validators import IS_EMPTY_OR, IS_IN_SET
                blood_type_opts = ("A+", "A-", "B+", "B-", "AB+", "AB-", "O+", "O-", "A", "B", "AB", "O")
                field.requires = IS_EMPTY_OR(IS_IN_SET(blood_type_opts))

            elif r.method == "cv" or component_name == "experience":
                table = s3db.hrm_experience
                # Use simple free-text variants
                table.organisation.readable = True
                table.organisation.writable = True
                table.job_title.readable = True
                table.job_title.writable = True
                table.comments.label = T("Main Duties")
                from s3.s3forms import S3SQLCustomForm
                crud_form = S3SQLCustomForm("organisation",
                                            "job_title",
                                            "comments",
                                            "start_date",
                                            "end_date",
                                            )
                s3db.configure("hrm_experience",
                               crud_form = crud_form,
                               list_fields = ["id",
                                              "organisation",
                                              "job_title",
                                              "comments",
                                              "start_date",
                                              "end_date",
                                              ],
                               )

        return True
    s3.prep = custom_prep

    attr["rheader"] = lambda r, vnrc=vnrc: pr_rheader(r, vnrc)
    if vnrc:
        # Link to customised download Template
        #attr["csv_template"] = ("../../themes/IFRC/formats", "volunteer_vnrc")
        # Remove link to download Template
        attr["csv_template"] = "hide"
    return attr

settings.customise_pr_person_controller = customise_pr_person_controller

# -----------------------------------------------------------------------------
def pr_rheader(r, vnrc):
    """
        Custom rheader for vol/person for vnrc
    """

    controller = current.request.controller
    if vnrc and controller == "vol":
        # Simplify RHeader
        settings.hrm.vol_experience = None

    if controller == "member":
        return current.s3db.member_rheader(r)
    else:
        s3db = current.s3db
        s3db.hrm_vars()
        return s3db.hrm_rheader(r)

# -----------------------------------------------------------------------------
def customise_req_commit_controller(**attr):

    # Request is mandatory
    field = current.s3db.req_commit.req_id
    field.requires = field.requires.other

    return attr

settings.customise_req_commit_controller = customise_req_commit_controller

# -----------------------------------------------------------------------------
def customise_req_req_controller(**attr):

    # Request is mandatory
    field = current.s3db.req_commit.req_id
    field.requires = field.requires.other

    return attr

settings.customise_req_req_controller = customise_req_req_controller

# -----------------------------------------------------------------------------
def customise_survey_series_controller(**attr):

    # Organisation needs to be an NS/Branch
    ns_only(current.s3db.survey_series.organisation_id,
            required = False,
            branches = True,
            )

    return attr

settings.customise_survey_series_controller = customise_survey_series_controller

# -----------------------------------------------------------------------------
# Projects
# Uncomment this to use settings suitable for a global/regional organisation (e.g. DRR)
settings.project.mode_3w = True
# Uncomment this to use DRR (Disaster Risk Reduction) extensions
settings.project.mode_drr = True
# Uncomment this to use Codes for projects
settings.project.codes = True
# Uncomment this to call project locations 'Communities'
settings.project.community = True
# Uncomment this to enable Hazards in 3W projects
settings.project.hazards = True
# Uncomment this to use multiple Budgets per project
settings.project.multiple_budgets = True
# Uncomment this to use multiple Organisations per project
settings.project.multiple_organisations = True
# Uncomment this to enable Themes in 3W projects
settings.project.themes = True
# Uncomment this to customise
# Links to Filtered Components for Donors & Partners
settings.project.organisation_roles = {
    1: T("Host National Society"),
    2: T("Partner"),
    3: T("Donor"),
    #4: T("Customer"), # T("Beneficiary")?
    #5: T("Supplier"),
    9: T("Partner National Society"),
}

# -----------------------------------------------------------------------------
def customise_project_project_controller(**attr):

    # Default Filter
    from s3 import s3_set_default_filter
    s3_set_default_filter("~.organisation_id",
                          user_org_default_filter,
                          tablename = "project_project")

    s3db = current.s3db
    tablename = "project_project"
    # Load normal model
    table = s3db[tablename]

    # @ToDo: S3SQLInlineComponent for Project orgs
    # Get IDs for PartnerNS/Partner-Donor
    # db = current.db
    # ttable = db.org_organisation_type
    # rows = db(ttable.deleted != True).select(ttable.id,
    #                                          ttable.name,
    #                                          )
    # rc = []
    # not_rc = []
    # nappend = not_rc.append
    # for row in rows:
        # if row.name == "Red Cross / Red Crescent":
            # rc.append(row.id)
        # elif row.name == "Supplier":
            # pass
        # else:
            # nappend(row.id)

    # Custom Fields
    # Organisation needs to be an NS (not a branch)
    f = table.organisation_id
    ns_only(f,
            required = True,
            branches = False,
            )
    f.label = T("Host National Society")

    # Custom Crud Form
    from s3.s3forms import S3SQLCustomForm, S3SQLInlineComponent, S3SQLInlineComponentCheckbox
    crud_form = S3SQLCustomForm(
        "organisation_id",
        "name",
        "code",
        "description",
        "status_id",
        "start_date",
        "end_date",
        #S3SQLInlineComponent(
        #    "location",
        #    label = T("Countries"),
        #    fields = ["location_id"],
        #),
        # Outputs
        S3SQLInlineComponent(
            "output",
            label = T("Outputs"),
            #comment = "Bob",
            fields = ["name", "status"],
        ),
        S3SQLInlineComponentCheckbox(
            "hazard",
            label = T("Hazards"),
            field = "hazard_id",
            cols = 4,
            translate = True,
        ),
        S3SQLInlineComponentCheckbox(
            "sector",
            label = T("Sectors"),
            field = "sector_id",
            cols = 4,
            translate = True,
        ),
        S3SQLInlineComponentCheckbox(
            "theme",
            label = T("Themes"),
            field = "theme_id",
            cols = 4,
            translate = True,
            # Filter Theme by Sector
            filter = {"linktable": "project_theme_sector",
                      "lkey": "theme_id",
                      "rkey": "sector_id",
                      },
            script = '''
S3OptionsFilter({
 'triggerName':'defaultsector-sector_id',
 'targetName':'defaulttheme-theme_id',
 'targetWidget':'defaulttheme-theme_id_widget',
 'lookupResource':'theme',
 'lookupURL':S3.Ap.concat('/project/theme_sector_widget?sector_ids='),
 'getWidgetHTML':true,
 'showEmptyField':false
})'''
        ),
        "drr.hfa",
        "objectives",
        "human_resource_id",
        # Disabled since we need organisation_id filtering to either organisation_type_id == RC or NOT
        # & also hiding Branches from RCs
        # & also rewriting for organisation_type_id via link table
        # Partner NS
        # S3SQLInlineComponent(
            # "organisation",
            # name = "partnerns",
            # label = T("Partner National Societies"),
            # fields = ["organisation_id",
                      # "comments",
                      # ],
            # Filter Organisation by Type
            # filter = ["organisation_id": {"filterby": "organisation_type_id",
                                          # "filterfor": rc,
                                          # }],
            # filterby = dict(field = "role",
                            # options = [9])
        # ),
        # Partner Orgs
        # S3SQLInlineComponent(
            # "organisation",
            # name = "partner",
            # label = T("Partner Organizations"),
            # fields = ["organisation_id",
                      # "comments",
                      # ],
            # Filter Organisation by Type
            # filter = ["organisation_id": {"filterby": "organisation_type_id",
                                          # "filterfor": not_rc,
                                          # }],
            # filterby = dict(field = "role",
                            # options = [2])
        # ),
        # Donors
        # S3SQLInlineComponent(
            # "organisation",
            # name = "donor",
            # label = T("Donor(s)"),
            # fields = ["organisation_id",
                      # "amount",
                      # "currency"],
            # Filter Organisation by Type
            # filter = ["organisation_id": {"filterby": "organisation_type_id",
                                          # "filterfor": not_rc,
                                          # }],
            # filterby = dict(field = "role",
                            # options = [3])
        # ),
        #"budget",
        #"currency",
        "comments",
    )

    # Set the Host NS filter as Visible so that the default filter works
    filter_widgets = s3db.get_config(tablename, "filter_widgets")
    for widget in filter_widgets:
        if widget.field == "organisation_id":
            widget.opts.hidden = False
            break

    s3db.configure(tablename,
                   crud_form = crud_form,
                   )

    return attr

settings.customise_project_project_controller = customise_project_project_controller

# -----------------------------------------------------------------------------
def customise_project_location_resource(r, tablename):

    from s3.s3forms import S3SQLCustomForm, S3SQLInlineComponentCheckbox
    crud_form = S3SQLCustomForm(
        "project_id",
        "location_id",
        # @ToDo: Grouped Checkboxes
        S3SQLInlineComponentCheckbox(
            "activity_type",
            label = T("Activity Types"),
            field = "activity_type_id",
            cols = 3,
            # Filter Activity Type by Sector
            filter = {"linktable": "project_activity_type_sector",
                      "lkey": "activity_type_id",
                      "rkey": "sector_id",
                      "lookuptable": "project_project",
                      "lookupkey": "project_id",
                      },
            translate = True,
            ),
        "comments",
        )

    current.s3db.configure(tablename,
                           crud_form = crud_form,
                           )

settings.customise_project_location_resource = customise_project_location_resource

# -----------------------------------------------------------------------------
# Inventory Management
settings.inv.show_mode_of_transport = True
settings.inv.send_show_time_in = True
#settings.inv.collapse_tabs = True
# Uncomment if you need a simpler (but less accountable) process for managing stock levels
settings.inv.direct_stock_edits = True

# -----------------------------------------------------------------------------
# Request Management
# Uncomment to disable Inline Forms in Requests module
settings.req.inline_forms = False
settings.req.req_type = ["Stock"]
settings.req.use_commit = False
# Should Requests ask whether Transportation is required?
settings.req.ask_transport = True

# -----------------------------------------------------------------------------
def customise_vulnerability_data_resource(r, tablename):

    # Date is required: We don't store modelled data
    r.table.date.requires = r.table.date.requires.other

settings.customise_vulnerability_data_resource = customise_vulnerability_data_resource

# =============================================================================
# Template Modules
# Comment/uncomment modules here to disable/enable them
settings.modules = OrderedDict([
    # Core modules which shouldn't be disabled
    ("default", Storage(
            name_nice = "RMS",
            restricted = False, # Use ACLs to control access to this module
            access = None,      # All Users (inc Anonymous) can see this module in the default menu & access the controller
            module_type = None  # This item is not shown in the menu
        )),
    ("admin", Storage(
            name_nice = T("Administration"),
            #description = "Site Administration",
            restricted = True,
            access = "|1|",     # Only Administrators can see this module in the default menu & access the controller
            module_type = None  # This item is handled separately for the menu
        )),
    ("appadmin", Storage(
            name_nice = T("Administration"),
            #description = "Site Administration",
            restricted = True,
            module_type = None  # No Menu
        )),
    ("errors", Storage(
            name_nice = T("Ticket Viewer"),
            #description = "Needed for Breadcrumbs",
            restricted = False,
            module_type = None  # No Menu
        )),
    ("sync", Storage(
            name_nice = T("Synchronization"),
            #description = "Synchronization",
            restricted = True,
            access = "|1|",     # Only Administrators can see this module in the default menu & access the controller
            module_type = None  # This item is handled separately for the menu
        )),
    ("translate", Storage(
            name_nice = T("Translation Functionality"),
            #description = "Selective translation of strings based on module.",
            module_type = None,
        )),
    # Uncomment to enable internal support requests
    ("support", Storage(
            name_nice = T("Support"),
            #description = "Support Requests",
            restricted = True,
            module_type = None  # This item is handled separately for the menu
        )),
    ("gis", Storage(
            name_nice = T("Map"),
            #description = "Situation Awareness & Geospatial Analysis",
            restricted = True,
            module_type = 6,     # 6th item in the menu
        )),
    ("pr", Storage(
            name_nice = T("Person Registry"),
            #description = "Central point to record details on People",
            restricted = True,
            access = "|1|",     # Only Administrators can see this module in the default menu (access to controller is possible to all still)
            module_type = 10
        )),
    ("org", Storage(
            name_nice = T("Organizations"),
            #description = 'Lists "who is doing what & where". Allows relief agencies to coordinate their activities',
            restricted = True,
            module_type = 1
        )),
    # All modules below here should be possible to disable safely
    ("hrm", Storage(
            name_nice = T("Staff"),
            #description = "Human Resources Management",
            restricted = True,
            module_type = 2,
        )),
    ("vol", Storage(
            name_nice = T("Volunteers"),
            #description = "Human Resources Management",
            restricted = True,
            module_type = 2,
        )),
    ("doc", Storage(
            name_nice = T("Documents"),
            #description = "A library of digital resources, such as photos, documents and reports",
            restricted = True,
            module_type = 10,
        )),
    ("msg", Storage(
            name_nice = T("Messaging"),
            #description = "Sends & Receives Alerts via Email & SMS",
            restricted = True,
            # The user-visible functionality of this module isn't normally required. Rather it's main purpose is to be accessed from other modules.
            module_type = None,
        )),
    ("supply", Storage(
            name_nice = T("Supply Chain Management"),
            #description = "Used within Inventory Management, Request Management and Asset Management",
            restricted = True,
            module_type = None, # Not displayed
        )),
    ("inv", Storage(
            name_nice = T("Warehouses"),
            #description = "Receiving and Sending Items",
            restricted = True,
            module_type = 4
        )),
    ("asset", Storage(
            name_nice = T("Assets"),
            #description = "Recording and Assigning Assets",
            restricted = True,
            module_type = 5,
        )),
    ("req", Storage(
            name_nice = T("Requests"),
            #description = "Manage requests for supplies, assets, staff or other resources. Matches against Inventories where supplies are requested.",
            restricted = True,
            module_type = 10,
        )),
    ("project", Storage(
            name_nice = T("Projects"),
            #description = "Tracking of Projects, Activities and Tasks",
            restricted = True,
            module_type = 2
        )),
    ("survey", Storage(
            name_nice = T("Assessments"),
            #description = "Create, enter, and manage surveys.",
            restricted = True,
            module_type = 5,
        )),
    ("event", Storage(
            name_nice = T("Events"),
            #description = "Events",
            restricted = True,
            module_type = 10
        )),
    ("irs", Storage(
            name_nice = T("Incidents"),
            #description = "Incident Reporting System",
            restricted = True,
            module_type = 10
        )),
    ("member", Storage(
           name_nice = T("Members"),
           #description = "Membership Management System",
           restricted = True,
           module_type = 10,
       )),
    ("deploy", Storage(
           name_nice = T("Regional Disaster Response Teams"),
           #description = "Alerting and Deployment of Disaster Response Teams",
           restricted = True,
           module_type = 10,
       )),
    ("stats", Storage(
            name_nice = T("Statistics"),
            #description = "Manages statistics",
            restricted = True,
            module_type = None,
        )),
    ("vulnerability", Storage(
            name_nice = T("Vulnerability"),
            #description = "Manages vulnerability indicators",
            restricted = True,
            module_type = 10,
        )),
])<|MERGE_RESOLUTION|>--- conflicted
+++ resolved
@@ -392,14 +392,6 @@
         from gluon import IS_EMPTY_OR
         requires = IS_EMPTY_OR(requires)
     f.requires = requires
-<<<<<<< HEAD
-    
-    if parent:
-        # Use hierarchy-widget
-        from s3 import FS, S3HierarchyWidget
-        node_represent = organisation_represent(parent=False)
-        node_filter = (FS("organisation_type_id") == type_id)
-=======
 
     if parent:
         # Use hierarchy-widget
@@ -409,7 +401,6 @@
         # Filter by type
         node_filter = (FS("organisation_organisation_type.organisation_type_id") == type_id)
         # No need to exclude branches (we wouldn't be here if we didn't use branches)
->>>>>>> 101e7dfd
         f.widget = S3HierarchyWidget(lookup="org_organisation",
                                      filter=node_filter,
                                      represent=node_represent,
@@ -423,11 +414,7 @@
         # Dropdown not Autocomplete
         f.widget = None
         skip_add_resource_link = False
-<<<<<<< HEAD
-
-=======
-        
->>>>>>> 101e7dfd
+
     # Comment
     if (Admin or s3_has_role("ORG_ADMIN")) and not skip_add_resource_link:
         # Need to do import after setting Theme
