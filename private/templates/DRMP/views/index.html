--- conflicted
+++ resolved
@@ -1,18 +1,6 @@
 {{extend "layout.html"}}
-<style>
-body{
-  background:none;
-}
-div.container.main-container {
-  width:100%!important;
-  padding-left: 0px;
-}  
-@media (min-width: 1200px) { 
-div.container.main-container {
-  width:1200px!important;
-}  
-}
-</style>
+<style>body{background:none;}div.container.main-container{width:100%!important;padding-left:0;}
+@media(min-width:1200px){div.container.main-container{width:1200px!important;}}</style>
 <div id='myCarousel' class='carousel slide'>
  <ol class='carousel-indicators'>
   <li data-target='#myCarousel' data-slide-to='0' class='active'></li>
@@ -25,11 +13,11 @@
   <div class='item'><img src='/{{=appname}}/static/themes/{{=response.s3.theme}}/img/442014.jpg' alt='' /></div>
  </div>
  <div class='carousel-caption'>
-  <h1>{{=T("Timor-Leste  Disaster Information System")}}<br></h1>
-  <p>{{=T("Improving disaster preparedness, response and monitoring in Timor Leste.")}}</p>
+  <h1>{{=T("Timor-Leste Disaster Information System")}}<br></h1>
+  <p>{{=T("Improving disaster prevention, preparedness and response in Timor-Leste.")}}</p>
   {{if not auth.is_logged_in():}}
-  <a href='/{{=appname}}/default/user/login?_next=/{{=appname}}/default/index/updates' class='btn btn-custom btn-login'><i class='icon-signin'></i> {{=T("LOGIN")}} </a>
-   <a href='/{{=appname}}/default/user/register' class='btn btn-register'><i class='icon-pencil'></i> {{=T("REGISTER")}} </a></p>{{pass}}
+  <a href='/{{=appname}}/default/user/login?_next=/{{=appname}}/default/index/updates' class='btn btn-custom btn-login'><i class='icon-signin'></i> {{=T("LOGIN")}} </a></p>
+  <a href='/{{=appname}}/default/user/register' class='btn btn-register'><i class='icon-pencil'></i> {{=T("REGISTER")}} </a></p>{{pass}}
  </div>
 </div>
 <section id='homepage-about'>
@@ -40,26 +28,21 @@
      <img src='/{{=appname}}/static/themes/{{=response.s3.theme}}/img/413751-circle1.png' class='img-circle home-circle-img'>
     </div>
     <h2>{{=T("Prevent")}}</h2>
-    <p class='quote mb4'>Share information about your organisation, projects and resources with other Disaster Management Stakeholders in Timor Leste.</p>
+    <p class='quote mb4'>Prevent disasters through better coordination and collaboration between stakeholders and sharing of information about current events.</p>
    </div>
    <div class='span4 stl'>
     <div>
      <img src='/{{=appname}}/static/themes/{{=response.s3.theme}}/img/482470-circle1.png' class='img-circle home-circle-img'>
     </div>
     <h2>{{=T("Prepare")}}</h2>
-    <p class='quote mb4'>Receive alerts, share incident updates and assessments about current disasters and coordinate your response activities.</p>		
+    <p class='quote mb4'>Share information about your organisation, projects and resources with other Disaster Management Stakeholders in Timor-Leste.</p>		
    </div>			
    <div class='span4 stl'>
     <div>
      <img src='/{{=appname}}/static/themes/{{=response.s3.theme}}/img/442014-circle1.png' class='img-circle home-circle-img'>
     </div>
-<<<<<<< HEAD
-    <h2>{{=T("Monitor")}}</h2>
-    <p class='quote mb4'>Prevent disasters through better coordination and collaboration between stakeholders and sharing of information about current events.</p>
-=======
     <h2>{{=T("Respond")}}</h2>
-    <p class='quote mb4'>Monitor all disaster information from specific disasters, stakeholders or districts. </p>
->>>>>>> 8068c2f3
+    <p class='quote mb4'>Receive alerts, share incident updates and assessments about current disasters and coordinate your response activities.</p>
    </div>
   </div>
  </div>	
@@ -68,16 +51,11 @@
  <div class='container'>
   <div class='row'>
    <div class='span6'>
-    <h2><i class='icon-bookmark-empty'></i> {{=T("About")}}</h2>
-    <p>All Stakeholders engaged in disaster risk management work in Timor Leste can use the Timor Leste Disaster Risk Management Information System (DRMIS) to share information to better plan and coordinate their activities.</p>
-<<<<<<< HEAD
+    <h2><i class='icon-bookmark-empty'></i> {{=T("What we do")}}</h2>
+    <p>All Stakeholders engaged in disaster risk management work in Timor-Leste can use the Timor-Leste Disaster Risk Management Information System (DRMIS) to share information to better plan and coordinate their activities.</p>
     <p>DRMIS is administrated by the National Disaster Operation Centre (NDOC) who are part of the National Disaster Management Directorate (NDMD) of the Ministry Social and Solidarity (MSS).</p>
     <!-- <p>The NDMD is responsible for receiving, analysing, integrating, interpreting, distributing and coordinating national hazard, vulnerability and risk monitoring data and NDOC is responsible for issuing disaster alerts.</p>  -->
-    <p>DRMIS was developed with the support of the United Nations Devleopment Programme (UNDP) as part of their Strengthening Capacities for Disaster Risk Management in Timor Leste Project.</p>
-=======
-    <p>DRMIS is administrated by the National Disaster Operation Centre (NDOC) who are part of the National Disaster Management Directorate (NDMD) of the Ministry Social and Solidarity (MSS). The project is proudly funded and supported by the United Nations Development Program (UNDP) through its 'Strengthening Disaster Risk Management in Timor-Leste' program.</p>
-    <p>The NDMD is responsible for receiving, analysing, integrating, interpreting, distributing and coordinating national hazard, vulnerability and risk monitoring data and NDOC is responsible for issuing disaster alerts.</p>
->>>>>>> 8068c2f3
+    <p>DRMIS was developed with the support of the United Nations Development Programme (UNDP) as part of their Strengthening Capacities for Disaster Risk Management in Timor-Leste Project.</p>
    </div>
    <div class='span6'>
     <br /> <!--this is just temporary until we decide what actually goes here-->
