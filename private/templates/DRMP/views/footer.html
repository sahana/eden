<footer id='page-footer'>
 <div class='container'>
  <div class='row'>
   <div class='span3'>
    <h3>{{=T("Site Links")}}</h3>
    <ul>
<<<<<<< HEAD
     <li><a href='/{{=appname}}/default/index/newsfeed'>{{=T("News Feed")}}</a></li>
=======
     <li><a href='/{{=appname}}/default/index/updates'>{{=T("News Feed")}}</a></li>
>>>>>>> 2688ba8d
     <li><a href='/{{=appname}}/gis/index'>{{=T("Map")}}</a></li>
     <li><a href='/{{=appname}}/org/resource'>{{=T("Resource Inventory")}}</a></li>
     <li><a href='/{{=appname}}/project/project'>{{=T("Projects")}}</a></li>
     <li><a href='/{{=appname}}/pr/person'>{{=T("Contact Directory")}}</a></li>
    </ul>							
   </div>
   <div class='span3'>
    <h3>{{=T("Support")}}</h3>
    <ul>
     <li><a href='/{{=appname}}'>{{=T("User Manual")}}</a></li>
     <!-- <li><a href='/{{=appname}}/static/themes/DRMP/DRMIS User Manual.pdf'>{{=T("User Manual")}}</a></li> -->
     <li><a href='/{{=appname}}/default/index/glossary'>{{=T("Glossary")}}</a></li>
     <li><a href='/{{=appname}}/default/contact'>{{=T("Email Us")}}</a></li>
     <li><a href='/{{=appname}}/default/tos' target='_blank'>{{=T("Terms of Use")}}</a></li>
     <li><a href='/{{=appname}}/default/privacy' target='_blank'>{{=T("Privacy Policy")}}</a></li>
    </ul>
   </div>
   <div class='span3'>
    <h3>{{=T("Community")}}</h3>
    <ul>
     <li><a href='http://twitter.com/' target='_blank'>{{=T("Twitter")}}</a></li>
     <li><a href='http://facebook.com/TimorLesteNDOC' target='_blank'>{{=T("Facebook")}}</a></li>
    </ul>
   </div>
   <div id='footer-partner-logos' class='span3 hide-on-mobile'></div>
  </div>
  <div id='footer-copyrights' class='clearfix pt4'>
   <p class='pull-left extra-small'>&copy; Sahana Eden. {{=T("All Rights Reserved.")}}</p>
   <p class='pull-right extra-small hide-on-mobile'>{{=T("Proudly designed and built by ")}}<a href="http://aidiq.com">AIDIQ</a> & <a href="http://catalpa.io">Catalpa International</a></p>
  </div>
 </div>
</footer><|MERGE_RESOLUTION|>--- conflicted
+++ resolved
@@ -4,11 +4,7 @@
    <div class='span3'>
     <h3>{{=T("Site Links")}}</h3>
     <ul>
-<<<<<<< HEAD
      <li><a href='/{{=appname}}/default/index/newsfeed'>{{=T("News Feed")}}</a></li>
-=======
-     <li><a href='/{{=appname}}/default/index/updates'>{{=T("News Feed")}}</a></li>
->>>>>>> 2688ba8d
      <li><a href='/{{=appname}}/gis/index'>{{=T("Map")}}</a></li>
      <li><a href='/{{=appname}}/org/resource'>{{=T("Resource Inventory")}}</a></li>
      <li><a href='/{{=appname}}/project/project'>{{=T("Projects")}}</a></li>
@@ -37,7 +33,7 @@
   </div>
   <div id='footer-copyrights' class='clearfix pt4'>
    <p class='pull-left extra-small'>&copy; Sahana Eden. {{=T("All Rights Reserved.")}}</p>
-   <p class='pull-right extra-small hide-on-mobile'>{{=T("Proudly designed and built by ")}}<a href="http://aidiq.com">AIDIQ</a> & <a href="http://catalpa.io">Catalpa International</a></p>
+   <p class='pull-right extra-small hide-on-mobile'>{{=T("Proudly designed and built by")}} <a href="http://aidiq.com">AidIQ</a> & <a href="http://catalpa.io">Catalpa International</a></p>
   </div>
  </div>
 </footer>