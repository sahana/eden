<<<<<<< HEAD
{{extend "layout.html"}}
<div class='row title'>
 <div class='span6'>
  <img class='sahana_logo'src='/eden/static/img/sahanalarge_14.png' alt='Sahana'>
=======
{{extend "layout.html"}}{{theme=response.s3.theme}}
<div class = "row header">
 <div class="span5 title">
  <img class='sahana_logo'src='/eden/static/img/sahanalarge_14.png' alt='Sahana''>
>>>>>>> be39a53f
  <h1>Sahana</h1>
 </div>
<<<<<<< HEAD
  <div class='span6'> 
   <div class='intro'>
    <p>Sahana is a component of the Puget Sound Maritime Common Operating Picture (MCOP) platform for use in both:
    <ul>
      <li>Large scale disaster management, it can also be used for</li>
      <li>Cordination of day-to-day activities and operations</li>
    </ul>
    <p><a href='/{{=appname}}/default/about'>More...</a></p>
=======
 <div class="span7"> 
  <div class="intro">
   <img class='mcop_logo' src='/{{=appname}}/static/themes/MCOP/img/mcop_logo.png' alt='{{=T("MCOP")}}'>
   <h2>{{=T("Puget Sound")}}<br>{{=T("Maritime Common Operating Picture")}}</h2>
   <p>Sahana is a component of the Puget Sound Maritime Common Operating Picture (MCOP) platform for use in both:
   <ul>
     <li>Large scale disaster management, it can also be used for</li>
     <li>Cordination of day-to-day activities and operations <a href='/{{=appname}}/default/about'>More...</a></li>
   </ul>
>>>>>>> be39a53f
  </div>
 </div>
</div>
<div class='row homepage'>
  <div class='span3'>
   <div class='link'>
    <a href='/{{=appname}}/event/incident/datalist'>
     <h3 ><i class='icon-incident'></i> {{=T("Incidents")}}</h3>
    </a>
   </div>
    <a class="s3_modal" title="Create Incident" href="/{{=appname}}/event/incident/create.popup?refresh=event_incident_datalist" data-w2p_disable_with="default">
      <i class="icon icon-plus-sign small-add"></i>
    </a>
   {{=event_incident_datalist}}
   <div class='link'>
    <h3 ><i class='icon-news'></i> {{=T("MCOP News")}}</h3>
   </div>
   <div id='feed-control'>
    <div class='throbber'></div>
   </div>
  </div>
  <div class='span6 map'>
   {{=XML(map)}}
  </div>
  <div class='span3'>
   <div class='link'> 
    <a href='/{{=appname}}/cms/post/datalist'>
     <h3 ><i class='icon-alert'></i> {{=T("Alerts")}}</h3>
    </a>
   </div>
    <a class="s3_modal" title="Create Alert" href="/{{=appname}}/cms/post/create.popup?refresh=cms_post_datalist" data-w2p_disable_with="default">
      <i class="icon icon-plus-sign small-add"></i>
    </a>
   {{=cms_post_datalist}}
   <div class='link'>
    <a href='/{{=appname}}/project/task/datalist'>
     <h3 ><i class='icon-tasks'></i> {{=T("Tasks")}}</h3>
    </a>
   </div>
    <a class="s3_modal" title="Create Task" href="/{{=appname}}/project/task/create.popup?refresh=project_task_datalist" data-w2p_disable_with="default">
      <i class="icon icon-plus-sign small-add"></i>
    </a>
   {{=project_task_datalist}}
  </div>
</div>
{{include "dataLists.html"}}<|MERGE_RESOLUTION|>--- conflicted
+++ resolved
@@ -1,28 +1,11 @@
-<<<<<<< HEAD
 {{extend "layout.html"}}
-<div class='row title'>
- <div class='span6'>
+<div class = 'row header'>
+ <div class='span5 title'>
   <img class='sahana_logo'src='/eden/static/img/sahanalarge_14.png' alt='Sahana'>
-=======
-{{extend "layout.html"}}{{theme=response.s3.theme}}
-<div class = "row header">
- <div class="span5 title">
-  <img class='sahana_logo'src='/eden/static/img/sahanalarge_14.png' alt='Sahana''>
->>>>>>> be39a53f
   <h1>Sahana</h1>
  </div>
-<<<<<<< HEAD
-  <div class='span6'> 
-   <div class='intro'>
-    <p>Sahana is a component of the Puget Sound Maritime Common Operating Picture (MCOP) platform for use in both:
-    <ul>
-      <li>Large scale disaster management, it can also be used for</li>
-      <li>Cordination of day-to-day activities and operations</li>
-    </ul>
-    <p><a href='/{{=appname}}/default/about'>More...</a></p>
-=======
- <div class="span7"> 
-  <div class="intro">
+ <div class='span7'> 
+  <div class='intro'>
    <img class='mcop_logo' src='/{{=appname}}/static/themes/MCOP/img/mcop_logo.png' alt='{{=T("MCOP")}}'>
    <h2>{{=T("Puget Sound")}}<br>{{=T("Maritime Common Operating Picture")}}</h2>
    <p>Sahana is a component of the Puget Sound Maritime Common Operating Picture (MCOP) platform for use in both:
@@ -30,7 +13,6 @@
      <li>Large scale disaster management, it can also be used for</li>
      <li>Cordination of day-to-day activities and operations <a href='/{{=appname}}/default/about'>More...</a></li>
    </ul>
->>>>>>> be39a53f
   </div>
  </div>
 </div>
@@ -41,8 +23,8 @@
      <h3 ><i class='icon-incident'></i> {{=T("Incidents")}}</h3>
     </a>
    </div>
-    <a class="s3_modal" title="Create Incident" href="/{{=appname}}/event/incident/create.popup?refresh=event_incident_datalist" data-w2p_disable_with="default">
-      <i class="icon icon-plus-sign small-add"></i>
+    <a class='s3_modal' title='Create Incident' href='/{{=appname}}/event/incident/create.popup?refresh=event_incident_datalist' data-w2p_disable_with='default'>
+      <i class='icon icon-plus-sign small-add'></i>
     </a>
    {{=event_incident_datalist}}
    <div class='link'>
@@ -61,8 +43,8 @@
      <h3 ><i class='icon-alert'></i> {{=T("Alerts")}}</h3>
     </a>
    </div>
-    <a class="s3_modal" title="Create Alert" href="/{{=appname}}/cms/post/create.popup?refresh=cms_post_datalist" data-w2p_disable_with="default">
-      <i class="icon icon-plus-sign small-add"></i>
+    <a class='s3_modal' title='Create Alert' href='/{{=appname}}/cms/post/create.popup?refresh=cms_post_datalist' data-w2p_disable_with='default'>
+      <i class='icon icon-plus-sign small-add'></i>
     </a>
    {{=cms_post_datalist}}
    <div class='link'>
@@ -70,8 +52,8 @@
      <h3 ><i class='icon-tasks'></i> {{=T("Tasks")}}</h3>
     </a>
    </div>
-    <a class="s3_modal" title="Create Task" href="/{{=appname}}/project/task/create.popup?refresh=project_task_datalist" data-w2p_disable_with="default">
-      <i class="icon icon-plus-sign small-add"></i>
+    <a class='s3_modal' title='Create Task' href='/{{=appname}}/project/task/create.popup?refresh=project_task_datalist' data-w2p_disable_with='default'>
+      <i class='icon icon-plus-sign small-add'></i>
     </a>
    {{=project_task_datalist}}
   </div>
