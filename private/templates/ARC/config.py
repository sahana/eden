# -*- coding: utf-8 -*-

try:
    # Python 2.7
    from collections import OrderedDict
except:
    # Python 2.6
    from gluon.contrib.simplejson.ordered_dict import OrderedDict

from gluon import current
from gluon.storage import Storage

settings = current.deployment_settings
T = current.T

"""
    Template settings for American Red Cross
"""

# =============================================================================
# System Settings
# -----------------------------------------------------------------------------
# Pre-Populate
settings.base.prepopulate = ["ARC", "ARC/Demo", "demo/users"]

settings.base.system_name = T("Resource Management System")
settings.base.system_name_short = T("ARC Demo")

# =============================================================================
# System Settings
# -----------------------------------------------------------------------------
# Security Policy
settings.security.policy = 8 # Delegations
settings.security.map = True

# Authorization Settings
settings.auth.registration_requires_approval = True
settings.auth.registration_requires_verification = True
settings.auth.registration_requests_organisation = True
settings.auth.registration_organisation_required = True
settings.auth.registration_requests_site = True

settings.auth.registration_link_user_to = {"staff": T("Staff"),
                                           "volunteer": T("Volunteer"),
                                           "member": T("Member")
                                           }

settings.auth.record_approval = True

# @ToDo: Should we fallback to organisation_id if site_id is None?
settings.auth.registration_roles = {"site_id": ["reader",
                                                ],
                                    }

# Owner Entity
settings.auth.person_realm_human_resource_site_then_org = True
settings.auth.person_realm_member_org = True

def ifrc_realm_entity(table, row):
    """
        Assign a Realm Entity to records
    """

    tablename = table._tablename

    # Do not apply realms for Master Data
    # @ToDo: Restore Realms and add a role/functionality support for Master Data  
    if tablename in ("hrm_certificate",
                     "hrm_department",
                     "hrm_job_title",
                     "hrm_course",
                     "hrm_programme",
                     "member_membership_type",
                     "vol_award",
                     ):
        return None

    db = current.db
    s3db = current.s3db

    # Entity reference fields
    EID = "pe_id"
    #OID = "organisation_id"
    SID = "site_id"
    #GID = "group_id"
    PID = "person_id"

    # Owner Entity Foreign Key
    realm_entity_fks = dict(pr_contact = EID,
                            pr_contact_emergency = EID,
                            pr_physical_description = EID,
                            pr_address = EID,
                            pr_image = EID,
                            pr_identity = PID,
                            pr_education = PID,
                            pr_note = PID,
                            hrm_human_resource = SID,
                            inv_recv = SID,
                            inv_send = SID,
                            inv_track_item = "track_org_id",
                            inv_adj_item = "adj_id",
                            req_req_item = "req_id"
                            )

    # Default Foreign Keys (ordered by priority)
    default_fks = ("catalog_id",
                   "project_id",
                   "project_location_id",
                   )

    # Link Tables
    #realm_entity_link_table = dict(
    #    project_task = Storage(tablename = "project_task_project",
    #                           link_key = "task_id"
    #                           )
    #    )
    #if tablename in realm_entity_link_table:
    #    # Replace row with the record from the link table
    #    link_table = realm_entity_link_table[tablename]
    #    table = s3db[link_table.tablename]
    #    rows = db(table[link_table.link_key] == row.id).select(table.id,
    #                                                           limitby=(0, 1))
    #    if rows:
    #        # Update not Create
    #        row = rows.first()

    # Check if there is a FK to inherit the realm_entity
    realm_entity = 0
    fk = realm_entity_fks.get(tablename, None)
    fks = [fk]
    fks.extend(default_fks)
    for default_fk in fks:
        if default_fk in table.fields:
            fk = default_fk
            # Inherit realm_entity from parent record
            if fk == EID:
                ftable = s3db.pr_person
                query = (ftable[EID] == row[EID])
            else:
                ftablename = table[fk].type[10:] # reference tablename
                ftable = s3db[ftablename]
                query = (table.id == row.id) & \
                        (table[fk] == ftable.id)
            record = db(query).select(ftable.realm_entity,
                                      limitby=(0, 1)).first()
            if record:
                realm_entity = record.realm_entity
                break
            #else:
            # Continue to loop through the rest of the default_fks
            # Fall back to default get_realm_entity function
    
    use_user_organisation = False
    # Suppliers & Partners are owned by the user's organisation
    if realm_entity == 0 and tablename == "org_organisation":
        ottable = s3db.org_organisation_type
        ltable = db.org_organisation_organisation_type
        query = (ltable.organisation_id == row.id) & \
                (ltable.organisation_type_id == ottable.id)
        row = db(query).select(ottable.name,
                               limitby=(0, 1)
                               ).first()
        if row and row.name != "Red Cross / Red Crescent":
            use_user_organisation = True

    # Groups are owned by the user's organisation
    #elif tablename in ("pr_group",):
    elif tablename == "pr_group":
        use_user_organisation = True

    user = current.auth.user
    if use_user_organisation and user:
        # @ToDo - this might cause issues if the user's org is different from the realm that gave them permissions to create the Org 
        realm_entity = s3db.pr_get_pe_id("org_organisation",
                                         user.organisation_id)

    return realm_entity

settings.auth.realm_entity = ifrc_realm_entity

# -----------------------------------------------------------------------------
# Theme (folder to use for views/layout.html)
settings.base.theme = "ARC"
settings.base.xtheme = "IFRC/xtheme-ifrc.css"
settings.gis.map_height = 600
settings.gis.map_width = 869
# Display Resources recorded to Admin-Level Locations on the map
# @ToDo: Move into gis_config?
settings.gis.display_L0 = True
# GeoNames username
settings.gis.geonames_username = "rms_dev"

# Restrict the Location Selector to just certain countries
# NB This can also be over-ridden for specific contexts later
# e.g. Activities filtered to those of parent Project
settings.gis.countries = ["US"]

# -----------------------------------------------------------------------------
# L10n (Localization) settings
settings.L10n.languages = OrderedDict([
    ("en", "English"),
    ("es", "Español"),
    #("km", "ភាសាខ្មែរ"),       # Khmer
    #("ne", "नेपाली"),         # Nepali
    #("prs", "دری"),         # Dari
    #("ps", "پښتو"),         # Pashto
    #("vi", "Tiếng Việt"),   # Vietnamese
    #("zh-cn", "中文 (简体)"),
])
# Default Language
settings.L10n.default_language = "en"
# Default timezone for users
settings.L10n.utc_offset = "UTC -0500"
# Number formats (defaults to ISO 31-0)
# Decimal separator for numbers (defaults to ,)
settings.L10n.decimal_separator = "."
# Thousands separator for numbers (defaults to space)
settings.L10n.thousands_separator = ","
# Uncomment these to use US-style dates in English
settings.L10n.date_format = "%m-%d-%Y"
# Start week on Sunday
settings.L10n.firstDOW = 0
# PDF to Letter
settings.base.paper_size = T("Letter")
# Make last name in person/user records mandatory
settings.L10n.mandatory_lastname = True
# Uncomment this to Translate CMS Series Names
#settings.L10n.translate_cms_series = True
# Uncomment this to Translate Layer Names
#settings.L10n.translate_gis_layer = True
# Translate Location Names
#settings.L10n.translate_gis_location = True
# Enable this to change the label for 'Mobile Phone'
settings.ui.label_mobile_phone = "Cell Phone"
# Enable this to change the label for 'Postcode'
settings.ui.label_postcode = "ZIP Code"

# -----------------------------------------------------------------------------
# Finance settings
settings.fin.currencies = {
    #"AUD" : T("Australian Dollars"),
    "CAD" : T("Canadian Dollars"),
    "EUR" : T("Euros"),
    "GBP" : T("Great British Pounds"),
    #"PHP" : T("Philippine Pesos"),
    "CHF" : T("Swiss Francs"),
    "USD" : T("United States Dollars"),
}

# -----------------------------------------------------------------------------
# Enable this for a UN-style deployment
#settings.ui.cluster = True
# Enable this to use the label 'Camp' instead of 'Shelter'
#settings.ui.camp = True

# -----------------------------------------------------------------------------
# Filter Manager
settings.search.filter_manager = False

# -----------------------------------------------------------------------------
# Messaging
# Parser
settings.msg.parser = "IFRC"

# =============================================================================
# Module Settings

# -----------------------------------------------------------------------------
# CMS
# Uncomment to use Bookmarks in Newsfeed
settings.cms.bookmarks = True
# Uncomment to use have Filter form in Newsfeed be open by default
settings.cms.filter_open = True
# Uncomment to adjust filters in Newsfeed when clicking on locations instead of opening the profile page
#settings.cms.location_click_filters = True
# Uncomment to use Rich Text editor in Newsfeed
#settings.cms.richtext = True
# Uncomment to show Events in Newsfeed
settings.cms.show_events = True
# Uncomment to show Links in Newsfeed
settings.cms.show_links = True
# Uncomment to show Tags in Newsfeed
#settings.cms.show_tags = True
# Uncomment to show post Titles in Newsfeed
#settings.cms.show_titles = True
# Uncomment to use organisation_id instead of created_by in Newsfeed
settings.cms.organisation = "post_organisation.organisation_id"
# Uncomment to use org_group_id in Newsfeed
#settings.cms.organisation_group = "created_by$org_group_id"
#settings.cms.organisation_group = "post_organisation_group.group_id"
# Uncomment to use person_id instead of created_by in Newsfeed
settings.cms.person = "person_id"

# -----------------------------------------------------------------------------
# Shelters
# Uncomment to use a dynamic population estimation by calculations based on registrations  
#settings.cr.shelter_population_dynamic = True

# -----------------------------------------------------------------------------
# Events
# Make Event Types Hierarchical
#settings.event.types_hierarchical = True
# Make Incident Types Hierarchical
#settings.event.incident_types_hierarchical = True

# -----------------------------------------------------------------------------
# Organisation Management
# Enable the use of Organisation Branches
settings.org.branches = True
# Hierarchical Facility Types
settings.org.facility_types_hierarchical = True
# Organisation Location context
settings.org.organisation_location_context = "organisation_location.location_id"
# Set the length of the auto-generated org/site code the default is 10
settings.org.site_code_len = 3
# Set the label for Sites
settings.org.site_label = "Office/Shelter/Warehouse/Facility"

# -----------------------------------------------------------------------------
# Human Resource Management
# Uncomment to allow Staff & Volunteers to be registered without an email address
settings.hrm.email_required = False
# Uncomment to filter certificates by (root) Organisation & hence not allow Certificates from other orgs to be added to a profile (except by Admin)
settings.hrm.filter_certificates = True
# Uncomment to show the Organisation name in HR represents
settings.hrm.show_organisation = True
# Uncomment to allow HRs to have multiple Job Titles
settings.hrm.multiple_job_titles = True
# Uncomment to have each root Org use a different Job Title Catalog
settings.hrm.org_dependent_job_titles = True
# Uncomment to disable the use of HR Credentials
settings.hrm.use_credentials = False
# Uncomment to enable the use of HR Education
settings.hrm.use_education = True
# Custom label for Organisations in HR module
settings.hrm.organisation_label = "National Society / Branch"
# Uncomment to consolidate tabs into a single CV
settings.hrm.cv_tab = True
# Uncomment to consolidate tabs into Staff Record
settings.hrm.record_tab = True

# Uncomment to do a search for duplicates in the new AddPersonWidget2
settings.pr.lookup_duplicates = True

# RDRT
settings.deploy.hr_label = "Member"
# Enable the use of Organisation Regions
settings.org.regions = True
# Make Organisation Regions Hierarchical
#settings.org.regions_hierarchical = True
# Uncomment to allow hierarchical categories of Skills, which each need their own set of competency levels.
settings.hrm.skill_types = True
# RDRT overrides these within controller:
# Uncomment to disable Staff experience
settings.hrm.staff_experience = False
# Uncomment to disable the use of HR Skills
settings.hrm.use_skills = False

# -----------------------------------------------------------------------------
def ns_only(f, required=True, updateable=True):
    """
        Function to configure an organisation_id field to be restricted to just
        an ARC Branch
    """

    # Label
    f.label = T("ARC Branch")

    # Requires
    db = current.db
    ttable = db.org_organisation_type
    try:
        type_id = db(ttable.name == "Red Cross / Red Crescent").select(ttable.id,
                                                                       limitby=(0, 1)
                                                                       ).first().id
    except:
        # No prepop done - skip (e.g. testing impacts of CSS changes in this theme)
        return

    # Filter by type
    ltable = db.org_organisation_organisation_type
    rows = db(ltable.organisation_type_id == type_id).select(ltable.organisation_id)
    filter_opts = [row.organisation_id for row in rows]

    auth = current.auth
    s3_has_role = auth.s3_has_role
    Admin = s3_has_role("ADMIN")
    if Admin:
        parent = True
    else:
        # @ToDo: Set the represent according to whether the user can see resources of just a single NS or multiple
        # @ToDo: Consider porting this into core
        user = auth.user
        if user:
            realms = user.realms
            #delegations = user.delegations
            if realms:
                parent = True
            else:
                parent = False
        else:
            parent = True

    organisation_represent = current.s3db.org_OrganisationRepresent
    represent = organisation_represent(parent=parent)
    f.represent = represent

    from s3.s3validators import IS_ONE_OF
    requires = IS_ONE_OF(db, "org_organisation.id",
                         represent,
                         filterby = "id",
                         filter_opts = filter_opts,
                         updateable = updateable,
                         orderby = "org_organisation.name",
                         sort = True)
    if not required:
        from gluon import IS_EMPTY_OR
        requires = IS_EMPTY_OR(requires)
    f.requires = requires

    if parent:
        # Use hierarchy-widget
        from s3 import FS, S3HierarchyWidget
        # No need for parent in represent (it's a hierarchy view)
        node_represent = organisation_represent(parent=False)
        # Filter by type
        # (no need to exclude branches - we wouldn't be here if we didn't use branches)
        node_filter = (FS("organisation_organisation_type.organisation_type_id") == type_id)
        f.widget = S3HierarchyWidget(lookup="org_organisation",
                                     filter=node_filter,
                                     represent=node_represent,
                                     multiple=False,
                                     leafonly=False,
                                     )
    else:
        # Dropdown not Autocomplete
        f.widget = None

    # Comment
    if (Admin or s3_has_role("ORG_ADMIN")):
        # Need to do import after setting Theme
        from s3layouts import S3AddResourceLink
        from s3.s3navigation import S3ScriptItem
        add_link = S3AddResourceLink(c="org", f="organisation",
                                     vars={"organisation_type.name":"Red Cross / Red Crescent"},
                                     label=T("Create ARC Branch"),
                                     title=T("ARC Branch"),
                                     )
        comment = f.comment
        if not comment or isinstance(comment, S3AddResourceLink):
            f.comment = add_link
        elif isinstance(comment[1], S3ScriptItem):
            # Don't overwrite scripts
            f.comment[0] = add_link
        else:
            f.comment = add_link
    else:
        # Not allowed to add ARC Branch
        f.comment = ""

# -----------------------------------------------------------------------------
def user_org_default_filter(selector, tablename=None):
    """
        Default filter for organisation_id:
        * Use the user's organisation if logged-in and associated with an
          organisation.
    """

    auth = current.auth
    user_org_id = auth.is_logged_in() and auth.user.organisation_id
    if user_org_id:
        return user_org_id
    else:
        # no default
        return {}

# -----------------------------------------------------------------------------
def customise_asset_asset_resource(r, tablename):

    s3db = current.s3db
    table = s3db.asset_asset

    # Organisation needs to be an ARC Branch
    ns_only(table.organisation_id,
            required = True,
            )

    # Custom CRUD Form to allow ad-hoc Kits & link to Teams
    from s3.s3forms import S3SQLCustomForm, S3SQLInlineComponent
    table.kit.readable = table.kit.writable = True
    crud_form = S3SQLCustomForm("number",
                                "type",
                                "item_id",
                                "organisation_id",
                                "site_id",
                                "kit",
                                # If not ad-hoc Kit
                                "sn",
                                "supply_org_id",
                                "purchase_date",
                                "purchase_price",
                                "purchase_currency",
                                # If ad-hoc Kit
                                S3SQLInlineComponent(
                                    "item",
                                    label = T("Items"),
                                    fields = ["item_id",
                                              "quantity",
                                              "sn",
                                              # These are too wide for the screen & hence hide the AddResourceLinks
                                              #"supply_org_id",
                                              #"purchase_date",
                                              #"purchase_price",
                                              #"purchase_currency",
                                              "comments",
                                              ],
                                    ),
                                S3SQLInlineComponent(
                                    "group",
                                    label = T("Team"),
                                    fields = [("", "group_id")],
                                    filterby = dict(field = "group_type",
                                                    options = 3
                                                    ),
                                    multiple = False,
                                    ),
                                "comments",
                                )

    from s3.s3filter import S3OptionsFilter
    filter_widgets = s3db.get_config(tablename, "filter_widgets")
    filter_widgets.insert(-2, S3OptionsFilter("group.group_id",
                                              label = T("Team"),
                                              represent = "%(name)s",
                                              hidden = True,
                                              ))

    s3db.configure(tablename,
                   crud_form = crud_form,
                   )

settings.customise_asset_asset_resource = customise_asset_asset_resource

# -----------------------------------------------------------------------------
def customise_cms_post_resource(r, tablename):

    s3db = current.s3db
<<<<<<< HEAD
    table = s3db.cms_post
    table.title.comment = None
=======
    s3db.cms_post.title.comment = None
    s3db.cms_post_organisation.organisation_id.represent = s3db.org_OrganisationRepresent(acronym=False)
>>>>>>> 1fe31881

settings.customise_cms_post_resource = customise_cms_post_resource

# -----------------------------------------------------------------------------
def customise_deploy_assignment_controller(**attr):

    s3db = current.s3db
    table = s3db.deploy_assignment

    # Labels
    #table.job_title_id.label = T("RDRT Type")
    #table.start_date.label = T("Deployment Date")
    #table.end_date.label = T("EOM")

    # List fields
    list_fields = [(T("Mission"), "mission_id$name"),
                   (T("Appeal Code"), "mission_id$code"),
                   (T("Country"), "mission_id$location_id"),
                   (T("Disaster Type"), "mission_id$event_type_id"),
                   # @todo: replace by date of first alert?
                   (T("Date"), "mission_id$created_on"),
                   "job_title_id",
                   #(T("Member"), "human_resource_id$person_id"),
                   (T("Member"), "human_resource_id$person_id"),
                   (T("Deploying Branch"), "human_resource_id$organisation_id"),
                   "start_date",
                   "end_date",
                   "appraisal.rating",
                   # @todo: Comments of the mission (=>XLS only)
                  ]

    # Report options
    report_fact = [(T("Number of Deployments"), "count(human_resource_id)"),
                   (T("Average Rating"), "avg(appraisal.rating)"),
                   ]
    report_axis = [(T("Appeal Code"), "mission_id$code"),
                   (T("Country"), "mission_id$location_id"),
                   (T("Disaster Type"), "mission_id$event_type_id"),
                   "job_title_id",
                   (T("Deploying Branch"), "human_resource_id$organisation_id"),
                  ]
    report_options = Storage(
        rows=report_axis,
        cols=report_axis,
        fact=report_fact,
        defaults=Storage(rows="mission_id$location_id",
                         cols="mission_id$event_type_id",
                         fact="count(human_resource_id)",
                         totals=True
                         )
        )
            
    s3db.configure("deploy_assignment",
                   list_fields = list_fields,
                   report_options = report_options,
                   )

    return attr

settings.customise_deploy_assignment_controller = customise_deploy_assignment_controller

# -----------------------------------------------------------------------------
def customise_deploy_mission_controller(**attr):

    db = current.db
    s3db = current.s3db
    s3 = current.response.s3

    table = s3db.deploy_mission
    table.code.label = T("Appeal Code")
    table.event_type_id.label = T("Disaster Type")
    table.organisation_id.readable = table.organisation_id.writable = False

    # Report options
    report_fact = [(T("Number of Missions"), "count(id)"),
                   (T("Number of Countries"), "count(location_id)"),
                   (T("Number of Disaster Types"), "count(event_type_id)"),
                   (T("Number of Responses"), "sum(response_count)"),
                   (T("Number of Deployments"), "sum(hrquantity)"),
                  ]
    report_axis = ["code",
                   "location_id",
                   "event_type_id",
                   "status",
                   ]
    report_options = Storage(rows = report_axis,
                             cols = report_axis,
                             fact = report_fact,
                             defaults = Storage(rows = "location_id",
                                                cols = "event_type_id",
                                                fact = "sum(hrquantity)",
                                                totals = True,
                                                ),
                             )

    s3db.configure("deploy_mission",
                   report_options = report_options,
                   )

    return attr

settings.customise_deploy_mission_controller = customise_deploy_mission_controller

# -----------------------------------------------------------------------------
def customise_event_incident_resource(r, tablename):

    # Use Polygons for Location
    field = current.s3db.event_incident.location_id

settings.customise_event_incident_resource = customise_event_incident_resource

# -----------------------------------------------------------------------------
def poi_marker_fn(record):
    """
        Function to decide which Marker to use for PoI KML export
    """

    db = current.db
    table = db.gis_poi_type
    ptype = db(table.id == record.poi_type_id).select(table.name,
                                                      limitby=(0, 1)
                                                      ).first()
    if ptype:
        marker = ptype.name.lower().replace(" ", "_")\
                                   .replace("_cccm", "_CCCM")\
                                   .replace("_nfi_", "_NFI_")\
                                   .replace("_ngo_", "_NGO_")\
                                   .replace("_wash", "_WASH")
        marker = "OCHA/%s_40px.png" % marker
    else:
        # Fallback
        marker = "marker_red.png"

    return Storage(image = marker)

# -----------------------------------------------------------------------------
def customise_gis_poi_resource(r, tablename):

    if r.representation == "kml":
        # Custom Marker function
        current.s3db.configure("gis_poi",
                               marker_fn = poi_marker_fn,
                               )

settings.customise_gis_poi_resource = customise_gis_poi_resource

# -----------------------------------------------------------------------------
def customise_hrm_certificate_controller(**attr):

    # Organisation needs to be an ARC Branch
    ns_only(current.s3db.hrm_certificate.organisation_id,
            required = False,
            )

    return attr

settings.customise_hrm_certificate_controller = customise_hrm_certificate_controller

# -----------------------------------------------------------------------------
def customise_hrm_course_controller(**attr):

    s3db = current.s3db
    table = s3db.hrm_course
    tablename = "hrm_course"

    # Organisation needs to be an ARC Branch
    ns_only(table.organisation_id,
            required = False,
            )

    list_fields = ["code",
                   "name",
                   "organisation_id",
                   (T("Sectors"), "course_sector.sector_id"),
                   ]

    from s3.s3forms import S3SQLCustomForm, S3SQLInlineLink
    crud_form = S3SQLCustomForm("code",
                                "name",
                                "organisation_id",
                                S3SQLInlineLink("sector",
                                                field = "sector_id",
                                                label = T("Sectors"),
                                                ),
                                )

    s3db.configure(tablename,
                   crud_form = crud_form,
                   list_fields = list_fields,
                   )

    return attr

settings.customise_hrm_course_controller = customise_hrm_course_controller

# -----------------------------------------------------------------------------
def customise_hrm_credential_controller(**attr):

    # Currently just used by RDRT
    table = current.s3db.hrm_credential
    field = table.job_title_id
    field.comment = None
    field.label = T("Sector")
    from s3.s3validators import IS_ONE_OF
    field.requires = IS_ONE_OF(current.db, "hrm_job_title.id",
                               field.represent,
                               filterby = "type",
                               filter_opts = (4,),
                               )
    table.organisation_id.readable = table.organisation_id.writable = False
    table.performance_rating.readable = table.performance_rating.writable = False
    table.start_date.readable = table.start_date.writable = False
    table.end_date.readable = table.end_date.writable = False

    return attr

settings.customise_hrm_credential_controller = customise_hrm_credential_controller

# -----------------------------------------------------------------------------
def customise_hrm_department_controller(**attr):

    # Organisation needs to be an ARC Branch
    ns_only(current.s3db.hrm_department.organisation_id,
            required = False,
            )

    return attr

settings.customise_hrm_department_controller = customise_hrm_department_controller

# -----------------------------------------------------------------------------
def customise_hrm_human_resource_controller(**attr):

    # Default Filter
    from s3 import s3_set_default_filter
    s3_set_default_filter("~.organisation_id",
                          user_org_default_filter,
                          tablename = "hrm_human_resource")

    s3db = current.s3db
    s3db.org_organisation.root_organisation.label = T("National Society")

    # Organisation needs to be an ARC Branch
    ns_only(s3db.hrm_human_resource.organisation_id,
            required = True,
            )

    s3 = current.response.s3

    # Custom prep
    standard_prep = s3.prep
    def custom_prep(r):
        # Call standard prep
        if callable(standard_prep):
            result = standard_prep(r)
            if not result:
                return False

        from s3.s3filter import S3OptionsFilter
        filter_widgets = s3db.get_config("hrm_human_resource", "filter_widgets")
        filter_widgets.insert(-1, S3OptionsFilter("training.course_id$course_sector.sector_id",
                                                  label = T("Training Sector"),
                                                  hidden = True,
                                                  ))

        if r.controller == "deploy":

            # Custom profile widgets for hrm_competency ("skills"):
            from s3 import FS
            subsets = (("Computer", "Computer Skills"),
                       ("Language", "Language Skills"),
                       )
            widgets = []
            profile_widgets = r.resource.get_config("profile_widgets")
            while profile_widgets:
                widget = profile_widgets.pop(0)
                if widget["tablename"] == "hrm_competency":
                    for skill_type, label in subsets:
                        query = widget["filter"] & \
                                (FS("skill_id$skill_type_id$name") == skill_type)
                        new_widget = dict(widget)
                        new_widget["label"] = label
                        new_widget["filter"] = query
                        widgets.append(new_widget)
                    break
                else:
                    widgets.append(widget)
            if profile_widgets:
                widgets.extend(profile_widgets)
            
            # Custom list fields for RDRT
            phone_label = settings.get_ui_label_mobile_phone()
            list_fields = ["person_id",
                           "organisation_id$root_organisation",
                           "type",
                           "job_title_id",
                           (T("Email"), "email.value"),
                           (phone_label, "phone.value"),
                           "person_id$gender",
                           (T("Passport Number"), "person_id$passport.value"),
                           (T("Passport Expires"), "person_id$passport.valid_until"),
                           (T("Sectors"), "credential.job_title_id"),
                           (T("Trainings"), "training.course_id"),
                           # @todo: Languages (once implemented)
                           ]
            r.resource.configure(list_fields = list_fields,
                                 profile_widgets = widgets,
                                 )
        return True
    s3.prep = custom_prep

    # Custom postp
    standard_postp = s3.postp
    def custom_postp(r, output):
        # Call standard postp
        if callable(standard_postp):
            output = standard_postp(r, output)

        if isinstance(output, dict):
            if r.controller == "deploy" and \
               "title" in output:
                output["title"] = T("RDRT Members")

        return output
    s3.postp = custom_postp

    return attr

settings.customise_hrm_human_resource_controller = customise_hrm_human_resource_controller

# -----------------------------------------------------------------------------
def customise_hrm_job_title_controller(**attr):

    s3 = current.response.s3
    table = current.s3db.hrm_job_title
    controller = current.request.controller
    if controller == "deploy":
        # Filter to just deployables
        s3.filter = (table.type == 4)
    else:
        # Organisation needs to be an ARC Branch
        ns_only(table.organisation_id,
                required = False,
                )
    
    # Custom prep
    standard_prep = s3.prep
    def custom_prep(r):
        # Call standard prep
        if callable(standard_prep):
            result = standard_prep(r)
        else:
            result = True

        if controller == "deploy":
            field = table.type
            field.default = 4
            field.readable = field.writable = False
            table.organisation_id.readable = False
            table.organisation_id.writable = False

            #help = T("If you don't see the Sector in the list, you can add a new one by clicking link 'Create Sector'.")
            s3.crud_strings["hrm_job_title"] = Storage(
                label_create=T("Create Sector"),
                title_display=T("Sector Details"),
                title_list=T("Sectors"),
                title_update=T("Edit Sector"),
                label_list_button=T("List Sectors"),
                label_delete_button=T("Delete Sector"),
                msg_record_created=T("Sector added"),
                msg_record_modified=T("Sector updated"),
                msg_record_deleted=T("Sector deleted"),
                msg_list_empty=T("No Sectors currently registered"))

        return result
    s3.prep = custom_prep

    return attr

settings.customise_hrm_job_title_controller = customise_hrm_job_title_controller

# -----------------------------------------------------------------------------
def customise_hrm_programme_controller(**attr):

    # Organisation needs to be an ARC Branch
    ns_only(current.s3db.hrm_programme.organisation_id,
            required = False,
            )

    return attr

settings.customise_hrm_programme_controller = customise_hrm_programme_controller

# -----------------------------------------------------------------------------
def customise_hrm_programme_hours_controller(**attr):

    # Default Filter
    from s3 import s3_set_default_filter
    s3_set_default_filter("~.person_id$human_resource.organisation_id",
                          user_org_default_filter,
                          tablename = "hrm_programme_hours")

    return attr

settings.customise_hrm_programme_hours_controller = customise_hrm_programme_hours_controller

# -----------------------------------------------------------------------------
def customise_hrm_training_controller(**attr):

    # Default Filter
    from s3 import s3_set_default_filter
    s3_set_default_filter("~.person_id$human_resource.organisation_id",
                          user_org_default_filter,
                          tablename = "hrm_training")

    return attr

settings.customise_hrm_training_controller = customise_hrm_training_controller

# -----------------------------------------------------------------------------
#def customise_member_membership_resource(r, resource):

#    # Organisation needs to be an ARC Branch
#    ns_only(current.s3db.member_membership.organisation_id,
#            required = True,
#            )

#settings.customise_member_membership_resource = customise_member_membership_resource

# -----------------------------------------------------------------------------
#def customise_member_membership_type_resource(r, tablename):

#    # Organisation needs to be an ARC Branch
#    ns_only(current.s3db.member_membership_type.organisation_id,
#            required = False,
#            )

#settings.customise_member_membership_type_resource = customise_member_membership_type_resource

# -----------------------------------------------------------------------------
def customise_org_facility_resource(r, tablename):

    # Organisation needs to be an ARC Branch
    #ns_only(current.s3db.org_office.organisation_id,
    #        required = True,
    #        )

    if r.representation == "plain":
        # Shorter version fits popup better
        current.s3db.gis_location.addr_street.label = T("Address")

settings.customise_org_facility_resource = customise_org_facility_resource

# -----------------------------------------------------------------------------
def customise_org_office_resource(r, tablename):

    # Organisation needs to be an ARC Branch
    #ns_only(current.s3db.org_office.organisation_id,
    #        required = True,
    #        )
    pass

#settings.customise_org_office_resource = customise_org_office_resource

# -----------------------------------------------------------------------------
def customise_org_organisation_controller(**attr):

    s3 = current.response.s3

    # Custom prep
    standard_prep = s3.prep
    def custom_prep(r):
        # Call standard prep
        if callable(standard_prep):
            result = standard_prep(r)
        else:
            result = True

        if not r.component or r.component_name == "branch":
            field = r.table.region_id
            field.label = T("State")
            field.comment = None # Don't Add

            if r.interactive or r.representation == "aadata":
                s3db = current.s3db
                #s3db.pr_contact.id.represent = s3db.pr_contact_represent
                list_fields = ["name",
                               "acronym",
                               "organisation_organisation_type.organisation_type_id",
                               #"country",
                               "website",
                               #(T("Facebook"), "facebook.id"),
                               #(T("Twitter"), "twitter.id"),
                               (T("Facebook"), "facebook.value"),
                               (T("Twitter"), "twitter.value"),
                               ]
                
                type_filter = r.get_vars.get("organisation_type.name",
                                             None)
                type_label = T("Type")
                if type_filter:
                    type_names = type_filter.split(",")
                    if len(type_names) == 1:
                        # Strip Type from list_fields
                        list_fields.remove("organisation_organisation_type.organisation_type_id")
                        type_label = ""

                s3db.configure("org_organisation",
                               list_fields = list_fields,
                               )

                if r.interactive:
                    r.table.country.label = T("Country")
                    from s3.s3forms import S3SQLCustomForm, S3SQLInlineLink, S3SQLInlineComponent
                    crud_form = S3SQLCustomForm(
                        "name",
                        "acronym",
                        S3SQLInlineLink("organisation_type",
                                        field = "organisation_type_id",
                                        label = type_label,
                                        multiple = False,
                                        #widget = "hierarchy",
                                        ),
                        #"country",
                        "region_id",
                        "phone",
                        "website",
                        S3SQLInlineComponent(
                            "contact",
                            name = "facebook",
                            label = T("Facebook"),
                            multiple = False,
                            fields = [("", "value")],
                            filterby = dict(field = "contact_method",
                                            options = "FACEBOOK"
                                            )
                        ),
                        S3SQLInlineComponent(
                            "contact",
                            name = "twitter",
                            label = T("Twitter"),
                            multiple = False,
                            fields = [("", "value")],
                            filterby = dict(field = "contact_method",
                                            options = "TWITTER"
                                            )
                        ),
                        "logo",
                        "comments",
                        )
                    s3db.configure("org_organisation",
                                   crud_form = crud_form,
                                   )

        return result
    s3.prep = custom_prep

    return attr

settings.customise_org_organisation_controller = customise_org_organisation_controller

# -----------------------------------------------------------------------------
def customise_pr_group_controller(**attr):

    # Organisation needs to be an ARC Branch
    ns_only(current.s3db.org_organisation_team.organisation_id,
            required = False,
            )

    return attr

settings.customise_pr_group_controller = customise_pr_group_controller

# =============================================================================
def vol_active(person_id):
    """
        Whether a Volunteer counts as 'Active' based on the number of hours
        they've done (both Trainings & Programmes) per month, averaged over
        the last year.
        If nothing recorded for the last 3 months, don't penalise as assume
        that data entry hasn't yet been done.

        @ToDo: This should be based on the HRM record, not Person record
               - could be active with Org1 but not with Org2
        @ToDo: allow to be calculated differently per-Org
    """

    now = current.request.utcnow

    # Time spent on Programme work
    htable = current.s3db.hrm_programme_hours
    query = (htable.deleted == False) & \
            (htable.person_id == person_id) & \
            (htable.date != None)
    programmes = current.db(query).select(htable.hours,
                                          htable.date,
                                          orderby=htable.date)
    if programmes:
        # Ignore up to 3 months of records
        three_months_prior = (now - timedelta(days=92))
        end = max(programmes.last().date, three_months_prior.date())
        last_year = end - timedelta(days=365)
        # Is this the Volunteer's first year?
        if programmes.first().date > last_year:
            # Only start counting from their first month
            start = programmes.first().date
        else:
            # Start from a year before the latest record
            start = last_year

        # Total hours between start and end
        programme_hours = 0
        for programme in programmes:
            if programme.date >= start and programme.date <= end and programme.hours:
                programme_hours += programme.hours

        # Average hours per month
        months = max(1, (end - start).days / 30.5)
        average = programme_hours / months

        # Active?
        if average >= 8:
            return True
        else:
            return False
    else:
        return False

# -----------------------------------------------------------------------------
def customise_pr_person_controller(**attr):

    s3db = current.s3db

    if current.request.controller == "deploy":
        # Replace default title in imports:
        attr["retitle"] = lambda r: {"title": T("Import Members")} \
                            if r.method == "import" else None

    s3 = current.response.s3

    # Custom prep
    standard_prep = s3.prep
    def custom_prep(r):
        # Call standard prep
        if callable(standard_prep):
            result = standard_prep(r)
            if not result:
                return False

        component_name = r.component_name
        if component_name == "appraisal":
            atable = r.component.table
            atable.organisation_id.readable = atable.organisation_id.writable = False
            # Organisation needs to be an NS
            #ns_only(atable.organisation_id,
            #        required = True,
            #        )
            field = atable.supervisor_id
            field.readable = field.writable = False
            field = atable.job_title_id
            field.comment = None
            field.label = T("Sector") # RDRT-specific
            from s3.s3validators import IS_ONE_OF
            field.requires = IS_ONE_OF(current.db, "hrm_job_title.id",
                                       field.represent,
                                       filterby = "type",
                                       filter_opts = (4,),
                                       )
        elif r.method =="record" or component_name == "human_resource":
            # Organisation needs to be an ARC Branch
            ns_only(s3db.hrm_human_resource.organisation_id,
                    required = True,
                    )

        return True
    s3.prep = custom_prep

    return attr

settings.customise_pr_person_controller = customise_pr_person_controller

# -----------------------------------------------------------------------------
# Projects
# Uncomment this to use settings suitable for a global/regional organisation (e.g. DRR)
#settings.project.mode_3w = True
# Uncomment this to use DRR (Disaster Risk Reduction) extensions
#settings.project.mode_drr = True
# Uncomment this to use settings suitable for detailed Task management
settings.project.mode_task = True
# Uncomment this to use Codes for projects
settings.project.codes = True
# Uncomment this to call project locations 'Communities'
#settings.project.community = True
# Uncomment this to enable Hazards in 3W projects
#settings.project.hazards = True
# Uncomment this to use multiple Budgets per project
#settings.project.multiple_budgets = True
# Uncomment this to use multiple Organisations per project
settings.project.multiple_organisations = True
# Uncomment this to enable Themes in 3W projects
#settings.project.themes = True
# Uncomment this to customise
# Links to Filtered Components for Donors & Partners
settings.project.organisation_roles = {
    1: T("Lead Organization"),
    2: T("Partner"),
    3: T("Donor"),
    #4: T("Customer"), # T("Beneficiary")?
    5: T("Supplier"),
    #9: T("Partner National Society"),
}

# -----------------------------------------------------------------------------
def customise_project_project_controller(**attr):

    # Default Filter
    from s3 import s3_set_default_filter
    s3_set_default_filter("~.organisation_id",
                          user_org_default_filter,
                          tablename = "project_project")

    s3db = current.s3db
    tablename = "project_project"
    # Load normal model
    table = s3db[tablename]

    # @ToDo: S3SQLInlineComponent for Project orgs
    # Get IDs for PartnerNS/Partner-Donor
    # db = current.db
    # ttable = db.org_organisation_type
    # rows = db(ttable.deleted != True).select(ttable.id,
    #                                          ttable.name,
    #                                          )
    # rc = []
    # not_rc = []
    # nappend = not_rc.append
    # for row in rows:
        # if row.name == "Red Cross / Red Crescent":
            # rc.append(row.id)
        # elif row.name == "Supplier":
            # pass
        # else:
            # nappend(row.id)

    # Custom Fields
    # Organisation needs to be an NS (not a branch)
    f = table.organisation_id
    ns_only(f,
            required = True,
            )
    f.label = T("Lead Organization")

    # Custom Crud Form
    from s3.s3forms import S3SQLCustomForm, S3SQLInlineComponent, S3SQLInlineComponentCheckbox
    crud_form = S3SQLCustomForm(
        "organisation_id",
        "name",
        "code",
        "description",
        "status_id",
        "start_date",
        "end_date",
        #S3SQLInlineComponent(
        #    "location",
        #    label = T("Countries"),
        #    fields = ["location_id"],
        #),
        # Outputs
        S3SQLInlineComponent(
            "output",
            label = T("Outputs"),
            #comment = "Bob",
            fields = ["name", "status"],
        ),
        S3SQLInlineComponentCheckbox(
            "hazard",
            label = T("Hazards"),
            field = "hazard_id",
            cols = 4,
            translate = True,
        ),
        S3SQLInlineComponentCheckbox(
            "sector",
            label = T("Sectors"),
            field = "sector_id",
            cols = 4,
            translate = True,
        ),
        S3SQLInlineComponentCheckbox(
            "theme",
            label = T("Themes"),
            field = "theme_id",
            cols = 4,
            translate = True,
            # Filter Theme by Sector
            filter = {"linktable": "project_theme_sector",
                      "lkey": "theme_id",
                      "rkey": "sector_id",
                      },
            script = '''
S3OptionsFilter({
 'triggerName':'defaultsector-sector_id',
 'targetName':'defaulttheme-theme_id',
 'targetWidget':'defaulttheme-theme_id_widget',
 'lookupResource':'theme',
 'lookupURL':S3.Ap.concat('/project/theme_sector_widget?sector_ids='),
 'getWidgetHTML':true,
 'showEmptyField':false
})'''
        ),
        #"drr.hfa",
        "objectives",
        "human_resource_id",
        # Disabled since we need organisation_id filtering to either organisation_type_id == RC or NOT
        # & also hiding Branches from RCs
        # & also rewriting for organisation_type_id via link table
        # Partner NS
        # S3SQLInlineComponent(
            # "organisation",
            # name = "partnerns",
            # label = T("Partner National Societies"),
            # fields = ["organisation_id",
                      # "comments",
                      # ],
            # Filter Organisation by Type
            # filter = ["organisation_id": {"filterby": "organisation_type_id",
                                          # "filterfor": rc,
                                          # }],
            # filterby = dict(field = "role",
                            # options = [9])
        # ),
        # Partner Orgs
        # S3SQLInlineComponent(
            # "organisation",
            # name = "partner",
            # label = T("Partner Organizations"),
            # fields = ["organisation_id",
                      # "comments",
                      # ],
            # Filter Organisation by Type
            # filter = ["organisation_id": {"filterby": "organisation_type_id",
                                          # "filterfor": not_rc,
                                          # }],
            # filterby = dict(field = "role",
                            # options = [2])
        # ),
        # Donors
        # S3SQLInlineComponent(
            # "organisation",
            # name = "donor",
            # label = T("Donor(s)"),
            # fields = ["organisation_id",
                      # "amount",
                      # "currency"],
            # Filter Organisation by Type
            # filter = ["organisation_id": {"filterby": "organisation_type_id",
                                          # "filterfor": not_rc,
                                          # }],
            # filterby = dict(field = "role",
                            # options = [3])
        # ),
        #"budget",
        #"currency",
        "comments",
    )

    # Set the Host NS filter as Visible so that the default filter works
    filter_widgets = s3db.get_config(tablename, "filter_widgets")
    for widget in filter_widgets:
        if widget.field == "organisation_id":
            widget.opts.hidden = False
            break

    s3db.configure(tablename,
                   crud_form = crud_form,
                   )

    return attr

settings.customise_project_project_controller = customise_project_project_controller

# -----------------------------------------------------------------------------
def customise_project_beneficiary_resource(r, tablename):
    """
        Link Project Beneficiaries to Activity Type
    """

    if r.interactive and r.component:
        if r.tablename == "project_project":
            # We are a component of the Project
            project_id = r.id
        elif r.tablename == "project_location":
            # We are a component of the Project Location
            project_id = r.record.project_id
        else:
            # Unknown!
            return

        db = current.db
        s3db = current.s3db

        # Filter Activity Type by Sector
        ltable = s3db.project_sector_project
        rows = db(ltable.project_id == project_id).select(ltable.sector_id)
        sectors = [row.sector_id for row in rows]
        ltable = s3db.project_activity_type_sector
        rows = db(ltable.sector_id.belongs(sectors)).select(ltable.activity_type_id)
        filteropts = [row.activity_type_id for row in rows]

        def postprocess(form):
            # Update project_location.activity_type
            beneficiary_id = form.vars.get("id", None)
            table = db.project_beneficiary
            row = db(table.id == beneficiary_id).select(table.project_location_id,
                                                        limitby = (0, 1)
                                                        ).first()
            if not row:
                return
            project_location_id = row.project_location_id
            if not project_location_id:
                return
            ltable = db.project_beneficiary_activity_type
            row = db(ltable.beneficiary_id == beneficiary_id).select(ltable.activity_type_id,
                                                                     limitby = (0, 1)
                                                                     ).first()
            if not row:
                return
            activity_type_id = row.activity_type_id
            ltable = s3db.project_activity_type_location
            query = (ltable.project_location_id == project_location_id) & \
                    (ltable.activity_type_id == activity_type_id)
            exists = db(query).select(ltable.id,
                                      limitby = (0, 1)
                                      ).first()
            if not exists:
                ltable.insert(project_location_id = project_location_id,
                              activity_type_id = activity_type_id,
                              )

        from s3.s3forms import S3SQLCustomForm, S3SQLInlineLink
        crud_form = S3SQLCustomForm(#"project_id",
                                    "project_location_id",
                                    S3SQLInlineLink("activity_type",
                                                    field = "activity_type_id",
                                                    filterby = "id",
                                                    options = filteropts,
                                                    label = T("Activity Type"),
                                                    multiple = False,
                                                    ),
                                    "parameter_id",
                                    "value",
                                    "date",
                                    "end_date",
                                    "comments",
                                    postprocess = postprocess,
                                    )

        s3db.configure(tablename,
                       crud_form = crud_form,
                       )

    elif not r.component:
        # Report
        from s3.s3filter import S3OptionsFilter
        resource = r.resource
        filter_widgets = resource.get_config("filter_widgets")
        filter_widgets.insert(1,
            S3OptionsFilter("beneficiary_activity_type.activity_type_id",
                            label = T("Activity Type"),
                            ))
        report_options = resource.get_config("report_options")
        report_options.rows.append("beneficiary_activity_type.activity_type_id")
        # Same object so would be added twice
        #report_options.cols.append("beneficiary_activity_type.activity_type_id")

        resource.configure(filter_widgets = filter_widgets,
                           report_options = report_options,
                           )
            

settings.customise_project_beneficiary_resource = customise_project_beneficiary_resource

# -----------------------------------------------------------------------------
def customise_project_location_resource(r, tablename):

    from s3.s3forms import S3SQLCustomForm, S3SQLInlineComponentCheckbox
    crud_form = S3SQLCustomForm(
        "project_id",
        "location_id",
        # @ToDo: Grouped Checkboxes
        S3SQLInlineComponentCheckbox(
            "activity_type",
            label = T("Activity Types"),
            field = "activity_type_id",
            cols = 3,
            # Filter Activity Type by Sector
            filter = {"linktable": "project_activity_type_sector",
                      "lkey": "activity_type_id",
                      "rkey": "sector_id",
                      "lookuptable": "project_project",
                      "lookupkey": "project_id",
                      },
            translate = True,
            ),
        "comments",
        )

    current.s3db.configure(tablename,
                           crud_form = crud_form,
                           )

settings.customise_project_location_resource = customise_project_location_resource

# -----------------------------------------------------------------------------
# Inventory Management
settings.inv.show_mode_of_transport = True
settings.inv.send_show_time_in = True
#settings.inv.collapse_tabs = True
# Uncomment if you need a simpler (but less accountable) process for managing stock levels
settings.inv.direct_stock_edits = True

# -----------------------------------------------------------------------------
# Request Management
# Uncomment to disable Inline Forms in Requests module
settings.req.inline_forms = False
settings.req.req_type = ["Stock"]
settings.req.use_commit = False
# Should Requests ask whether Transportation is required?
settings.req.ask_transport = True

# -----------------------------------------------------------------------------
def customise_req_commit_controller(**attr):

    # Request is mandatory
    field = current.s3db.req_commit.req_id
    field.requires = field.requires.other

    return attr

settings.customise_req_commit_controller = customise_req_commit_controller

# -----------------------------------------------------------------------------
def customise_req_req_controller(**attr):

    # Request is mandatory
    field = current.s3db.req_commit.req_id
    field.requires = field.requires.other

    return attr

settings.customise_req_req_controller = customise_req_req_controller

# =============================================================================
# Template Modules
# Comment/uncomment modules here to disable/enable them
settings.modules = OrderedDict([
    # Core modules which shouldn't be disabled
    ("default", Storage(
            name_nice = "RMS",
            restricted = False, # Use ACLs to control access to this module
            access = None,      # All Users (inc Anonymous) can see this module in the default menu & access the controller
            #module_type = None  # This item is not shown in the menu
        )),
    ("admin", Storage(
            name_nice = T("Administration"),
            #description = "Site Administration",
            restricted = True,
            access = "|1|",     # Only Administrators can see this module in the default menu & access the controller
            #module_type = None  # This item is handled separately for the menu
        )),
    ("appadmin", Storage(
            name_nice = T("Administration"),
            #description = "Site Administration",
            restricted = True,
            #module_type = None  # No Menu
        )),
    ("errors", Storage(
            name_nice = T("Ticket Viewer"),
            #description = "Needed for Breadcrumbs",
            restricted = False,
            #module_type = None  # No Menu
        )),
    ("sync", Storage(
            name_nice = T("Synchronization"),
            #description = "Synchronization",
            restricted = True,
            access = "|1|",     # Only Administrators can see this module in the default menu & access the controller
            #module_type = None  # This item is handled separately for the menu
        )),
    ("translate", Storage(
            name_nice = T("Translation Functionality"),
            #description = "Selective translation of strings based on module.",
            #module_type = None,
        )),
    # Uncomment to enable internal support requests
    ("support", Storage(
            name_nice = T("Support"),
            #description = "Support Requests",
            restricted = True,
            #module_type = None  # This item is handled separately for the menu
        )),
    ("gis", Storage(
            name_nice = T("Map"),
            #description = "Situation Awareness & Geospatial Analysis",
            restricted = True,
            #module_type = 6,     # 6th item in the menu
        )),
    ("pr", Storage(
            name_nice = T("Person Registry"),
            #description = "Central point to record details on People",
            restricted = True,
            access = "|1|",     # Only Administrators can see this module in the default menu (access to controller is possible to all still)
            #module_type = 10
        )),
    ("org", Storage(
            name_nice = T("Organizations"),
            #description = 'Lists "who is doing what & where". Allows relief agencies to coordinate their activities',
            restricted = True,
            #module_type = 1
        )),
    # All modules below here should be possible to disable safely
    ("hrm", Storage(
            name_nice = T("Staff"),
            #description = "Human Resources Management",
            restricted = True,
            #module_type = 2,
        )),
    ("vol", Storage(
            name_nice = T("Volunteers"),
            #description = "Human Resources Management",
            restricted = True,
            #module_type = 2,
        )),
    ("cms", Storage(
      name_nice = T("Content Management"),
      #description = "Content Management System",
      restricted = True,
      #module_type = 10,
    )),
    ("doc", Storage(
            name_nice = T("Documents"),
            #description = "A library of digital resources, such as photos, documents and reports",
            restricted = True,
            #module_type = 10,
        )),
    ("msg", Storage(
            name_nice = T("Messaging"),
            #description = "Sends & Receives Alerts via Email & SMS",
            restricted = True,
            # The user-visible functionality of this module isn't normally required. Rather it's main purpose is to be accessed from other modules.
            #module_type = None,
        )),
    ("supply", Storage(
            name_nice = T("Supply Chain Management"),
            #description = "Used within Inventory Management, Request Management and Asset Management",
            restricted = True,
            #module_type = None, # Not displayed
        )),
    ("inv", Storage(
            name_nice = T("Warehouses"),
            #description = "Receiving and Sending Items",
            restricted = True,
            #module_type = 4
        )),
    ("asset", Storage(
            name_nice = T("Assets"),
            #description = "Recording and Assigning Assets",
            restricted = True,
            #module_type = 5,
        )),
    # Vehicle depends on Assets
    ("vehicle", Storage(
        name_nice = T("Vehicles"),
        #description = "Manage Vehicles",
        restricted = True,
        #module_type = 10,
    )),
    ("req", Storage(
            name_nice = T("Requests"),
            #description = "Manage requests for supplies, assets, staff or other resources. Matches against Inventories where supplies are requested.",
            restricted = True,
            #module_type = 10,
        )),
    ("project", Storage(
            name_nice = T("Projects"),
            #description = "Tracking of Projects, Activities and Tasks",
            restricted = True,
            #module_type = 2
        )),
    ("cr", Storage(
        name_nice = T("Shelters"),
        #description = "Tracks the location, capacity and breakdown of victims in Shelters",
        restricted = True,
        #module_type = 10
    )),
    ("survey", Storage(
            name_nice = T("Assessments"),
            #description = "Create, enter, and manage surveys.",
            restricted = True,
            #module_type = 5,
        )),
    ("event", Storage(
            name_nice = T("Incidents"),
            #description = "Events",
            restricted = True,
            #module_type = 10
        )),
    ("budget", Storage(
            name_nice = T("Budgeting"),
            #description = "Allows a Budget to be drawn up",
            restricted = True,
            module_type = 10
        )),
    #("member", Storage(
    #       name_nice = T("Members"),
    #       #description = "Membership Management System",
    #       restricted = True,
    #       #module_type = 10,
    #   )),
    ("deploy", Storage(
           name_nice = T("Deployments"),
           #description = "Alerting and Deployment of Disaster Response Teams",
           restricted = True,
           #module_type = 10,
       )),
    ("sit", Storage(
            name_nice = T("Situation Reports"),
            #description = "Manages statistics",
            restricted = True,
            #module_type = None,
        )),
    ("stats", Storage(
            name_nice = T("Statistics"),
            #description = "Manages statistics",
            restricted = True,
            #module_type = None,
        )),
    ("vulnerability", Storage(
            name_nice = T("Vulnerability"),
            #description = "Manages vulnerability indicators",
            restricted = True,
            #module_type = 10,
        )),
])<|MERGE_RESOLUTION|>--- conflicted
+++ resolved
@@ -545,13 +545,8 @@
 def customise_cms_post_resource(r, tablename):
 
     s3db = current.s3db
-<<<<<<< HEAD
-    table = s3db.cms_post
-    table.title.comment = None
-=======
     s3db.cms_post.title.comment = None
     s3db.cms_post_organisation.organisation_id.represent = s3db.org_OrganisationRepresent(acronym=False)
->>>>>>> 1fe31881
 
 settings.customise_cms_post_resource = customise_cms_post_resource
 
