# -*- coding: utf-8 -*-

from gluon import *
from s3 import *
from s3layouts import *
try:
    from .layouts import *
except ImportError:
    pass
import s3menus as default

# =============================================================================
class S3MainMenu(default.S3MainMenu):
    """ Custom Application Main Menu """

    # -------------------------------------------------------------------------
    @classmethod
    def menu_modules(cls):
        """ Custom Modules Menu """

        sysname = current.deployment_settings.get_system_name_short()
        return [
            homepage(name=sysname),
            homepage("gis"),
            homepage("event", f="incident_report"),
            homepage("org"),
            homepage("hrm"),
            homepage("inv"),
            homepage("cr"),
            homepage("req"),
<<<<<<< HEAD
            homepage("vol"),
            homepage("project"),
       ]
=======
        ]
>>>>>>> 3dbfb6cf

# =============================================================================
class S3OptionsMenu(default.S3OptionsMenu):
    """ Custom Application Side Menu """

    # -------------------------------------------------------------------------
    @staticmethod
    def event():
        """ EVENT / Event Module """

        return M()(
                    M("Incident Reports", c="event", f="incident_report")(
                        M("Create", m="create"),
                    ),
                )
        
# END =========================================================================<|MERGE_RESOLUTION|>--- conflicted
+++ resolved
@@ -28,13 +28,9 @@
             homepage("inv"),
             homepage("cr"),
             homepage("req"),
-<<<<<<< HEAD
             homepage("vol"),
             homepage("project"),
-       ]
-=======
         ]
->>>>>>> 3dbfb6cf
 
 # =============================================================================
 class S3OptionsMenu(default.S3OptionsMenu):
