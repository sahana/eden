--- conflicted
+++ resolved
@@ -41,34 +41,6 @@
     globals()[test]()
     
 else:
-<<<<<<< HEAD
-    config = current.test_config
-    browser = config.browser
-    driver = browser
-    url = "http://127.0.0.1:8000/eden/default/user/login"
-    browser.get(url)
-    driver.find_element_by_css_selector("form").click()
-    driver.find_element_by_id("auth_user_email").clear()
-    driver.find_element_by_id("auth_user_email").send_keys("admin@example.com")
-    driver.find_element_by_id("auth_user_password").clear()
-    driver.find_element_by_id("auth_user_password").send_keys("testing")
-    driver.find_element_by_css_selector("input[type=\"submit\"]").click()
-    create_organization()
-    create_office()
-    create_staff()
-    create_volunteer()
-    create_warehouse()
-    create_item()
-    create_catalog()
-    create_category()
-    create_request()
-    
-#=======
-#    # Run all Tests - this runs all the said test scripts ^^
-
-## Cleanup //to be completed.
-#browser.close()
-=======
     # Log into admin testing account
     login(account="admin")
     
@@ -97,5 +69,4 @@
     logout() #
     
     # Cleanup 
-    browser.close()
->>>>>>> 0c7bb399
+    browser.close()