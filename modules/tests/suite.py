# This script is designed to be run as a Web2Py application:
# python web2py.py -S eden -M -R applications/eden/modules/tests/suite.py
# or
# python web2py.py -S eden -M -R applications/eden/modules/tests/suite.py -A testscript

import sys
import re
import time
import unittest

# Selenium WebDriver
from selenium import webdriver
from selenium.common.exceptions import NoSuchElementException

from gluon import current
from gluon.storage import Storage

current.data = Storage()

# S3 Tests
from tests.web2unittest import *
from tests import *

# Read Settings
settings = current.deployment_settings
public_url = settings.get_base_public_url()
base_url = "%s/%s" % (public_url, current.request.application)
system_name = settings.get_system_name()

# Store these to be available to modules
config = current.test_config = Storage()
config.system_name = system_name
config.timeout = 5 # seconds
config.url = base_url

base_dir = os.path.join(os.getcwd(), "applications", current.request.application)
config.base_dir = base_dir

test = None
remote = None
# Do we have any command-line arguments?
args = sys.argv
if args[1:]:
    # The 1st argument is taken to be the test name:
    test = args[1]
    if args[2:]:
        # The 2nd argument is taken to be a remote server:
        # @ToDo:
        #  Need to change this so can do remote for whole suite (normal case)
        #  - convert to proper params
        remote = args[2]

if remote:
    # @ToDo
    browser = config.browser = webdriver.Remote()
else:
    fp = webdriver.FirefoxProfile()
    fp.set_preference("network.proxy.type", 0)
    browser = config.browser = webdriver.Firefox(firefox_profile=fp)

browser.implicitly_wait(config.timeout)

# Shortcut
loadTests = unittest.TestLoader().loadTestsFromTestCase

if test:
    # Run specified Test after logging in
    # @ToDo: Each test should check whether it needs to login independently as they may wish to login using different credentials
    # Maybe this could be bypassed for a test run within the suite by passing it an argument

    #login(account="admin")
    print test
    suite = loadTests(globals()[test])

else:
    # Run all Tests

    # Create Organisation
    suite = loadTests(CreateOrganisation)
    
    # Shortcut
    addTests = suite.addTests
    
    # Create Office
    addTests(loadTests(CreateOffice))
    
    # Setup Staff
    addTests(loadTests(CreateStaff))
    
    # Setup New Volunteer
    addTests(loadTests(CreateVolunteer))
    
    # Create Staff & Volunteer Training
    addTests(loadTests(CreateStaffTraining))
    addTests(loadTests(CreateVolunteerTraining))

    # Inventory tests
    addTests(loadTests(SendItem))
    addTests(loadTests(ReceiveItem))
    addTests(loadTests(SendReceiveItem))
    
    # Project Tests
<<<<<<< HEAD
    addTests(loadTests(Project))

    # Asset Tests
    addTests(loadTests(Asset))
=======
    addTests(loadTests(CreateProject))

    # Asset Tests
    addTests(loadTests(CreateAsset))
>>>>>>> 99ec853a

    # Assign Staff to Organisation
    addTests(loadTests(AddStaffToOrganisation))
    
    # Assign Staff to Office
    addTests(loadTests(AddStaffToOffice))
    
    # Assign Staff to Warehouse
    addTests(loadTests(AddStaffToWarehouse))

try:
    import HTMLTestRunner
    fp = file("Sahana-Eden-Test-Result.html", "wb")
    runner = HTMLTestRunner.HTMLTestRunner(
                                           stream=fp,
                                           title="Sahana Eden Test Result",
                                          )
    runner.run(suite)
except:
    unittest.TextTestRunner(verbosity=2).run(suite)

# Cleanup
browser.close()

# END =========================================================================<|MERGE_RESOLUTION|>--- conflicted
+++ resolved
@@ -100,17 +100,10 @@
     addTests(loadTests(SendReceiveItem))
     
     # Project Tests
-<<<<<<< HEAD
-    addTests(loadTests(Project))
-
-    # Asset Tests
-    addTests(loadTests(Asset))
-=======
     addTests(loadTests(CreateProject))
 
     # Asset Tests
     addTests(loadTests(CreateAsset))
->>>>>>> 99ec853a
 
     # Assign Staff to Organisation
     addTests(loadTests(AddStaffToOrganisation))
