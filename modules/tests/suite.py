--- conflicted
+++ resolved
@@ -49,16 +49,14 @@
     # Assign Staff to Warehouse
     addTests(loadTests(AddStaffToWarehouse))
     # Delete a prepop organisation
-<<<<<<< HEAD
     #addTests(loadTests(DeleteOrganisation))
-=======
 #    addTests(loadTests(DeleteOrganisation))
->>>>>>> e7e2fe19
+
 
     # Create a Warehouse
     addTests(loadTests(CreateWarehouse))
     
-<<<<<<< HEAD
+
     # Create an Item
     addTests(loadTests(CreateItem))
     
@@ -66,7 +64,7 @@
     addTests(loadTests(CreateCatalog))
     
     # Create a Category
-=======
+
         # Create an Item
     addTests(loadTests(CreateItem))
     
@@ -74,7 +72,7 @@
     addTests(loadTests(CreateCatalog))
     
             # Create a Category
->>>>>>> e7e2fe19
+
     addTests(loadTests(CreateCategory))
     
     return suite
