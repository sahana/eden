--- conflicted
+++ resolved
@@ -1,14 +1,7 @@
 from logistics import *
-<<<<<<< HEAD
-from create_warehouse import *
-from create_item import *
-from create_catalog import *
-from create_category import *
-=======
 from inv001 import *
 from inv002 import *
 from inv003 import *
 from inv004 import *
 from inv005 import *
-from inv006 import *
->>>>>>> 0c7bb399
+from inv006 import *