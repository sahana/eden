from core import *
from hrm import *
from org import *
from inv import *
<<<<<<< HEAD
from req import *
=======
from asset import *
>>>>>>> 0c7bb399
<|MERGE_RESOLUTION|>--- conflicted
+++ resolved
@@ -2,8 +2,4 @@
 from hrm import *
 from org import *
 from inv import *
-<<<<<<< HEAD
-from req import *
-=======
-from asset import *
->>>>>>> 0c7bb399
+from asset import *