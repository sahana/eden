--- conflicted
+++ resolved
@@ -1,7 +1,4 @@
 from core import *
 from hrm import *
-<<<<<<< HEAD
 from org import *
-=======
 from inv import *
->>>>>>> 0d2b8cd9
