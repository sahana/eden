--- conflicted
+++ resolved
@@ -77,11 +77,7 @@
                     form["password"] = self.password
                     self.b.submit("Login")
                     return True
-<<<<<<< HEAD
-            except:
-=======
             except ControlNotFoundError:
->>>>>>> d7408906
                 pass
         return False
 
