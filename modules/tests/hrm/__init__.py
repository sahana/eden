from staff import *
<<<<<<< HEAD
from create_staff import *
=======
from hrm001 import *
from hrm002 import *
from hrm003 import *
>>>>>>> 0c7bb399
<|MERGE_RESOLUTION|>--- conflicted
+++ resolved
@@ -1,8 +1,4 @@
 from staff import *
-<<<<<<< HEAD
-from create_staff import *
-=======
 from hrm001 import *
 from hrm002 import *
-from hrm003 import *
->>>>>>> 0c7bb399
+from hrm003 import *