--- conflicted
+++ resolved
@@ -523,7 +523,7 @@
                                                        ).first()
         try:
             CANCELLED = status.id
-        except:
+        except AttributeError:
             # Prepop not done? Name changed?
             current.log.debug("'Cancelled' Status not found")
             CANCELLED = 999999
@@ -699,7 +699,7 @@
                        S3SQLCustomForm, S3SQLInlineComponent, S3SQLInlineLink
 
         # Individual settings for specific tag components
-        from gluon import IS_EMPTY_OR, IS_IN_SET, IS_INT_IN_RANGE
+        from gluon import IS_EMPTY_OR, IS_IN_SET
         components_get = s3db.resource(tablename).components.get
 
         donor = components_get("donor")
@@ -1109,9 +1109,6 @@
             Custom method to Commit to a Need by creating an Activity
         """
 
-<<<<<<< HEAD
-        from gluon import redirect
-=======
         # Create Activity with values from Need
         need_id = r.id
 
@@ -1137,7 +1134,7 @@
                                     location_id = need["req_need.location_id"],
                                     organisation_id = current.auth.user.organisation_id,
                                     )
-        
+
         event_id = need["event_event_need.event_id"]
         if event_id:
             aetable = s3db.event_activity
@@ -1179,7 +1176,6 @@
                         parameter_id = demographic.parameter_id,
                         target_value = demographic.value,
                         )
->>>>>>> 35d29755
 
         # Link to Need
         s3db.req_need_activity.insert(activity_id = activity_id,
@@ -1197,7 +1193,7 @@
             need.update_record(status = 2)
 
         # Redirect to Update
-        from gluon import redirect, URL
+        from gluon import redirect
         redirect(URL(c= "project", f="activity",
                      args = [activity_id, "update"],
                      ))
