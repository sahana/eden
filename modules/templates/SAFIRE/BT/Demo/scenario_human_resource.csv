Scenario,Job Title,Comments
<<<<<<< HEAD
Aircraft Crash 1,Scout,HR Comments
Animal disease control,Chief Veterinary Officer
Animal disease control,Veterinary Officer
Veterinary Officer,Pathologist
Building inferno,Fire Marshall
Building inferno,Fire fighters
Building inferno,Evacuation Team
Building inferno,Cleanup Team
=======
Aircraft Crash 1,Scout,
Building inferno,Fire Marshall,
Building inferno,Fire fighters,
Building inferno,Evacuation Team,
Building inferno,Cleanup Team,
Water Evacuation Large Group,Boat Captain,1 person
Water Evacuation Large Group,Boat Crew,1 person
Water Evacuation Large Group,Docking Crew,6 people
Water Evacuation Large Group,Evacuation Coordinator
Water Evacuation Large Group,Bus driver,1 person
Water evacuation transport only,Boat Captain,1 person
Water evacuation transport only,Boat Crew,1 person
Landslide Search and Rescue,Emergency Medical Technician
Landslide Search and Rescue,Mining Technician
Landslide Search and Rescue,Search Dog, 2 dogs
>>>>>>> 9ed4978c
Flood Search and Rescue,Search and Rescue Team Leader, 1 person
Flood Search and Rescue,Communications Officer, 1 person
Flood Search and Rescue,Boat Captain,1 person
Flood Search and Rescue,Bus Driver,1 person
Flood Search and Rescue,Emergency Medical Technician,1 person
Flood Search and Rescue,Staging Area Manager,1 person
Flood Search and Rescue,Team Member,5 persons
Infectious disease control,Public Health Inspector,2 persons
Landslide Search and Rescue,Emergency Medical Technician
Landslide Search and Rescue,Mining Technician
Landslide Search and Rescue,Search Dog, 2 dogs
Search Missing Person,Counselor,1 person
Snow storm missing person,Search and Rescue Team Leader, 1 person
Snow storm missing person,Communications Officer, 1 person
Snow storm missing person,Emergency Medical Technician,1 person
Snow storm missing person,Team Member,5 persons
Snow storm missing person,Counselor,1 person
Water Evacuation Large Group,Boat Captain,1 person
Water Evacuation Large Group,Boat Crew,2 people
Water Evacuation Large Group,Docking Crew,6 people
Water Evacuation Large Group,Evacuation Coordinator, 1 person
Water Evacuation Large Group,Bus driver,1 person
Water Evacuation Large Group,Public Safety Officer,2,people
Water evacuation transport only,Boat Captain,1 person
Water evacuation transport only,Boat Crew,6 people
Wildfire safety,Forest Protection Chief,1,person
Wildfire safety,Safety Officer,1,person
Wildfire safety,Forest Fire Figher Team,1,team
Wildfire safety,Public Safety Officer,5,people
Wildfire safety,Emergency Medical Technician,3,people
Wildfire safety,Staging Area Manager,1,person
Wildfire safety,Communications Officer,1,person<|MERGE_RESOLUTION|>--- conflicted
+++ resolved
@@ -1,59 +1,41 @@
 Scenario,Job Title,Comments
-<<<<<<< HEAD
-Aircraft Crash 1,Scout,HR Comments
-Animal disease control,Chief Veterinary Officer
-Animal disease control,Veterinary Officer
-Veterinary Officer,Pathologist
-Building inferno,Fire Marshall
-Building inferno,Fire fighters
-Building inferno,Evacuation Team
-Building inferno,Cleanup Team
-=======
-Aircraft Crash 1,Scout,
-Building inferno,Fire Marshall,
-Building inferno,Fire fighters,
-Building inferno,Evacuation Team,
-Building inferno,Cleanup Team,
-Water Evacuation Large Group,Boat Captain,1 person
-Water Evacuation Large Group,Boat Crew,1 person
-Water Evacuation Large Group,Docking Crew,6 people
-Water Evacuation Large Group,Evacuation Coordinator
-Water Evacuation Large Group,Bus driver,1 person
-Water evacuation transport only,Boat Captain,1 person
-Water evacuation transport only,Boat Crew,1 person
-Landslide Search and Rescue,Emergency Medical Technician
-Landslide Search and Rescue,Mining Technician
-Landslide Search and Rescue,Search Dog, 2 dogs
->>>>>>> 9ed4978c
-Flood Search and Rescue,Search and Rescue Team Leader, 1 person
-Flood Search and Rescue,Communications Officer, 1 person
+Aircraft Crash 1,Scout,>= 20 people
+Animal disease control,Chief Veterinary Officer,1 person
+Animal disease control,Veterinary Officer,>= 3 people
+Building inferno,Fire Marshall,1 person
+Building inferno,Fire fighters,>= 12 persons
+Building inferno,Evacuation Team,>= 6 persons
+Building inferno,Cleanup Team,>=12 persons
+Flood Search and Rescue,Search and Rescue Team Leader,1 person
+Flood Search and Rescue,Communications Officer,1 person
 Flood Search and Rescue,Boat Captain,1 person
 Flood Search and Rescue,Bus Driver,1 person
 Flood Search and Rescue,Emergency Medical Technician,1 person
 Flood Search and Rescue,Staging Area Manager,1 person
 Flood Search and Rescue,Team Member,5 persons
 Infectious disease control,Public Health Inspector,2 persons
-Landslide Search and Rescue,Emergency Medical Technician
-Landslide Search and Rescue,Mining Technician
-Landslide Search and Rescue,Search Dog, 2 dogs
+Landslide Search and Rescue,Emergency Medical Technician,>=5 persons
+Landslide Search and Rescue,Mining Technician,>= 3 persons
+Landslide Search and Rescue,Search Dog,>= 2 dogs
 Search Missing Person,Counselor,1 person
 Snow storm missing person,Search and Rescue Team Leader, 1 person
 Snow storm missing person,Communications Officer, 1 person
 Snow storm missing person,Emergency Medical Technician,1 person
 Snow storm missing person,Team Member,5 persons
 Snow storm missing person,Counselor,1 person
+Veterinary Officer,Pathologist
 Water Evacuation Large Group,Boat Captain,1 person
 Water Evacuation Large Group,Boat Crew,2 people
 Water Evacuation Large Group,Docking Crew,6 people
-Water Evacuation Large Group,Evacuation Coordinator, 1 person
+Water Evacuation Large Group,Evacuation Coordinator,1 person
 Water Evacuation Large Group,Bus driver,1 person
-Water Evacuation Large Group,Public Safety Officer,2,people
+Water Evacuation Large Group,Public Safety Officer,2 people
 Water evacuation transport only,Boat Captain,1 person
 Water evacuation transport only,Boat Crew,6 people
-Wildfire safety,Forest Protection Chief,1,person
-Wildfire safety,Safety Officer,1,person
-Wildfire safety,Forest Fire Figher Team,1,team
-Wildfire safety,Public Safety Officer,5,people
-Wildfire safety,Emergency Medical Technician,3,people
-Wildfire safety,Staging Area Manager,1,person
-Wildfire safety,Communications Officer,1,person+Wildfire safety,Forest Protection Chief,1 person
+Wildfire safety,Safety Officer,>=1 person
+Wildfire safety,Forest Fire Figher Team,>=12 people
+Wildfire safety,Public Safety Officer,>=5 people
+Wildfire safety,Emergency Medical Technician,>=3 people
+Wildfire safety,Staging Area Manager,>=1 person
+Wildfire safety,Communications Officer,>=1 person