Scenario,Item,Comments
<<<<<<< HEAD
Aircraft Crash 1,Radio,10
Animal disease control,Protective clothing,2
Animal disease control,Gloves,10
Animal disease control,Face shields,2
Animal disease control,Goggles,2
Animal disease control,Facemasks,3
Animal disease control,Sampling device,3
Animal disease control,Sample container,3
Animal disease control,Laboratory test kits,1
Animal disease control,Sanitizer,1
Animal disease control,Cooler box,1
Building inferno,Tower ladder
Building inferno,Command Unit
Building inferno,Tanker Truck
=======
Aircraft Crash 1,Radio,
Building inferno,Tower ladder,
Building inferno,Command Unit,
Building inferno,Tanker Truck,
>>>>>>> 9ed4978c
Water Evacuation Large Group,Motor boat
Water Evacuation Large Group,Safety line,rope (multiple)
Water Evacuation Large Group,Life jacket,> 12 pieces
Water Evacuation Large Group,Bus,1
Water Evacuation Large Group,Drinking water,500
Water evacuation transport only,Motor boat
Water evacuation transport only,Life jacket,> 6 pieces
Water evacuation transport only,Drinking water,500
Landslide Search and Rescue,Robot,1
Landslide Search and Rescue,Digging equipment,20
Landslide Search and Rescue,Scanning device,1
Landslide Search and Rescue,Drinking water,500
Flood Search and Rescue,Life jacket,50
Flood Search and Rescue,Safety line,20
Flood Search and Rescue,Motor boat,3
Flood Search and Rescue,Pump,5
Flood Search and Rescue,Radio,20
Flood Search and Rescue,Drinking water,500
Avalanche Search and Rescue,Safety line,5
Avalanche Search and Rescue,Sledge,3
Avalanche Search and Rescue,Helicopter,1
Avalanche Search and Rescue,Radio,10
Avalanche Search and Rescue,Drinking water,100
Infectious disease control,Protective clothing,2
Infectious disease control,Gloves,10
Infectious disease control,Face shields,2
Infectious disease control,Goggles,2
Infectious disease control,Facemasks,3
Infectious disease control,Sampling device,3
Infectious disease control,Sample container,3
Infectious disease control,Laboratory test kits,1
Infectious disease control,Sanitizer,1
Infectious disease control,Cooler box,1
Wildfire safety,Digging equipment,50
Wildfire safety,Pump,5
Wildfire safety,Bus,1
Wildfire safety,Goggles
Wildfire safety,Radio,20
Wildfire safety,Helmet,50
Wildfire safety,Helicopter,1
Wildfire safety,Axe,50
Wildfire safety,Thermal Blanket,50
Wildfire safety,Safety line,20
Wildfire safety,Command Unit,1
Wildfire safety,Drinking water,500
Wildfire safety,Tanker Truck,5
Chemical contamination of Water,Protective clothing,2
Chemical contamination of Water,Gloves,10
Chemical contamination of Water,Goggles,2
Chemical contamination of Water,Facemasks,3
Chemical contamination of Water,Sampling device,3
Chemical contamination of Water,Sample container,3<|MERGE_RESOLUTION|>--- conflicted
+++ resolved
@@ -1,74 +1,67 @@
 Scenario,Item,Comments
-<<<<<<< HEAD
-Aircraft Crash 1,Radio,10
-Animal disease control,Protective clothing,2
-Animal disease control,Gloves,10
-Animal disease control,Face shields,2
-Animal disease control,Goggles,2
-Animal disease control,Facemasks,3
-Animal disease control,Sampling device,3
-Animal disease control,Sample container,3
-Animal disease control,Laboratory test kits,1
-Animal disease control,Sanitizer,1
-Animal disease control,Cooler box,1
-Building inferno,Tower ladder
-Building inferno,Command Unit
-Building inferno,Tanker Truck
-=======
-Aircraft Crash 1,Radio,
-Building inferno,Tower ladder,
-Building inferno,Command Unit,
-Building inferno,Tanker Truck,
->>>>>>> 9ed4978c
-Water Evacuation Large Group,Motor boat
-Water Evacuation Large Group,Safety line,rope (multiple)
+Aircraft Crash 1,Radio,10 pieces
+Animal disease control,Protective clothing,> 2= pieces
+Animal disease control,Gloves,>= 10 pieces
+Animal disease control,Face shields,>= 2 pieces
+Animal disease control,Goggles,>= 2 pieces
+Animal disease control,Facemasks,>= 3 pieces
+Animal disease control,Sampling device,3 pieces
+Animal disease control,Sample container,3 pieces
+Animal disease control,Laboratory test kits,1 piece
+Animal disease control,Sanitizer,>= 1 piece
+Animal disease control,Cooler box,1 piece
+Avalanche Search and Rescue,Safety line,5
+Avalanche Search and Rescue,Sledge,3 pieces
+Avalanche Search and Rescue,Helicopter,>= 1 aircraft
+Avalanche Search and Rescue,Radio,10 pieces
+Avalanche Search and Rescue,Drinking water,>= 100 pieces
+Building inferno,Tower ladder,3 pieces
+Building inferno,Command Unit,1 unit
+Building inferno,Tanker Truck,2 pieces
+Chemical contamination of Water,Protective clothing,>= 5 pieces
+Chemical contamination of Water,Gloves,>= 10 pieces
+Chemical contamination of Water,Goggles,>= 5 pieces
+Chemical contamination of Water,Facemasks,>= 5 pieces
+Chemical contamination of Water,Sampling device,3 pieces
+Chemical contamination of Water,Sample container,3 pieces
+Flood Search and Rescue,Life jacket,50 pieces
+Flood Search and Rescue,Safety line,20 rope (multiple)
+Flood Search and Rescue,Motor boat,3 vessels
+Flood Search and Rescue,Pump,5 pieces
+Flood Search and Rescue,Radio,20 pieces
+Flood Search and Rescue,Drinking water,500 pieces
+Infectious disease control,Protective clothing,>= 2 pieces
+Infectious disease control,Gloves,>= 10 pieces
+Infectious disease control,Face shields,>= 2 pieces
+Infectious disease control,Goggles,>= 2 pieces
+Infectious disease control,Facemasks,>= 3 pieces
+Infectious disease control,Sampling device,3 pieces
+Infectious disease control,Sample container,3 pieces
+Infectious disease control,Laboratory test kits,1 piece
+Infectious disease control,Sanitizer,>= 1 pieces
+Infectious disease control,Cooler box,1 piece
+Landslide Search and Rescue,Robot,1 piece
+Landslide Search and Rescue,Digging equipment,20 pieces
+Landslide Search and Rescue,Scanning device,1 piece
+Landslide Search and Rescue,Drinking water,500 pieces
+Water Evacuation Large Group,Motor boat,1 vessel
+Water Evacuation Large Group,Safety line,> 5 rope (multiple)
 Water Evacuation Large Group,Life jacket,> 12 pieces
-Water Evacuation Large Group,Bus,1
-Water Evacuation Large Group,Drinking water,500
-Water evacuation transport only,Motor boat
+Water Evacuation Large Group,Bus,>= 1 vehicle
+Water Evacuation Large Group,Drinking water,500 pieces
+Water evacuation transport only,Motor boat,1 vessel
 Water evacuation transport only,Life jacket,> 6 pieces
-Water evacuation transport only,Drinking water,500
-Landslide Search and Rescue,Robot,1
-Landslide Search and Rescue,Digging equipment,20
-Landslide Search and Rescue,Scanning device,1
-Landslide Search and Rescue,Drinking water,500
-Flood Search and Rescue,Life jacket,50
-Flood Search and Rescue,Safety line,20
-Flood Search and Rescue,Motor boat,3
-Flood Search and Rescue,Pump,5
-Flood Search and Rescue,Radio,20
-Flood Search and Rescue,Drinking water,500
-Avalanche Search and Rescue,Safety line,5
-Avalanche Search and Rescue,Sledge,3
-Avalanche Search and Rescue,Helicopter,1
-Avalanche Search and Rescue,Radio,10
-Avalanche Search and Rescue,Drinking water,100
-Infectious disease control,Protective clothing,2
-Infectious disease control,Gloves,10
-Infectious disease control,Face shields,2
-Infectious disease control,Goggles,2
-Infectious disease control,Facemasks,3
-Infectious disease control,Sampling device,3
-Infectious disease control,Sample container,3
-Infectious disease control,Laboratory test kits,1
-Infectious disease control,Sanitizer,1
-Infectious disease control,Cooler box,1
-Wildfire safety,Digging equipment,50
-Wildfire safety,Pump,5
-Wildfire safety,Bus,1
-Wildfire safety,Goggles
-Wildfire safety,Radio,20
-Wildfire safety,Helmet,50
-Wildfire safety,Helicopter,1
-Wildfire safety,Axe,50
-Wildfire safety,Thermal Blanket,50
-Wildfire safety,Safety line,20
-Wildfire safety,Command Unit,1
-Wildfire safety,Drinking water,500
-Wildfire safety,Tanker Truck,5
-Chemical contamination of Water,Protective clothing,2
-Chemical contamination of Water,Gloves,10
-Chemical contamination of Water,Goggles,2
-Chemical contamination of Water,Facemasks,3
-Chemical contamination of Water,Sampling device,3
-Chemical contamination of Water,Sample container,3+Water evacuation transport only,Drinking water,500 pieces
+Wildfire safety,Digging equipment,50 pieces
+Wildfire safety,Pump,5 pieces
+Wildfire safety,Bus,>= 1 vehicle
+Wildfire safety,Goggles,>= 50 pieces
+Wildfire safety,Radio,>= 20 pieces
+Wildfire safety,Helmet,>= 50 pieces
+Wildfire safety,Helicopter,>= 1 aircraft
+Wildfire safety,Axe,>= 50 pieces
+Wildfire safety,Thermal Blanket,>= 50 pieces
+Wildfire safety,Safety line,>= 20 rope (multiple)
+Wildfire safety,Command Unit,1 piece
+Wildfire safety,Drinking water,>= 500 pieces
+Wildfire safety,Tanker Truck,5 vehicles