# -*- coding: utf-8 -*-

""" Deployment Settings

    @requires: U{B{I{gluon}} <http://web2py.com>}

    @copyright: 2009-2015 (c) Sahana Software Foundation
    @license: MIT

    Permission is hereby granted, free of charge, to any person
    obtaining a copy of this software and associated documentation
    files (the "Software"), to deal in the Software without
    restriction, including without limitation the rights to use,
    copy, modify, merge, publish, distribute, sublicense, and/or sell
    copies of the Software, and to permit persons to whom the
    Software is furnished to do so, subject to the following
    conditions:

    The above copyright notice and this permission notice shall be
    included in all copies or substantial portions of the Software.

    THE SOFTWARE IS PROVIDED "AS IS", WITHOUT WARRANTY OF ANY KIND,
    EXPRESS OR IMPLIED, INCLUDING BUT NOT LIMITED TO THE WARRANTIES
    OF MERCHANTABILITY, FITNESS FOR A PARTICULAR PURPOSE AND
    NONINFRINGEMENT. IN NO EVENT SHALL THE AUTHORS OR COPYRIGHT
    HOLDERS BE LIABLE FOR ANY CLAIM, DAMAGES OR OTHER LIABILITY,
    WHETHER IN AN ACTION OF CONTRACT, TORT OR OTHERWISE, ARISING
    FROM, OUT OF OR IN CONNECTION WITH THE SOFTWARE OR THE USE OR
    OTHER DEALINGS IN THE SOFTWARE.

"""

__all__ = ("S3Config",)

try:
    # Python 2.7
    from collections import OrderedDict
except:
    # Python 2.6
    from gluon.contrib.simplejson.ordered_dict import OrderedDict

from gluon import current, URL
from gluon.storage import Storage

from s3theme import *

class S3Config(Storage):
    """
        Deployment Settings Helper Class
    """

    # Used by modules/s3theme.py
    FORMSTYLE = {"default": formstyle_foundation,
                 "default_inline": formstyle_foundation_inline,
                 "bootstrap": formstyle_bootstrap,
                 "foundation": formstyle_foundation,
                 "foundation_2col": formstyle_foundation_2col,
                 "foundation_inline": formstyle_foundation_inline,
                 "table": formstyle_table,
                 "table_inline": formstyle_table_inline,
                 }

    # Formats from static/scripts/ui/i18n converted to Python style
    date_formats = {"ar": "%d/%m/%Y",
                    "bs": "%d.%m.%Y",
                    "de": "%d.%m.%Y",
                    #"dv": "",
                    "el": "%d/%m/%Y",
                    "es": "%d/%m/%Y",
                    "fr": "%d/%m/%Y",
                    "hr": "%d.%m.%Y",
                    "it": "%d/%m/%Y",
                    "ja": "%Y/%m/%d",
                    "km": "%d-%m-%Y",
                    "ko": "%Y-%m-%d",
                    #"mn": "",
                    #"my": "",
                    "ne": "%d/%m/%Y",
                    "prs": "%Y/%m/%d",
                    "ps": "%Y/%m/%d",
                    "pt": "%d/%m/%Y",
                    "pt-br": "%d/%m/%Y",
                    "ru": "%d.%m.%Y",
                    #"si": "",
                    "sr": "%d.%m.%Y",
                    "sv": "%Y-%m-%d",
                    "ta": "%d/%m/%Y",
                    #"tet": "",
                    "th": "%d/%m/%Y",
                    #"tl": "",
                    "tr": "%d.%m.%Y",
                    #"ur": "",
                    "vi": "%d/%m/%Y",
                    "zh-cn": "%Y-%m-%d",
                    "zh-tw": "%Y/%m/%d",
                    }

    # PDF fonts for each language
    # fontset format -> [normal-version, bold-version]
    # defaults to ["Helvetica", "Helvetica-Bold"] if not-specified here
    # Requires installation of appropriate font - e.g. using import_font in tasks.cfg
    # Unifont can be downloaded from http://unifoundry.com/pub/unifont-7.0.06/font-builds/unifont-7.0.06.ttf
    fonts = {"ar": ["unifont", "unifont"],
             #"dv": ["unifont", "unifont"],
             "km": ["unifont", "unifont"],
             "ko": ["unifont", "unifont"],
             "mn": ["unifont", "unifont"],
             "my": ["unifont", "unifont"],
             "ne": ["unifont", "unifont"],
             "prs": ["unifont", "unifont"],
             "ps": ["unifont", "unifont"],
             #"th": ["unifont", "unifont"],
             "tr": ["unifont", "unifont"],
             "vi": ["unifont", "unifont"],
             "zh-cn": ["unifont", "unifont"],
             "zh-tw": ["unifont", "unifont"],
             }

    def __init__(self):
        self.asset = Storage()
        self.auth = Storage()
        self.auth.email_domains = []
        self.base = Storage()
        # Allow templates to append rather than replace
        self.base.prepopulate = ["core"]
        self.cap = Storage()
        self.cms = Storage()
        self.cr = Storage()
        self.database = Storage()
        self.deploy = Storage()
        self.event = Storage()
        self.evr = Storage()
        self.fin = Storage()
        # @ToDo: Move to self.ui
        self.frontpage = Storage()
        self.frontpage.rss = []
        self.gis = Storage()
        self.hms = Storage()
        self.hrm = Storage()
        self.inv = Storage()
        self.irs = Storage()
        self.L10n = Storage()
        self.log = Storage()
        self.mail = Storage()
        self.member = Storage()
        self.msg = Storage()
        self.org = Storage()
        self.pr = Storage()
        self.proc = Storage()
        self.project = Storage()
        self.req = Storage()
        self.supply = Storage()
        self.search = Storage()
        self.security = Storage()
        self.sync = Storage()
        self.ui = Storage()
        self.vulnerability = Storage()
        self.transport = Storage()
        self.xforms = Storage()

        self._debug = None
        self._lazy_unwrapped = []
        
        # Provide a minimal list of core modules
        self.modules = {"default": Storage(name_nice = "Home",
                                           ),      # Default
                        "admin": Storage(name_nice = "Administration",
                                         ),        # Admin
                        "gis": Storage(name_nice = "Map",
                                       ),          # GIS
                        "pr": Storage(),           # Person Registry
                        "org": Storage(name_nice = "Organizations",
                                       ),          # Organization Registry
                        }

    # -------------------------------------------------------------------------
    # Debug
    def check_debug(self):
        """
            (Lazy) check debug mode and activate the respective settings
        """

        debug = self._debug
        base_debug = bool(self.get_base_debug())

        # Modify settings only if self.base.debug has changed
        if debug is None or debug != base_debug:
            self._debug = base_debug
            debug = base_debug or \
                    current.request.get_vars.get("debug", False)
            from gluon.custom_import import track_changes
            s3 = current.response.s3
            if debug:
                s3.debug = True
                track_changes(True)
            else:
                s3.debug = False
                track_changes(False)

    # -------------------------------------------------------------------------
    # Template
    def get_template(self):
        """
            Which deployment template to use for config.py, layouts.py, menus.py
            http://eden.sahanafoundation.org/wiki/DeveloperGuidelines/Templates
        """
        return self.base.get("template", "default")

    def get_template_location(self):

        return self.base.get("template_location", "modules")

    def exec_template(self, path):
        """
            Legacy function, retained for backwards-compatibility with
            existing 000_config.py instances => modern 000_config.py
            should just call settings.import_template()

            @todo: deprecate
        """
        self.import_template()

    def import_template(self, config="config"):
        """
            Import and invoke the template config (new module pattern). Allows
            to specify multiple templates like:

                settings.template = ("default", "locations.US")

            Configurations will be imported and executed in order of appearance

            @param config: name of the config-module

            @todo: remove fallback when migration complete (+giving some
                   time for downstream projects to adapt)
        """

<<<<<<< HEAD
        name = self.get_template()
        if "/" in name:
            name = ".".join(name.split("/"))
        package = "templates.%s" % name
=======
        names = self.get_template()
        if not isinstance(names, (list, tuple)):
            names = [names]
>>>>>>> c110ab50

        for name in names:
            package = "templates.%s" % name

            self.check_debug()

            template = None
            try:
                # Import the template
                template = getattr(__import__(package, fromlist=[config]), config)
            except ImportError:
                # Legacy template in "private"?
                if len(names) > 1:
                    raise SyntaxError("Cascading templates not supported for script pattern")
                self.execute_template(name)
            else:
                template.config(self)
                # Store location in response.s3 for compiled views
                current.response.s3.template_location = "modules"

        return self

    def execute_template(self, name):
        """
            Fallback for legacy templates - execute config.py
        """

        import os

        location = "private"
        path = os.path.join(current.request.folder,
                            location,
                            "templates",
                            name,
                            "config.py")

        if os.path.exists(path):
            # Old-style config.py => deprecation warning (S3Log not available yet)
            import sys
            print >> sys.stderr, "%s/config.py: script pattern deprecated." % name
            # Remember the non-standard location
            # (need to be in response.s3 for compiled views)
            current.response.s3.template_location = self.base.template_location = location
            # Execute config.py
            from gluon.fileutils import read_file
            from gluon.restricted import restricted
            code = read_file(path)
            restricted(code, layer=path)
        else:
            # Nonexistent template
            # => could be ignored here, but would crash later anyway,
            #    so exit early with a clear error message
            raise RuntimeError("Template not found: %s" % name)

    # -------------------------------------------------------------------------
    # Theme
    def get_theme(self):
        """
            Which templates folder to use for views/layout.html
        """
        return self.base.get("theme", "default")

    def get_base_xtheme(self):
        """
            Whether there is a custom Ext theme or simply use the default xtheme-gray
            - specified as <themefolder>/xtheme-<filename>.css
        """
        return self.base.get("xtheme")

    # -------------------------------------------------------------------------
    # Customise Hooks
    def customise_controller(self, tablename, **attr):
        """
            Customise a Controller
            - runs before resource customisation
            - but prep runs after resource customisation
        """
        customise = self.get("customise_%s_controller" % tablename)
        if customise:
            return customise(**attr)
        else:
            return attr

    def customise_home(self, module, alt_function):
        """
            Allow use of a Customised module Home page
            Fallback to cms_index if not configured
            Fallback to an alt_function if defined in the controller
        """
        customise = self.get("customise_%s_home" % module)
        if customise:
            return customise()
        else:
            return current.s3db.cms_index(module, alt_function=alt_function)

    def customise_resource(self, tablename):
        """
            Get customisation callback for a resource
            - runs after controller customisation
            - but runs before prep
        """
        return self.get("customise_%s_resource" % tablename)

    # -------------------------------------------------------------------------
    def has_module(self, module_name):
        """
            Whether a Module is enabled in the current template
        """
        return module_name in self.modules

    # -------------------------------------------------------------------------
    def is_cd_version(self):
        """
            Whether we're running from a non-writable CD
        """
        return self.base.get("cd_version", False)

    # -------------------------------------------------------------------------
    def get_google_analytics_tracking_id(self):
        """
            Google Analytics Key
        """
        return self.base.get("google_analytics_tracking_id")

    # -------------------------------------------------------------------------
    def get_youtube_id(self):
        """
            List of YouTube IDs for the /default/video page
        """
        return self.base.get("youtube_id", [])

    # -------------------------------------------------------------------------
    # Authentication settings
    def get_auth_hmac_key(self):
        """
            salt to encrypt passwords - normally randomised during 1st run
        """
        return self.auth.get("hmac_key", "akeytochange")

    def get_auth_password_min_length(self):
        """
            To set the Minimum Password Length
        """
        return self.auth.get("password_min_length", int(4))

    def get_auth_gmail_domains(self):
        """ List of domains which can use GMail SMTP for Authentication """
        return self.auth.get("gmail_domains", [])

    def get_auth_google(self):
        """
            Read the Google OAuth settings
            - if configured, then it is assumed that Google Authentication is enabled
        """
        id = self.auth.get("google_id", False)
        secret = self.auth.get("google_secret", False)
        if id and secret:
            return dict(id=id, secret=secret)
        else:
            return False

    def get_auth_openid(self):
        """ Use OpenID for Authentication """
        return self.auth.get("openid", False)

    def get_security_self_registration(self):
        """
            Whether Users can register themselves
            - False to disable self-registration
            - True to use the default registration page at default/user/register
            - "index" to use a cyustom registration page defined in private/templates/<template>/controllers.py

        """
        return self.security.get("self_registration", True)

    def get_security_registration_visible(self):
        visible = self.get_security_self_registration() and \
                  self.security.get("registration_visible", True)
        return visible

    def get_auth_registration_requires_verification(self):
        return self.auth.get("registration_requires_verification", False)

    def get_auth_registration_requires_approval(self):
        return self.auth.get("registration_requires_approval", False)

    def get_auth_always_notify_approver(self):
        return self.auth.get("always_notify_approver", True)

    def get_auth_login_next(self):
        """ Which page to go to after login """
        return self.auth.get("login_next", URL(c="default", f="index"))

    def get_auth_show_link(self):
        return self.auth.get("show_link", True)
    def get_auth_registration_link_user_to(self):
        """
            Link User accounts to none or more of:
            * Staff
            * Volunteer
            * Member
        """
        return self.auth.get("registration_link_user_to")
    def get_auth_registration_link_user_to_default(self):
        """
            Link User accounts to none or more of:
            * Staff
            * Volunteer
            * Member
        """
        return self.auth.get("registration_link_user_to_default")

    def get_auth_opt_in_team_list(self):
        return self.auth.get("opt_in_team_list", [])

    def get_auth_opt_in_to_email(self):
        return self.get_auth_opt_in_team_list() != []

    def get_auth_opt_in_default(self):
        return self.auth.get("opt_in_default", False)

    def get_auth_registration_requests_home_phone(self):
        return self.auth.get("registration_requests_home_phone", False)

    def get_auth_registration_requests_mobile_phone(self):
        return self.auth.get("registration_requests_mobile_phone", False)

    def get_auth_registration_mobile_phone_mandatory(self):
        " Make the selection of Mobile Phone Mandatory during registration "
        return self.auth.get("registration_mobile_phone_mandatory", False)

    def get_auth_registration_requests_organisation(self):
        " Have the registration form request the Organisation "
        return self.auth.get("registration_requests_organisation", False)

    def get_auth_admin_sees_organisation(self):
        " See Organisations in User Admin"
        return self.auth.get("admin_sees_organisation",
                             self.get_auth_registration_requests_organisation())

    def get_auth_registration_organisation_required(self):
        " Make the selection of Organisation required during registration "
        return self.auth.get("registration_organisation_required", False)

    def get_auth_registration_organisation_hidden(self):
        " Hide the Organisation field in the registration form unless an email is entered which isn't whitelisted "
        return self.auth.get("registration_organisation_hidden", False)

    def get_auth_registration_organisation_default(self):
        " Default the Organisation during registration "
        return self.auth.get("registration_organisation_default")

    def get_auth_registration_organisation_id_default(self):
        " Default the Organisation during registration - will return the organisation_id"
        name = self.auth.get("registration_organisation_default")
        if name:
            otable = current.s3db.org_organisation
            orow = current.db(otable.name == name).select(otable.id).first()
            if orow:
                organisation_id = orow.id
            else:
                organisation_id = otable.insert(name = name)
        else:
            organisation_id = None
        return organisation_id

    def get_auth_registration_requests_organisation_group(self):
        " Have the registration form request the Organisation Group "
        return self.auth.get("registration_requests_organisation_group", False)

    def get_auth_registration_organisation_group_required(self):
        " Make the selection of Organisation Group required during registration "
        return self.auth.get("registration_organisation_group_required", False)

    def get_auth_registration_requests_site(self):
        " Have the registration form request the Site "
        return self.auth.get("registration_requests_site", False)

    def get_auth_registration_site_required(self):
        " Make the selection of site required during registration "
        return self.auth.get("registration_site_required", False)

    def get_auth_registration_requests_image(self):
        """ Have the registration form request an Image """
        return self.auth.get("registration_requests_image", False)

    def get_auth_registration_pending(self):
        """ Message someone gets when they register & they need approving """
        message = self.auth.get("registration_pending")
        if message:
            return current.T(message)

        approver = self.get_mail_approver()
        if "@" in approver:
            m = "Registration is still pending approval from Approver (%s) - please wait until confirmation received." % \
                approver
        else:
            m = "Registration is still pending approval from the system administrator - please wait until confirmation received."
        return current.T(m)

    def get_auth_registration_pending_approval(self):
        """ Message someone gets when they register & they need approving """
        message = self.auth.get("registration_pending_approval")
        if message:
            return current.T(message)

        approver = self.get_mail_approver()
        if "@" in approver:
            m = "Thank you for validating your email. Your user account is still pending for approval by the system administrator (%s). You will get a notification by email when your account is activated." % \
                approver
        else:
            m = "Thank you for validating your email. Your user account is still pending for approval by the system administrator. You will get a notification by email when your account is activated."
        return current.T(m)

    def get_auth_registration_roles(self):
        """
            A dictionary of realms, with lists of role UUIDs, to assign to newly-registered users
            Use key = 0 to have the roles not restricted to a realm
        """
        return self.auth.get("registration_roles", [])

    def get_auth_terms_of_service(self):
        """
            Force users to accept Terms of Servcie before Registering an account
            - uses <template>/views/tos.html
        """
        return self.auth.get("terms_of_service", False)

    def get_auth_registration_volunteer(self):
        """ Redirect the newly-registered user to their volunteer details page """
        return self.auth.get("registration_volunteer", False)

    def get_auth_record_approval(self):
        """ Use record approval (False by default) """
        return self.auth.get("record_approval", False)

    def get_auth_record_approval_required_for(self):
        """ Which tables record approval is required for """
        return self.auth.get("record_approval_required_for", [])

    def get_auth_record_approval_manual(self):
        """ Which tables record approval is not automatic for """
        return self.auth.get("record_approval_manual", [])

    def get_auth_realm_entity_types(self):
        """ Which entity types to use as realm entities in role manager """

        default = ("org_group",
                   "org_organisation",
                   "org_office",
                   "inv_warehouse",
                   "pr_group",
                   )
        return self.__lazy("auth", "realm_entity_types", default=default)

    def get_auth_realm_entity(self):
        """ Hook to determine the owner entity of a record """
        return self.auth.get("realm_entity")

    def get_auth_person_realm_human_resource_site_then_org(self):
        """
            Should we set pr_person.realm_entity to that of
            hrm_human_resource.site_id$pe_id
            or
            hrm_human_resource.organisation_id$pe_id if 1st not set
        """
        return self.auth.get("person_realm_human_resource_site_then_org", False)

    def get_auth_person_realm_member_org(self):
        """
            Sets pr_person.realm_entity to
            organisation.pe_id of member_member
        """
        return self.auth.get("person_realm_member_org", False)

    def get_auth_entity_role_manager(self):
        """
            Activate Entity Role Manager (=embedded Role Manager Tab for OrgAdmins)
        """
        return self.auth.get("entity_role_manager", False)

    def get_auth_role_modules(self):
        """
            Which modules are included in the Role Manager
            - to assign discrete permissions to via UI
        """
        T = current.T
        return self.auth.get("role_modules", OrderedDict([
            ("staff", T("Staff")),
            ("vol", T("Volunteers")),
            ("member", T("Members")),
            ("inv", T("Warehouses")),
            ("asset", T("Assets")),
            ("project", T("Projects")),
            ("survey", T("Assessments")),
            ("irs", T("Incidents"))
        ]))

    def get_auth_access_levels(self):
        """
            Access levels for the Role Manager UI
        """
        T = current.T
        return self.auth.get("access_levels", OrderedDict([
            ("reader", T("Reader")),
            ("data_entry", T("Data Entry")),
            ("editor", T("Editor")),
            ("super", T("Super Editor"))
        ]))

    def get_auth_set_presence_on_login(self):
        return self.auth.get("set_presence_on_login", False)
    def get_auth_ignore_levels_for_presence(self):
        return self.auth.get("ignore_levels_for_presence", ("L0",))
    def get_auth_create_unknown_locations(self):
        return self.auth.get("create_unknown_locations", False)

    def get_auth_show_utc_offset(self):
        return self.auth.get("show_utc_offset", True)

    def get_security_archive_not_delete(self):
        return self.security.get("archive_not_delete", True)
    def get_security_audit_read(self):
        return self.security.get("audit_read", False)
    def get_security_audit_write(self):
        return self.security.get("audit_write", False)
    def get_security_policy(self):
        " Default is Simple Security Policy "
        return self.security.get("policy", 1)
    def get_security_strict_ownership(self):
        """
            Ownership-rule for records without owner:
            True = not owned by any user (strict ownership, default)
            False = owned by any authenticated user
        """
        return self.security.get("strict_ownership", True)
    def get_security_map(self):
        return self.security.get("map", False)

    # -------------------------------------------------------------------------
    # Base settings
    def get_instance_name(self):
        """
            Instance Name - for management scripts. e.g. prod or test
        """
        return self.base.get("instance_name", "")
    def get_system_name(self):
        """
            System Name - for the UI & Messaging
        """
        return self.base.get("system_name", current.T("Sahana Eden Humanitarian Management Platform"))
    def get_system_name_short(self):
        """
            System Name (Short Version) - for the UI & Messaging
        """
        return self.base.get("system_name_short", "Sahana")

    def get_base_debug(self):
        """
            Debug mode: Serve CSS/JS in separate uncompressed files
        """
        return self.base.get("debug", False)

    def get_base_allow_testing(self):
        """
            Allow testing of Eden using EdenTest
        """

        return self.base.get("allow_testing", True)

    def get_base_migrate(self):
        """ Whether to allow Web2Py to migrate the SQL database to the new structure """
        return self.base.get("migrate", True)

    def get_base_fake_migrate(self):
        """ Whether to have Web2Py create the .table files to match the expected SQL database structure """
        return self.base.get("fake_migrate", False)

    def get_base_prepopulate(self):
        """ Whether to prepopulate the database &, if so, which set of data to use for this """
        base = self.base
        setting = base.get("prepopulate", 1)
        if setting:
            options = base.get("prepopulate_options")
            return self.resolve_profile(options, setting)
        else:
            # Pre-populate off (production mode), don't bother resolving
            return 0

    def get_base_guided_tour(self):
        """ Whether the guided tours are enabled """
        return self.base.get("guided_tour", False)

    def get_base_public_url(self):
        """
            The Public URL for the site - for use in email links, etc
        """
        return self.base.get("public_url", "http://127.0.0.1:8000")

    def get_base_cdn(self):
        """
            Should we use CDNs (Content Distribution Networks) to serve some common CSS/JS?
        """
        return self.base.get("cdn", False)

    def get_chat_server(self):
        """
            Get the IP:port of the chat server if enabled or return False
        """
        return self.base.get("chat_server", False)

    def get_chatdb_string(self):
        chat_server = self.base.get("chat_server", False)
        db_get = self.database.get

        if (chat_server["server_db_type"] == "mysql"):
            db_string = "mysql://%s:%s@%s:%s/%s" % \
            (chat_server["server_db_username"] if chat_server["server_db_username"] else db_get("username", "sahana"),
                chat_server["server_db_password"] if chat_server["server_db_password"] else db_get("password", "password"),
                chat_server["server_db_ip"] if chat_server["server_db_ip"] else db_get("host", "localhost"),
                chat_server["server_db_port"] if chat_server["server_db_port"] else db_get("port", 3306),
                chat_server["server_db"] if chat_server["server_db"] else db_get("database", "openfiredb"))
        elif (chat_server["server_db_type"] == "postgres"):
            db_string = "postgres://%s:%s@%s:%s/%s" % \
            (chat_server["server_db_username"] if chat_server["server_db_username"] else db_get("username", "sahana"),
                chat_server["server_db_password"] if chat_server["server_db_password"] else db_get("password", "password"),
                chat_server["server_db_ip"] if chat_server["server_db_ip"] else db_get("host", "localhost"),
                chat_server["server_db_port"] if chat_server["server_db_port"] else db_get("port", 5432),
                chat_server["server_db"] if chat_server["server_db"] else db_get("database", "openfiredb"))
        else:
            from gluon import HTTP
            raise HTTP(501, body="Database type '%s' not recognised - please correct file models/000_config.py." % db_type)
        return db_string

    def get_base_session_memcache(self):
        """
            Should we store sessions in a Memcache service to allow sharing
            between multiple instances?
        """
        return self.base.get("session_memcache", False)

    def get_base_solr_url(self):
        """
            URL to connect to solr server
        """
        return self.base.get("solr_url", False)

    def get_import_callback(self, tablename, callback):
        """
            Lookup callback to use for imports in the following order:
                - custom [create, update]_onxxxx
                - default [create, update]_onxxxx
                - custom onxxxx
                - default onxxxx
            NB: Currently only onaccept is actually used
        """
        callbacks = self.base.get("import_callbacks", [])
        if tablename in callbacks:
            callbacks = callbacks[tablename]
            if callback in callbacks:
                return callbacks[callback]

        get_config = current.s3db.get_config
        default = get_config(tablename, callback)
        if default:
            return default

        if callback[:2] != "on":
            callback = callback[7:]

            if callback in callbacks:
                return callbacks[callback]

            default = get_config(tablename, callback)
            if default:
                return default

    # -------------------------------------------------------------------------
    # Logger settings
    def get_log_level(self):
        """
            Minimum severity level for logger: "DEBUG", "INFO", "WARNING",
            "ERROR", "CRITICAL". None = turn off logging
        """
        return "DEBUG" if self.base.get("debug") \
                       else self.log.get("level")

    def get_log_console(self):
        """
            True to enable console logging (sys.stderr)
        """
        return self.log.get("console", True)

    def get_log_logfile(self):
        """
            Log file name, None to turn off log file output
        """
        return self.log.get("logfile")

    def get_log_caller_info(self):
        """
            True to enable detailed caller info in log (filename,
            line number, function name), useful for diagnostics
        """
        return self.log.get("caller_info", False)

    # -------------------------------------------------------------------------
    # Database settings
    def get_database_type(self):
        return self.database.get("db_type", "sqlite").lower()

    def get_database_airegex(self):
        """
            Whether to instead of LIKE use REGEXP with groups of diacritic
            alternatives of characters to enforce accent-insensitive matches
            in text search (for SQLite and PostgreSQL, neither of which
            applies collation rules in LIKE)

            @note: MySQL's REGEXP implementation is not multibyte-safe,
                   so AIRegex is ignored for MySQL.

            @note: However, MYSQL's LIKE applies collation rules, so
                   accent-insensitivity can be achieved by settings a
                   suitable default database collation with:
                     ALTER DATABASE <dbname> DEFAULT COLLATE <collname>
                   Caution: this will trigger a rebuilt of all indices, so
                            on a populated production database this could
                            take quite a long time (but is needed only once)!

            @note: SQLite fails on Windows Python 2.7.10 with current PyDAL
                   (PR coming for PyDAL)

            @note: AIRegex is much less scalable than normal LIKE or even
                   ILIKE, enable/disable on a case-by-case basis in case
                   of performance issues (which is also why this is a lazy
                   setting), or consider switching to MySQL altogether
        """
        if self.get_database_type() != "mysql":
            airegex = self.__lazy("database", "airegex", False)
        else:
            airegex = False
        return airegex

    def get_database_string(self):
        db_type = self.database.get("db_type", "sqlite").lower()
        pool_size = self.database.get("pool_size", 30)
        if (db_type == "sqlite"):
            db_string = "sqlite://storage.db"
        elif (db_type == "mysql"):
            db_get = self.database.get
            db_string = "mysql://%s:%s@%s:%s/%s" % \
                        (db_get("username", "sahana"),
                         db_get("password", "password"),
                         db_get("host", "localhost"),
                         db_get("port") or "3306",
                         db_get("database", "sahana"))
        elif (db_type == "postgres"):
            db_get = self.database.get
            db_string = "postgres://%s:%s@%s:%s/%s" % \
                        (db_get("username", "sahana"),
                         db_get("password", "password"),
                         db_get("host", "localhost"),
                         db_get("port") or "5432",
                         db_get("database", "sahana"))
        else:
            from gluon import HTTP
            raise HTTP(501, body="Database type '%s' not recognised - please correct file models/000_config.py." % db_type)
        return (db_string, pool_size)

    # -------------------------------------------------------------------------
    # Finance settings
    def get_fin_currency_writable(self):
        """
            Can the user select a Currency?
        """
        return self.fin.get("currency_writable", True)

    def get_fin_currencies(self):
        """
            Which Currencies can the user select?
        """
        currencies = self.__lazy("fin", "currencies")
        if currencies is None:
            T = current.T
            currencies = {
                "EUR" : T("Euros"),
                "GBP" : T("Great British Pounds"),
                "USD" : T("United States Dollars"),
            }
        return currencies

    def get_fin_currency_default(self):
        """
            What is the default Currency?
        """
        return self.__lazy("fin", "currency_default", default="USD")

    # -------------------------------------------------------------------------
    # GIS (Map) Settings
    #
    def get_gis_api_bing(self):
        """ API key for Bing """
        return self.gis.get("api_bing")

    def get_gis_api_google(self):
        """
            API key for Google
            - needed for Earth, MapMaker & GeoCoder
            - defaults to localhost
        """
        return self.gis.get("api_google",
                            "ABQIAAAAgB-1pyZu7pKAZrMGv3nksRTpH3CbXHjuCVmaTc5MkkU4wO1RRhQWqp1VGwrG8yPE2KhLCPYhD7itFw")

    def get_gis_api_yahoo(self):
        """
            API key for Yahoo
            - deprecated
        """
        return self.gis.get("api_yahoo")

    def get_gis_building_name(self):
        """
            Display Building Name when selecting Locations
        """
        return self.gis.get("building_name", True)

    def get_gis_check_within_parent_boundaries(self):
        """
            Whether location Lat/Lons should be within the boundaries of the parent
        """
        return self.gis.get("check_within_parent_boundaries", True)

    def get_gis_cluster_fill(self):
        """
            Fill for Clustered points on Map, else default
        """
        return self.gis.get("cluster_fill")

    def get_gis_cluster_label(self):
        """
            Label Clustered points on Map?
        """
        return self.gis.get("cluster_label", True)

    def get_gis_cluster_stroke(self):
        """
            Stroke for Clustered points on Map, else default
        """
        return self.gis.get("cluster_stroke")

    def get_gis_select_fill(self):
        """
            Fill for Selected points on Map, else default
        """
        return self.gis.get("select_fill")

    def get_gis_select_stroke(self):
        """
            Stroke for Selected points on Map, else default
        """
        return self.gis.get("select_stroke")

    def get_gis_clear_layers(self):
        """
            Display Clear Layers Tool
            - defaults to being above Map's Layer Tree, but can also be set to "toolbar"
        """
        return self.gis.get("clear_layers", False)

    def get_gis_config_screenshot(self):
        """
            Should GIS configs save a screenshot when saved?
            - set the size if True: (width, height)
        """
        return self.gis.get("config_screenshot")

    def get_gis_countries(self):
        """
            Which country codes should be accessible to the location selector?
        """
        return self.gis.get("countries", [])

    def get_gis_display_l0(self):
        return self.gis.get("display_L0", False)
    def get_gis_display_l1(self):
        return self.gis.get("display_L1", True)

    def get_gis_duplicate_features(self):
        """
            Display duplicate features either side of the International date line?
        """
        return self.gis.get("duplicate_features", False)

    def get_gis_edit_group(self):
        """
            Edit Location Groups
        """
        return self.gis.get("edit_GR", False)

    def get_gis_geocode_imported_addresses(self):
        """
            Should Addresses imported from CSV be passed to a Geocoder to try and automate Lat/Lon?
        """
        return self.gis.get("geocode_imported_addresses", False)

    def get_gis_geolocate_control(self):
        """
            Whether the map should have a Geolocate control
            - also requires the presence of a Toolbar
        """
        return self.gis.get("geolocate_control", True)

    def get_gis_geonames_username(self):
        """
            Username for the GeoNames search box
        """
        return self.gis.get("geonames_username")

    def get_gis_geoserver_url(self):
        return self.gis.get("geoserver_url", "")
    def get_gis_geoserver_username(self):
        return self.gis.get("geoserver_username", "admin")
    def get_gis_geoserver_password(self):
        return self.gis.get("geoserver_password", "")

    def get_gis_getfeature_control(self):
        """
            Whether the map should have a WMS GetFeatureInfo control
            - also requires the presence of a Toolbar and queryable WMS layers
        """
        return self.gis.get("getfeature_control", True)

    def get_gis_latlon_selector(self):
        """
            Display Lat/Lon form fields when selecting Locations
        """
        return self.gis.get("latlon_selector", False)

    def get_gis_layer_metadata(self):
        """
            Use CMS to provide Metadata on Map Layers
        """
        return self.has_module("cms") and self.gis.get("layer_metadata", False)

    def get_gis_layer_properties(self):
        """
            Display Layer Properties Tool above Map's Layer Tree
        """
        return self.gis.get("layer_properties", True)

    def get_gis_layer_tree_base(self):
        " Display Base Layers folder in the Map's Layer Tree "
        return self.gis.get("layer_tree_base", True)

    def get_gis_layer_tree_overlays(self):
        " Display Overlays folder in the Map's Layer Tree "
        return self.gis.get("layer_tree_overlays", True)

    def get_gis_layer_tree_expanded(self):
        " Display folders in the Map's Layer Tree Open by default "
        return self.gis.get("layer_tree_expanded", True)

    def get_gis_layer_tree_radio(self):
        " Use a radio button for custom folders in the Map's Layer Tree "
        return self.gis.get("layer_tree_radio", False)

    def get_gis_layers_label(self):
        " Label for the Map's Layer Tree "
        return self.gis.get("layers_label", "Layers")

    def get_gis_location_represent_address_only(self):
        """
            Never use LatLon for Location Represents
        """
        return self.gis.get("location_represent_address_only", False)

    def get_gis_map_height(self):
        """
            Height of the Embedded Map
            Change this if-required for your theme
            NB API can override this in specific modules
        """
        return self.gis.get("map_height", 600)

    def get_gis_map_width(self):
        """
            Width of the Embedded Map
            Change this if-required for your theme
            NB API can override this in specific modules
        """
        return self.gis.get("map_width", 1000)

    def get_gis_map_selector(self):
        " Display a Map-based tool to select Locations "
        return self.gis.get("map_selector", True)

    def get_gis_map_selector_height(self):
        """ Height of the map selector map """
        return self.gis.get("map_selector_height", 340)

    def get_gis_map_selector_width(self):
        """ Width of the map selector map """
        return self.gis.get("map_selector_width", 480)

    def get_gis_marker_max_height(self):
        return self.gis.get("marker_max_height", 35)

    def get_gis_marker_max_width(self):
        return self.gis.get("marker_max_width", 30)

    def get_gis_max_features(self):
        """
            The maximum number of features to return in a Map Layer
            - more than this will prompt the user to zoom in to load the layer
            Lower this number to get extra performance from an overloaded server.
        """
        return self.gis.get("max_features", 2000)

    def get_gis_legend(self):
        """
            Should we display a Legend on the Map?
            - set to True to show a GeoExt Legend (default)
            - set to False to not show a Legend
            - set to "float" to use a floating DIV
        """
        return self.gis.get("legend", True)

    def get_gis_menu(self):
        """
            Should we display a menu of GIS configurations?
            - set to False to not show the menu (default)
            - set to the label to use for the menu to enable it
            e.g. T("Events") or T("Regions")
        """
        return self.gis.get("menu", False)

    def get_gis_mouse_position(self):
        """
            What style of Coordinates for the current Mouse Position
            should be shown on the Map?

            'normal', 'mgrs' or False
        """
        return self.gis.get("mouse_position", "normal")

    def get_gis_nav_controls(self):
        """
            Should the Map Toolbar display Navigation Controls?
        """
        return self.gis.get("nav_controls", False)

    def get_gis_label_overlays(self):
        """
            Label for the Map Overlays in the Layer Tree
        """
        return self.gis.get("label_overlays", "Overlays")

    def get_gis_overview(self):
        """
            Should the Map display an Overview Map?
        """
        return self.gis.get("overview", True)

    def get_gis_permalink(self):
        """
            Should the Map display a Permalink control?
        """
        return self.gis.get("permalink", True)

    def get_gis_poi_create_resources(self):
        """
            List of resources which can be directly added to the main map.
            Includes the type (point, line or polygon) and where they are to be
            accessed from (button, menu or popup)

            Defaults to the generic 'gis_poi' resource as a point from a button

            @ToDo: Complete the button vs menu vs popup
            @ToDo: S3PoIWidget() to allow other resources to pickup the passed Lat/Lon/WKT
        """
        T = current.T
        return self.gis.get("poi_create_resources",
                            [{"c": "gis",               # Controller
                              "f": "poi",               # Function
                              "table": "gis_poi",       # For permissions check
                              # Default:
                              #"type": "point",          # Feature Type: point, line or polygon
                              "label": T("Add PoI"),    # Label
                              #"tooltip": T("Add PoI"),  # Tooltip
                              "layer": "PoIs",          # Layer Name to refresh
                              "location": "button",     # Location to access from
                              },
                              ]
                            )

    def get_gis_poi_export_resources(self):
        """
            List of resources (tablenames) to import/export as PoIs from Admin Locations
            - KML & OpenStreetMap formats
        """
        return self.gis.get("poi_export_resources",
                            ["cr_shelter", "hms_hospital", "org_office"])

    def get_gis_postcode_selector(self):
        """
            Display Postcode form field when selecting Locations
        """
        return self.__lazy("gis", "postcode_selector", default=True)

    def get_gis_print(self):
        """
            Should the Map display a Print control?

            NB Requires installation of additional components:
               http://eden.sahanafoundation.org/wiki/UserGuidelines/Admin/MapPrinting
        """
        return self.gis.get("print_button", False)

    #def get_gis_print_service(self):
    #    """
    #        URL for an external Print Service (based on the MapFish plugin for GeoServer)
    #         http://eden.sahanafoundation.org/wiki/BluePrint/GIS/Printing
    #    """
    #    return self.gis.get("print_service", "")

    def get_gis_save(self):
        """
            Should the main Map display a Save control?
            If there is a Toolbar, then this defaults to being inside the Toolbar, otherwise floating.
            If you wish it to float even when there is a toolbar, then specify "float"
        """
        return self.gis.get("save", True)

    def get_gis_scaleline(self):
        """
            Should the Map display a ScaleLine control?
        """
        return self.gis.get("scaleline", True)

    def get_gis_search_geonames(self):
        """
            Whether the GeoNames search box should be visible on the map
        """
        return self.gis.get("search_geonames", True)

    def get_gis_simplify_tolerance(self):
        """
            Default Tolerance for the Simplification of Polygons
            - a lower value means less simplification, which is suitable for higher-resolution local activities
            - a higher value is suitable for global views
        """
        return self.gis.get("simplify_tolerance", 0.01)

    def get_gis_spatialdb(self):
        """
            Does the database have Spatial extensions?
        """
        db_type = self.get_database_type()
        if db_type != "postgres":
            # Only Postgres supported currently
            return False
        else:
            return self.gis.get("spatialdb", False)

    def get_gis_widget_catalogue_layers(self):
        """
            Should Map Widgets display Catalogue Layers?
            - e.g. Profile & Summary pages
        """
        return self.gis.get("widget_catalogue_layers", False)

    def get_gis_widget_wms_browser(self):
        """
            Should Map Widgets display a WMS Browser?
            - e.g. Profile & Summary pages
            NB This also requires the active gis_config to have one configured
        """
        return self.gis.get("widget_wms_browser", False)

    def get_gis_toolbar(self):
        """
            Should the main Map display a Toolbar?
        """
        return self.gis.get("toolbar", True)

    def get_gis_zoomcontrol(self):
        """
            Should the Map display a Zoom control?
        """
        return self.gis.get("zoomcontrol", True)

    def get_gis_lookup_code(self):
        """
            Should the gis_location deduplication try codes as well as names?
            - if-desired, set to the Key of a Key/Value pair (e.g. "PCode")
        """
        return self.gis.get("lookup_code", False)

    def get_gis_popup_location_link(self):
        """
            Whether a Pop-up Window should open on clicking
            Location represent links
            - Default: Map opens in a div
        """
        return self.gis.get("popup_location_link", False)

    # -------------------------------------------------------------------------
    # L10N Settings
    def get_L10n_default_language(self):
        return self.L10n.get("default_language", "en")

    def get_L10n_display_toolbar(self):
        return self.L10n.get("display_toolbar", True)

    def get_L10n_languages(self):
        return self.L10n.get("languages", OrderedDict([("ar", "العربية"),
                                                       ("zh-cn", "中文 (简体)"),
                                                       ("zh-tw", "中文 (繁體)"),
                                                       ("bs", "Bosanski"),
                                                       ("en", "English"),
                                                       ("fr", "Français"),
                                                       ("de", "Deutsch"),
                                                       ("el", "ελληνικά"),
                                                       ("es", "Español"),
                                                       ("it", "Italiano"),
                                                       ("ja", "日本語"),
                                                       ("km", "ភាសាខ្មែរ"),         # Khmer
                                                       ("ko", "한국어"),
                                                       ("mn", "Монгол хэл"),   # Mongolian
                                                       #("my", "မြန်မာစာ"),        # Burmese
                                                       ("ne", "नेपाली"),          # Nepali
                                                       ("prs", "دری"),         # Dari
                                                       ("ps", "پښتو"),         # Pashto
                                                       ("pt", "Português"),
                                                       ("pt-br", "Português (Brasil)"),
                                                       ("ru", "русский"),
                                                       #("si", "සිංහල"),                # Sinhala
                                                       #("ta", "தமிழ்"),               # Tamil
                                                       #("th", "ภาษาไทย"),        # Thai
                                                       ("tl", "Tagalog"),
                                                       ("tr", "Türkçe"),
                                                       ("ur", "اردو"),
                                                       ("vi", "Tiếng Việt"),
                                                       ]))

    def get_L10n_languages_readonly(self):
        return self.L10n.get("languages_readonly", True)

    def get_L10n_religions(self):
        """
            Religions used in Person Registry

            @ToDo: find a better code
            http://eden.sahanafoundation.org/ticket/594
        """
        T = current.T
        return self.L10n.get("religions", {"none": T("none"),
                                           "christian": T("Christian"),
                                           "muslim": T("Muslim"),
                                           "jewish": T("Jewish"),
                                           "buddhist": T("Buddhist"),
                                           "hindu": T("Hindu"),
                                           "bahai": T("Bahai"),
                                           "other": T("other")
                                           })

    def get_L10n_date_format(self):
        """
            Lookup the Date Format - either by locale or by global setting
        """
        language = current.session.s3.language
        if language in self.date_formats:
            return self.date_formats.get(language)
        else:
            return self.L10n.get("date_format", "%Y-%m-%d")

    def get_L10n_time_format(self):
        return self.L10n.get("time_format", "%H:%M")

    def get_L10n_datetime_separator(self):
        return self.L10n.get("datetime_separator", " ")

    def get_L10n_datetime_format(self):
        return "%s%s%s" % (self.get_L10n_date_format(),
                           self.get_L10n_datetime_separator(),
                           self.get_L10n_time_format()
                           )

    def get_L10n_utc_offset(self):
        return self.L10n.get("utc_offset", "+0000")

    def get_L10n_firstDOW(self):
        """
            First day of the week (overrides calendar default)

            0 = Sunday, 1 = Monday, ..., 6 = Saturday

            None = use the calendar's default
        """
        return self.L10n.get("firstDOW", None)

    def get_L10n_calendar(self):
        """
            Which calendar to use (lazy setting)

            Currently supported calendars:
            - "Gregorian"
        """
        return self.__lazy("L10n", "calendar", None)

    def get_L10n_lat_lon_format(self):
        """
            This is used to format latitude and longitude fields when they are
            displayed by eden. The format string may include the following
            placeholders:
            - %d -- Degress (integer)
            - %m -- Minutes (integer)
            - %s -- Seconds (double)
            - %f -- Degrees in decimal (double)
        """
        return self.L10n.get("lat_lon_display_format", "%f")

    def get_L10n_default_country_code(self):
        """ Default Telephone Country Code """
        return self.L10n.get("default_country_code", 1)

    def get_L10n_mandatory_lastname(self):
        return self.__lazy("L10n", "mandatory_lastname", False)

    def get_L10n_decimal_separator(self):
        """
            What should the decimal separator be in formatted numbers?
            - falls back to ISO standard of a comma
        """
        return self.L10n.get("decimal_separator", ",")

    def get_L10n_thousands_separator(self):
        """
            What should the thousands separator be in formatted numbers?
            - falls back to ISO standard of a space
        """
        return self.L10n.get("thousands_separator", " ")
    def get_L10n_thousands_grouping(self):
        return self.L10n.get("thousands_grouping", 3)

    def get_L10n_translate_cms_series(self):
        """
            Whether to translate CMS Series names
        """
        return self.L10n.get("translate_cms_series", False)

    def get_L10n_translate_gis_layer(self):
        """
            Whether to translate Layer names
        """
        return self.L10n.get("translate_gis_layer", False)

    def get_L10n_translate_gis_location(self):
        """
            Whether to translate Location names
        """
        return self.L10n.get("translate_gis_location", False)
    def get_L10n_name_alt_gis_location(self):
        """
            Whether to use Alternate Location names
        """
        return self.L10n.get("name_alt_gis_location", False)

    def get_L10n_translate_org_organisation(self):
        """
            Whether to translate Organisation names/acronyms
        """
        return self.L10n.get("translate_org_organisation", False)

    def get_L10n_translate_org_site(self):
        """
            Whether to translate Site names
        """
        return self.L10n.get("translate_org_site", False)

    def get_L10n_translate_cap_area(self):
        """
            Whether to translate CAP Area names
        """
        return self.L10n.get("translate_cap_area", False)

    def get_L10n_pootle_url(self):
        """ URL for Pootle server """
        return self.L10n.get("pootle_url", "http://pootle.sahanafoundation.org/")
    def get_L10n_pootle_username(self):
        """ Username for Pootle server """
        return self.L10n.get("pootle_username", False)
    def get_L10n_pootle_password(self):
        """ Password for Pootle server """
        return self.L10n.get("pootle_password", False)

    # -------------------------------------------------------------------------
    # PDF settings
    #
    def get_paper_size(self):
        return self.base.get("paper_size", "A4")

    def get_pdf_bidi(self):
        """
            Whether to enable BiDi support for PDF exports
            - without this RTL text will be LTR

            Defaults to off to enhance performance
        """
        return self.__lazy("L10n", "pdf_bidi", False)

    def get_pdf_logo(self):
        return self.ui.get("pdf_logo")

    def get_pdf_export_font(self):
        language = current.session.s3.language
        return self.__lazy("L10n", "pdf_export_font", self.fonts.get(language))

    def get_pdf_excluded_fields(self, resourcename):
        """
            Optical Character Recognition (OCR)
        """
        excluded_fields_dict = {
            "hms_hospital" : [
                "hrm_human_resource",
                ],

            "pr_group" : [
                "pr_group_membership",
                ],
            }
        excluded_fields =\
                excluded_fields_dict.get(resourcename, [])

        return excluded_fields

    # -------------------------------------------------------------------------
    # XLS Export Settings
    #
    def get_xls_title_row(self):
        """
            Include a title row in XLS Exports
            - default=False to allow easy post-export column sorting
            - uses the "title_list" CRUD string + export date/time
            - standard title can be overridden in exporter call
        """
        return self.base.get("xls_title_row", False)

    # -------------------------------------------------------------------------
    # UI Settings
    #
    def get_ui_formstyle(self):
        """ Get the current form style """

        setting = self.ui.get("formstyle", "default")
        if setting in self.FORMSTYLE:
            # One of the standard supported formstyles
            return self.FORMSTYLE[setting]
        elif callable(setting):
            # A custom formstyle defined in the template
            return setting
        else:
            # A default web2py formstyle
            return setting

    def get_ui_filter_formstyle(self):
        """ Get the current filter form style """

        setting = self.ui.get("filter_formstyle", "default_inline")
        if callable(setting):
            return setting
        elif setting in self.FORMSTYLE:
            return self.FORMSTYLE[setting]
        else:
            return setting

    def get_ui_report_formstyle(self):
        """ Get the current report form style """

        setting = self.ui.get("report_formstyle")
        formstyles = self.FORMSTYLE
        if callable(setting):
            return setting
        elif setting in formstyles:
            return formstyles[setting]
        else:
            return setting

    def get_ui_inline_formstyle(self):
        """ Get the _inline formstyle for the current formstyle """

        setting = self.ui.get("formstyle", "default")

        formstyles = self.FORMSTYLE

        if isinstance(setting, basestring):
            inline_formstyle_name = "%s_inline" % setting
            if inline_formstyle_name in formstyles:
                return formstyles[inline_formstyle_name]
            elif setting in formstyles:
                return formstyles[setting]
        return setting

    def get_ui_datatables_dom(self):
        """
            DOM layout for dataTables:
            https://datatables.net/reference/option/dom
        """

        return self.ui.get("datatables_dom", "fril<'dataTable_table't>pi")

    def get_ui_datatables_initComplete(self):
        """
            Callback for dataTables
            - allows moving objects such as data_exports
        """

        return self.ui.get("datatables_initComplete")

    def get_ui_datatables_pagingType(self):
        """
            The style of Paging used by dataTables:
            https://datatables.net/reference/option/pagingType
        """

        return self.ui.get("datatables_pagingType", "full_numbers")

    def get_ui_datatables_responsive(self):
        """ Whether dataTables should be responsive when resized """

        return self.ui.get("datatables_responsive", True)

    def get_ui_default_cancel_button(self):
        """
            Whether to show a default cancel button in standalone
            create/update forms
        """
        return self.ui.get("default_cancel_button", False)

    def get_ui_filter_clear(self):
        """
            Whether to show a clear button in default FilterForms
            - and allows possibility to relabel &/or add a class
        """
        return self.ui.get("filter_clear", True)

    def get_ui_icons(self):
        """
            Standard icon set, one of:
            - "font-awesome"
            - "foundation"
        """
        return self.ui.get("icons", "font-awesome")

    def get_ui_custom_icons(self):
        """
            Custom icon CSS classes, a dict {abstract name: CSS class},
            can be used to partially override standard icons
        """
        return self.ui.get("custom_icons")

    def get_ui_icon_layout(self):
        """
            Callable to render icon HTML, which takes an ICON instance
            as parameter and returns valid XML as string
        """
        return self.ui.get("icon_layout")

    # -------------------------------------------------------------------------
    def get_ui_auth_user_represent(self):
        """
            Should the auth_user created_by/modified_by be represented by Name or Email?
            - defaults to email
        """
        return self.ui.get("auth_user_represent", "email")

    def get_ui_confirm(self):
        """
            For Delete actions
            Workaround for this Bug in Selenium with FF4:
                http://code.google.com/p/selenium/issues/detail?id=1604
        """
        return self.ui.get("confirm", True)

    def get_ui_export_formats(self):
        """
            Which export formats should we display?
            - specify a list of export formats to restrict
        """
        return self.ui.get("export_formats",
                           ("cap", "have", "kml", "map", "pdf", "rss", "xls", "xml"))

    def get_ui_hide_report_filter_options(self):
        """
            Show report filter options form by default
        """
        return self.ui.get("hide_report_filter_options", False)

    def get_ui_hide_report_options(self):
        """
            Hide report options form by default
        """
        return self.ui.get("hide_report_options", True)

    def get_ui_iframe_opens_full(self):
        """
            Open links in IFrames should open a full page in a new tab
        """
        return self.ui.get("iframe_opens_full", False)

    def get_ui_interim_save(self):
        """
            Render interim-save button in CRUD forms by default
        """
        return self.ui.get("interim_save", False)

    def get_ui_label_attachments(self):
        """
            Label for attachments tab
        """
        return current.T(self.ui.get("label_attachments", "Attachments"))

    def get_ui_label_camp(self):
        """ 'Camp' instead of 'Shelter'? """
        return self.ui.get("camp", False)

    def get_ui_label_cluster(self):
        """ UN-style deployment? """
        return self.ui.get("cluster", False)

    def get_ui_label_locationselector_map_point_add(self):
        """
            Label for the Location Selector button to add a Point to the Map
            e.g. 'Place on Map'
        """
        return current.T(self.ui.get("label_locationselector_map_point_add", "Place on Map"))

    def get_ui_label_locationselector_map_point_view(self):
        """
            Label for the Location Selector button to view a Point on the Map
            e.g. 'View on Map'
        """
        return current.T(self.ui.get("label_locationselector_map_point_view", "View on Map"))

    def get_ui_label_locationselector_map_polygon_add(self):
        """
            Label for the Location Selector button to draw a Polygon on the Map
            e.g. 'Draw on Map'
        """
        return current.T(self.ui.get("label_locationselector_map_polygon_add", "Draw on Map"))

    def get_ui_label_locationselector_map_polygon_view(self):
        """
            Label for the Location Selector button to view a Polygon on the Map
            e.g. 'View on Map'
        """
        return current.T(self.ui.get("label_locationselector_map_polygon_view", "View on Map"))

    def get_ui_label_mobile_phone(self):
        """
            Label for the Mobile Phone field
            e.g. 'Cell Phone'
        """
        return current.T(self.ui.get("label_mobile_phone", "Mobile Phone"))

    def get_ui_label_permalink(self):
        """
            Label for the Permalink on dataTables
        """
        return current.T(self.ui.get("label_permalink", "Link to this result"))

    def get_ui_label_postcode(self):
        """
            Label for the Postcode field
            e.g. 'ZIP Code'
        """
        return current.T(self.ui.get("label_postcode", "Postcode"))

    def get_ui_label_read(self):
        """
            Label for buttons in list views which lead to a Read-only 'Display' page
        """
        return self.ui.get("read_label", "Open")

    def get_ui_label_update(self):
        """
            Label for buttons in list views which lead to an Editable 'Update' page
        """
        return self.ui.get("update_label", "Open")

    def get_ui_multiselect_widget(self):
        """
            Whether all dropdowns should use the S3MultiSelectWidget
            - currently respected by Auth Registration & S3LocationSelector

            Options:
                False (default): No widget
                True: Widget, with no header
                "search": Widget with the search header
        """
        return self.ui.get("multiselect_widget", False)

    def get_ui_navigate_away_confirm(self):
        """
            Whether to enable a warning when users navigate away from a page with unsaved changes
        """
        return self.ui.get("navigate_away_confirm", True)

    def get_ui_search_submit_button(self):
        """
            Class for submit buttons in search views
        """
        return self.ui.get("search_submit_button", "search-button")

    def get_ui_social_buttons(self):
        """
            Display social media Buttons in the footer?
            - requires support in the Theme
        """
        return self.ui.get("social_buttons", False)

    def get_ui_summary(self):
        """
            Default Summary Page Configuration (can also be
            configured per-resource using s3db.configure)

            @example:

            settings.ui.summary = [
                {
                    "name": "table",    # the section name

                    "label": "Table",   # the section label, will
                                        # automatically be translated

                    "common": False,    # show this section on all tabs

                    "translate": True,  # turn automatic label translation on/off

                    "widgets": [        # list of widgets for this section
                        {
                            "method": "datatable",  # widget method, either a
                                                    # name that resolves into
                                                    # a S3Method, or a callable
                                                    # to render the widget

                            "filterable": True,     # Whether the widget can
                                                    # be filtered by the summary
                                                    # filter form
                        }
                    ]
                }
            ]

        """

        return self.ui.get("summary", ({"common": True,
                                        "name": "add",
                                        "widgets": [{"method": "create"}],
                                        },
                                       {"common": True,
                                        "name": "cms",
                                        "widgets": [{"method": "cms"}]
                                        },
                                       {"name": "table",
                                        "label": "Table",
                                        "widgets": [{"method": "datatable"}]
                                        },
                                       {"name": "charts",
                                        "label": "Report",
                                        "widgets": [{"method": "report",
                                                     "ajax_init": True}]
                                        },
                                       {"name": "map",
                                        "label": "Map",
                                        "widgets": [{"method": "map",
                                                     "ajax_init": True}],
                                        },
                                       ))

    def get_ui_autocomplete_delay(self):
        """
            Time in milliseconds after the last keystroke in an AC field
            to start the search

            @todo: currently only applied in S3AddPersonWidget2
        """
        return self.__lazy("ui", "autocomplete_delay", 800)

    def get_ui_autocomplete_min_chars(self):
        """
            Minimum charcters in an AC field to start the search

            @todo: currently only applied in S3AddPersonWidget2
        """
        return self.__lazy("ui", "autocomplete_min_chars", 2)

    def get_ui_filter_auto_submit(self):
        """
            Time in milliseconds after the last filter option change to
            automatically update the filter target(s), set to 0 to disable
        """
        return self.ui.get("filter_auto_submit", 800)

    def get_ui_report_auto_submit(self):
        """
            Time in milliseconds after the last filter option change to
            automatically update the filter target(s), set to 0 to disable
        """
        return self.ui.get("report_auto_submit", 800)

    def get_ui_use_button_icons(self):
        """
            Use icons on action buttons (requires corresponding CSS)
        """
        return self.ui.get("use_button_icons", False)

    def get_ui_hierarchy_theme(self):
        """
            Theme for the S3HierarchyWidget.
            'css' is a folder relative to static/styles
            - /jstree.css or /jstree.min.css is added as-required
        """
        return self.ui.get("hierarchy_theme", dict(css = "plugins",
                                                   icons = False,
                                                   stripes = True,
                                                   ))

    def get_ui_hierarchy_cascade_option_in_tree(self):
        """
            Whether hierarchy widgets show a "Select All" option in
            the tree (True) or as context menu of the parent node.
        """
        return self.ui.get("hierarchy_cascade_option_in_tree", True)

    def get_ui_hierarchy_filter_bulk_select_option(self):
        """
            Whether or not to show a bulk-select option in hierarchical
            filter widgets (overrides per-widget setting)
        """
        return self.ui.get("hierarchy_filter_bulk_select_option")

    def get_ui_location_filter_bulk_select_option(self):
        """
            Whether or not to show a bulk-select option in location
            filter widgets (overrides per-widget setting)
        """
        return self.__lazy("ui", "location_filter_bulk_select_option")

    def get_ui_inline_component_layout(self):
        """
            Layout for S3SQLInlineComponent
        """
        # Use this to also catch old-style classes (not recommended):
        #import types
        #elif isinstance(layout, (type, types.ClassType)):

        layout = self.ui.get("inline_component_layout")
        if not layout:
            from s3 import S3SQLSubFormLayout
            layout = S3SQLSubFormLayout()
        elif isinstance(layout, type):
            # Instantiate only now when it's actually requested
            # (because it may inject JS which is not needed if unused)
            layout = layout()
        # Replace so it doesn't get instantiated twice
        self.ui.inline_component_layout = layout
        return layout

    # =========================================================================
    # Messaging
    #
    def get_msg_max_send_retries(self):
        """
            Maximum number of retries to send a message before
            it is regarded as permanently failing; set to None
            to retry forever.
        """
        return self.msg.get("max_send_retries", 9)

    def get_msg_basestation_code_unique(self):
        """
            Validate for Unique Basestations Codes
        """
        return self.msg.get("basestation_code_unique", False)

    # -------------------------------------------------------------------------
    # Mail settings
    def get_mail_server(self):
        return self.mail.get("server", "127.0.0.1:25")

    def get_mail_server_login(self):
        return self.mail.get("login", False)

    def get_mail_server_tls(self):
        """
            Does the Mail Server use TLS?
             - default Debian is False
             - GMail is True
        """
        return self.mail.get("tls", False)
    def get_mail_sender(self):
        """
            The From Address for all Outbound Emails
        """
        return self.mail.get("sender")
    def get_mail_approver(self):
        """
            The default Address to send Requests for New Users to be Approved
            OR
            UUID of Role of users who should receive Requests for New Users to be Approved
            - unless overridden by per-domain entries in auth_organsiation
        """
        return self.mail.get("approver", "useradmin@example.org")

    def get_mail_default_subject(self):
        """
            Use system_name_short as default email subject (Appended).
        """
        return self.mail.get("default_email_subject", False)

    def get_mail_auth_user_in_subject(self):
        """
            Append name and surname of logged in user to email subject
        """
        return self.mail.get("mail.auth_user_in_email_subject", False)

    def get_mail_limit(self):
        """
            A daily limit to the number of messages which can be sent
        """
        return self.mail.get("limit")

    # -------------------------------------------------------------------------
    # Parser
    def get_msg_parser(self):
        """
            Which template folder to use to load parser.py
        """
        return self.msg.get("parser", "default")

    # -------------------------------------------------------------------------
    # Notifications
    def get_msg_notify_subject(self):
        """
            Template for the subject line in update notifications.

            Available placeholders:
                $S = System Name (long)
                $s = System Name (short)
                $r = Resource Name

            Use {} to separate the placeholder from immediately following
            identifier characters (like: ${placeholder}text).
        """
        return self.msg.get("notify_subject",
                            "$s %s: $r" % current.T("Update Notification"))

    def get_msg_notify_email_format(self):
        """
            The preferred email format for update notifications,
            "text" or "html".
        """
        return self.msg.get("notify_email_format", "text")

    def get_msg_notify_renderer(self):
        """
            Custom content renderer function for update notifications,
            function()
        """
        return self.msg.get("notify_renderer")

    # -------------------------------------------------------------------------
    # SMS
    #
    def get_msg_require_international_phone_numbers(self):
        """
            Requires the E.123 international phone number
            notation where needed (e.g. SMS)
        """

        return self.msg.get("require_international_phone_numbers", True)

    # =========================================================================
    # Search

    # -------------------------------------------------------------------------
    def get_search_max_results(self):
        """
            The maximum number of results to return in an Autocomplete Search
            - more than this will prompt the user to enter a more exact match
            Lower this number to get extra performance from an overloaded server.
        """
        return self.search.get("max_results", 200)

    # -------------------------------------------------------------------------
    # Filter Manager Widget
    def get_search_filter_manager(self):
        """ Enable the filter manager widget """
        return self.search.get("filter_manager", True)

    def get_search_filter_manager_allow_delete(self):
        """ Allow deletion of saved filters """
        return self.search.get("filter_manager_allow_delete", True)

    def get_search_filter_manager_save(self):
        """ Text for saved filter save-button """
        return self.search.get("filter_manager_save")

    def get_search_filter_manager_update(self):
        """ Text for saved filter update-button """
        return self.search.get("filter_manager_update")

    def get_search_filter_manager_delete(self):
        """ Text for saved filter delete-button """
        return self.search.get("filter_manager_delete")

    def get_search_filter_manager_load(self):
        """ Text for saved filter load-button """
        return self.search.get("filter_manager_load")

    # =========================================================================
    # Sync
    #
    def get_sync_mcb_resource_identifiers(self):
        """
            Resource (=data type) identifiers for synchronization with
            Mariner CommandBridge, a dict {tablename:id}
        """

        return self.sync.get("mcb_resource_identifiers", {})

    def get_sync_mcb_domain_identifiers(self):
        """
            Domain (of origin) identifiers for synchronization with
            Mariner CommandBridge, a dict {domain: id} where
            "domain" means the domain prefix of the record UUID
            (e.g. uuid "wrike/IKY0192834" => domain "wrike"),
            default domain is "sahana"
        """

        return self.sync.get("mcb_domain_identifiers", {})

    def get_sync_upload_filename(self):
        """
            Filename for upload via FTP Sync

            Available placeholders:
                $S = System Name (long)
                $s = System Name (short)
                $r = Resource Name
            Use {} to separate the placeholder from immediately following
            identifier characters (like: ${placeholder}text).
        """
        return self.sync.get("upload_filename", "$s $r")

    # =========================================================================
    # Modules

    # -------------------------------------------------------------------------
    # Asset: Asset Management
    #
    def get_asset_telephones(self):
        """
            Whether Assets should include a specific type for Telephones
        """
        return self.asset.get("telephones", False)

    # -------------------------------------------------------------------------
    # CAP: Common Alerting Protocol
    #
    def get_cap_identifier_prefix(self):
        """
            Prefix to be prepended to identifiers of CAP alerts
        """
        return self.cap.get("identifier_prefix", "")

    def get_cap_identifier_oid(self):
        """
            OID for the CAP issuing authority
        """

        # See if the User has an Org-specific OID
        auth = current.auth
        if auth.user and auth.user.organisation_id:
            table = current.s3db.org_organisation_tag
            query = ((table.organisation_id == auth.user.organisation_id) & \
                     (table.tag == "cap_oid"))
            record = current.db(query).select(table.value,
                                              limitby=(0, 1)
                                              ).first()
            if record and record.value:
                return record.value

        # Else fallback to the default OID
        return self.cap.get("identifier_oid", "")

    def get_cap_identifier_suffix(self):
        """
            Suffix to be appended to identifiers of CAP alerts
        """
        return self.cap.get("identifier_suffix", "")

    def get_cap_expire_offset(self):
        """
            Offset period for expiration
        """
        return self.cap.get("expire_offset", 2)

    def get_cap_codes(self):
        """
            Default codes for CAP alerts

            should return a list of dicts:
            [ {"key": "<ValueName>, "value": "<Value>",
               "comment": "<Help string>", "mutable": True|False},
              ...]
        """
        return self.cap.get("codes", [])

    def get_cap_event_codes(self):
        """
            Default alert codes for CAP info segments

            should return a list of dicts:
            [ {"key": "<ValueName>, "value": "<Value>",
               "comment": "<Help string>", "mutable": True|False},
              ...]
        """
        return self.cap.get("event_codes", [])

    def get_cap_parameters(self):
        """
            Default parameters for CAP info segments

            should return a list of dicts:
            [ {"key": "<ValueName>, "value": "<Value>",
               "comment": "<Help string>", "mutable": True|False},
              ...]
        """
        return self.cap.get("parameters", [])

    def get_cap_geocodes(self):
        """
            Default geocodes.

            should return a list of dicts:
            [ {"key": "<ValueName>, "value": "<Value>",
               "comment": "<Help string>", "mutable": True|False},
              ...]
        """
        return self.cap.get("geocodes", [])

    def get_cap_base64(self):
        """
            Should CAP resources be base64 encoded and embedded in the alert message?
        """
        return self.cap.get("base64", False)

    def get_cap_languages(self):
        """
            Languages for CAP info segments.
            This gets filled in the drop-down for selecting languages.
            These values should conform to RFC 3066.

            For a full list of languages and their codes, see:
                http://www.i18nguy.com/unicode/language-identifiers.html
        """

        return self.cap.get("languages", OrderedDict([("ar", "العربية"),
                                                      ("en-US", "English"),
                                                      ("es", "Español"),
                                                      ("fr", "Français"),
                                                      ("pt", "Português"),
                                                      ("ru", "русский"),
                                                      ]))

    def get_cap_authorisation(self):
        """
            Authorisation setting whether to display "Submit for Approval" Button
        """

        return self.cap.get("authorisation", True)

    def get_cap_restrict_fields(self):
        """
            Whether to restrict fields for update, cancel or error of alerts
        """

        return self.cap.get("restrict_fields", False)

    # -------------------------------------------------------------------------
    # CMS: Content Management System
    #
    def get_cms_bookmarks(self):
        """
            Whether to allow users to bookmark Posts in News feed
        """
        return self.cms.get("bookmarks", False)

    def get_cms_filter_open(self):
        """
            Whether the filter form on the Newsfeed should default to Open or Closed
        """
        return self.cms.get("filter_open", False)

    def get_cms_location_click_filters(self):
        """
            Whether clicking on a location in the Newsfeed should activate
            the filter to that location, instead of opening the profile page
        """
        return self.cms.get("location_click_filters", False)

    def get_cms_organisation(self):
        """
            Which field to use for the Organisation of Posts:
                * None
                * created_by$organisation_id
                * post_organisation.organisation_id
        """
        return self.cms.get("organisation", "created_by$organisation_id")

    def get_cms_organisation_group(self):
        """
            Which field to use for the Organisation Group of Posts:
                * None
                * created_by$org_group_id
                * post_organisation_group.group_id
        """
        return self.cms.get("organisation_group")

    def get_cms_person(self):
        """
            Which field to use for the Author of Posts:
                * None
                * created_by
                * person_id
        """
        return self.cms.get("person", "created_by")

    def get_cms_richtext(self):
        """
            Whether to use RichText editor in News feed
        """
        return self.cms.get("richtext", False)

    def get_cms_show_events(self):
        """
            Whether to show Events in News Feed
        """
        return self.cms.get("show_events", False)

    def get_cms_show_attachments(self):
        """
            Whether to show Attachments (such as Sources) in News Feed
        """
        return self.cms.get("show_attachments", True)

    def get_cms_show_links(self):
        """
            Whether to show Links (such as Sources) in News Feed
        """
        return self.cms.get("show_links", False)

    def get_cms_show_tags(self):
        """
            Whether to show Tags in News Feed
        """
        return self.cms.get("show_tags", False)

    def get_cms_show_titles(self):
        """
            Whether to show post Titles in News Feed
        """
        return self.cms.get("show_titles", False)

    def get_cms_hide_index(self, module):
        """
            Whether to hide CMS from module index pages, can be configured
            either as boolean, or as dict per module (with "_default" to
            define the default behavior).
        """

        hide = self.cms.get("hide_index", {})
        if isinstance(hide, dict):
            for m in (module, "_default"):
                if m in hide:
                    return hide[m]
            return False
        else:
            return hide

    # -------------------------------------------------------------------------
    # Shelters
    #
    def get_cr_shelter_population_dynamic(self):
        """
            Whether Shelter Population should be done manually (False)
            or automatically based on the registrations (True)
            and displaying all fields used by the automatic evaluation of current
            shelter population:
            "available_capacity_day",
            "available_capacity_night",
            "population_day",
            "population_night".
        """
        # Only together with people registration:
        if not self.get_cr_shelter_people_registration():
            return False
        return self.cr.get("shelter_population_dynamic", False)

    def get_cr_shelter_people_registration(self):
        """
            Disable functionality to track individuals in shelters
        """
        return self.cr.get("people_registration", True)

    def get_cr_shelter_housing_unit_management(self):
        """
            Enable the use of tab "Housing Unit" and enable the housing unit
            selection during evacuees registration.
        """
        return self.cr.get("shelter_housing_unit_management", False)

    def get_cr_tags(self):
        """
            Whether Shelters should show a Tags tab
        """
        return self.cr.get("tags", False)

    # -------------------------------------------------------------------------
    # Deployments
    #
    def get_deploy_hr_label(self):
        """
            Label for deployable Human Resources
            e.g. 'Staff', 'Volunteer' (CERT), 'Member' (RDRT)
        """
        return self.deploy.get("hr_label", "Staff")

    # -------------------------------------------------------------------------
    # Events
    #
    def get_event_types_hierarchical(self):
        """
            Whether Event Types are Hierarchical or not
        """
        return self.event.get("types_hierarchical", False)

    def get_incident_types_hierarchical(self):
        """
            Whether Incident Types are Hierarchical or not
        """
        return self.event.get("incident_types_hierarchical", False)

    def get_event_incident_impact_tab(self):
        """
            Whether to show the impact tab for incidents
        """
        return self.event.get("incident_impact_tab", False)

    def get_event_incident_teams_tab(self):
        """
            Show tab with teams assigned for incidents, string to
            define the label of the tab or True to use default label
        """
        return self.event.get("incident_teams_tab", False)

    # -------------------------------------------------------------------------
    # Evacuees
    #
    def get_evr_group_types(self):
        """
            Evacuees Group Types
        """
        T = current.T
        return self.evr.get("group_types", {1: T("other"),
                                            2: T("Family"),
                                            3: T("Tourist group"),
                                            4: T("Society"),
                                            5: T("Company"),
                                            6: T("Convent"),
                                            7: T("Hotel"),
                                            8 :T("Hospital"),
                                            9 :T("Orphanage")
                                            })

    def get_evr_show_physical_description(self):
        """
            Show Evacuees physical description
        """
        return self.evr.get("physical_description", True)

    def get_evr_link_to_organisation(self):
        """
            Link evacuees to Organisations.
        """
        return self.evr.get("link_to_organisation", False)


    # -------------------------------------------------------------------------
    # Hospital Registry
    #
    def get_hms_track_ctc(self):
        return self.hms.get("track_ctc", False)

    def get_hms_activity_reports(self):
        return self.hms.get("activity_reports", False)

    # -------------------------------------------------------------------------
    # Human Resource Management
    #
    #def get_hrm_human_resource_label(self):
    #    """
    #        Label for 'Human Resources'
    #        e.g. 'Contacts'
    #    """
    #    return current.T(self.hrm.get("human_resource_label", "Staff"))

    def get_hrm_staff_label(self):
        """
            Label for 'Staff'
            e.g. 'Contacts'
        """
        return current.T(self.hrm.get("staff_label", "Staff"))

    def get_hrm_organisation_label(self):
        """
            Label for Organisations in Human Resources
        """
        return current.T(self.hrm.get("organisation_label", "Organization"))

    def get_hrm_email_required(self):
        """
            If set to True then Staff & Volunteers require an email address
        """
        return self.hrm.get("email_required", True)

    def get_hrm_location_staff(self):
        """
            What to use to position Staff on the Map when not Tracking them
            - valid options are:
                "site_id" - Use the HR's Site Location
                "person_id" - Use the HR's Person Location (i.e. Home Address)
                ("person_id", "site_id") - Use the HR's Person Location if-available, fallback to the Site if-not
                ("site_id","person_id") - Use the HR's Site Location if-available, fallback to the Person's Home Address if-not
            NB This is read onaccept of editing Home Addresses & Assigning Staff to Sites so is not a fully-dynamic change
            - onaccept is used for performance (avoiding joins)
        """
        return self.hrm.get("location_staff", "site_id")

    def get_hrm_location_vol(self):
        """
            What to use to position Volunteers on the Map when not Tracking them
            - valid options are:
                "site_id" - Use the HR's Site Location
                "person_id" - Use the HR's Person Location (i.e. Home Address)
                ("person_id", "site_id") - Use the HR's Person Location if-available, fallback to the Site if-not
                ("site_id", "person_id") - Use the HR's Site Location if-available, fallback to the Person's Home Address if-not
            NB This is read onaccept of editing Home Addresses & Assigning Volunteers to Sites so is not a fully-dynamic change
            - onaccept is used for performance (avoiding joins)
        """
        return self.hrm.get("location_vol", "person_id")

    def get_hrm_multiple_contracts(self):
        """
            Whether Staff have multiple contracts recorded
        """
        return self.__lazy("hrm", "multiple_contracts", default=False)

    def get_hrm_org_dependent_job_titles(self):
        """
            If set to True then the Job Titles Catalog is Organisation-dependent (i.e. each root org sees a different Catalog)
        """
        return self.hrm.get("org_dependent_job_titles", False)

    def get_hrm_org_required(self):
        """
            If set to True then Staff & Volunteers require an Organisation
        """
        return self.hrm.get("org_required", True)

    def get_hrm_multiple_orgs(self):
        """
            True: Human Resources are being managed across multiple Organisations
            False: Human Resources are only being managed internally within a single Organisation with no Branches
        """
        return self.hrm.get("multiple_orgs", True)

    def get_hrm_compose_button(self):
        """
            If set to True then HRM dataTables have a 'Send Message' button
                if the messaging module is enabled & users have the permission to access hrm/compose
        """
        return self.hrm.get("compose_button", True)

    def get_hrm_deletable(self):
        """
            If set to True then HRM records are deletable rather than just being able to be marked as obsolete
        """
        return self.hrm.get("deletable", True)

    def get_hrm_filter_certificates(self):
        """
            If set to True then Certificates are filtered by (Root) Organisation
            & hence certificates from other Organisations cannot be added to an HR's profile (except by Admins)
        """
        return self.hrm.get("filter_certificates", False)

    def get_hrm_multiple_job_titles(self):
        """
            If set to True then HRs can have multiple Job Titles
        """
        return self.hrm.get("multi_job_titles", False)

    def get_hrm_show_staff(self):
        """
            If set to True then show 'Staff' options when HRM enabled
            - needs a separate setting as vol requires hrm, but we may only wish to show Volunteers
        """
        return self.hrm.get("show_staff", True)

    def get_hrm_site_contact_unique(self):
        """
            Whether there can be multiple site contacts per site
            - disable this if needing a separate contact per sector
        """
        return self.hrm.get("site_contact_unique", True)

    def get_hrm_skill_types(self):
        """
            If set to True then Skill Types are exposed to the UI
            - each skill_type needs it's own set of competency levels
            If set to False then Skill Types are hidden from the UI
            - all skills use the same skill_type & hence the same set of competency levels
        """
        return self.hrm.get("skill_types", False)

    def get_hrm_staff_experience(self):
        """
            Whether to use Experience for Staff &, if so, which table to use
            - options are: False, "experience"
        """
        return self.hrm.get("staff_experience", "experience")

    def get_hrm_salary(self):
        """
            Whether to track salaries of staff
        """
        return self.hrm.get("salary", False)

    def get_hrm_show_organisation(self):
        """
            Whether Human Resource representations should include the Organisation
        """
        return self.hrm.get("show_organisation", False)

    def get_hrm_teams(self):
        """
            Whether Human Resources should use Teams
            & what to call them (Teams or Groups currently supported)
        """
        return self.__lazy("hrm", "teams", default="Teams")

    def get_hrm_teams_orgs(self):
        """
            Whether Human Resource Teams should link to Organisations
            & whether this is a Single Org or Multiple Orgs
            Options:
                None: disable link
                1:    single Org
                2:    multiple Orgs
        """
        return self.__lazy("hrm", "teams_orgs", default=1)

    def get_hrm_trainings_external(self):
        """
            Whether Training Courses should be split into Internal & External
        """
        return self.__lazy("hrm", "trainings_external", default=False)

    def get_hrm_cv_tab(self):
        """
            Whether Human Resources should consolidate tabs into 1x CV page:
            * Awards
            * Education
            * Experience
            * Training
            * Skills
        """
        return self.hrm.get("cv_tab", False)

    def get_hrm_record_tab(self):
        """
            Whether or not to show the HR record as tab, and with which
            method:

                True = show the default tab (human_resource)
                "record" = consolidate tabs into 1x CV page:
                            * Staff Record
                            * Group Membership
                False = do not show the tab (e.g. when HR record is inline)
        """
        return self.hrm.get("record_tab", True)

    def get_hrm_use_awards(self):
        """
            Whether Volunteers should use Awards
        """
        return self.hrm.get("use_awards", True)

    def get_hrm_use_certificates(self):
        """
            Whether Human Resources should use Certificates
        """
        return self.__lazy("hrm", "use_certificates", default=True)

    def get_hrm_use_code(self):
        """
            Whether Human Resources should use Staff/Volunteer IDs,
            either True or False, or "staff" to use code for staff
            only
        """
        return self.__lazy("hrm", "use_code", default=False)

    def get_hrm_use_credentials(self):
        """
            Whether Human Resources should use Credentials
        """
        return self.hrm.get("use_credentials", True)

    def get_hrm_use_description(self):
        """
            Whether Human Resources should use Physical Description
        """
        return self.hrm.get("use_description", True)

    def get_hrm_use_education(self):
        """
            Whether Human Resources should show Education
        """
        return self.hrm.get("use_education", False)

    def get_hrm_use_id(self):
        """
            Whether Human Resources should show ID Tab
        """
        return self.hrm.get("use_id", True)

    def get_hrm_use_address(self):
        """
            Whether Human Resources should show address tab
        """
        use_address = self.hrm.get("use_address", None)
        # Fall back to PR setting if not specified
        if use_address is None:
            return self.get_pr_use_address()

    def get_hrm_use_skills(self):
        """
            Whether Human Resources should use Skills
        """
        return self.__lazy("hrm", "use_skills", default=True)

    def get_hrm_use_trainings(self):
        """
            Whether Human Resources should use Trainings
        """
        return self.hrm.get("use_trainings", True)

    def get_hrm_training_instructors(self):
        """
            Whether to track "internal" training instructors (=persons
            from the registry), or "external" (=just names), or "both",
            ...or None (=don't track instructors at all)
        """
        return self.__lazy("hrm", "training_instructors", "external")

    def get_hrm_activity_types(self):
        """
            HRM Activity Types (for experience record),
            a dict {"code": "label"}, None to deactivate (default)
        """
        return self.hrm.get("activity_types")

    def get_hrm_vol_active(self):
        """
            Whether to use a 'Active' field for Volunteers &, if so, whether
            this is set manually or calculated by a function
            - options are: False, True or a function
        """
        return self.__lazy("hrm", "vol_active", default=False)

    def get_hrm_vol_active_tooltip(self):
        """
            The tooltip to show when viewing the Active status in the Volunteer RHeader
        """
        return self.hrm.get("vol_active_tooltip")

    #def get_hrm_vol_affiliation(self):
    #    """
    #        Which affiliation type Volunteers use:
    #            1 = Organisational Unit (=> Hierarchy)
    #            9 = 'Other Role'
    #            None = default ('Other Role')
    #    """
    #    return self.__lazy("hrm", "vol_affiliation", default=None)

    def get_hrm_vol_availability_tab(self):
        """
            Whether to use Availability Tab for Volunteers
            Options:
                None
                True
        """
        return self.__lazy("hrm", "vol_availability_tab", default=None)

    def get_hrm_vol_experience(self):
        """
            Whether to use Experience for Volunteers &, if so, which table to use
            - options are: False, "experience", "activity", "programme" or "both"
        """
        return self.__lazy("hrm", "vol_experience", default="programme")

    def get_hrm_vol_departments(self):
        """
            Whether Volunteers should use Departments
        """
        return self.__lazy("hrm", "vol_departments", default=False)

    def get_hrm_vol_roles(self):
        """
            Whether Volunteers should use Roles
        """
        return self.__lazy("hrm", "vol_roles", default=True)

    def get_hrm_vol_service_record_manager(self):
        """
            What should be put into the 'Manager' field of the Volunteer Service Record
        """
        return self.__lazy("hrm", "vol_service_record_manager",
                           default=current.T("Branch Coordinator"))

    # -------------------------------------------------------------------------
    # Inventory Management Settings
    #
    def get_inv_collapse_tabs(self):
        return self.inv.get("collapse_tabs", True)

    def get_inv_facility_label(self):
        return self.inv.get("facility_label", "Warehouse")

    def get_inv_facility_manage_staff(self):
        """
            Show Staff Management Tabs for Facilities in Inventory Module
        """
        return self.inv.get("facility_manage_staff", True)

    def get_inv_recv_tab_label(self):
        label = self.inv.get("recv_tab_label")
        if not label:
            if self.get_inv_shipment_name() == "order":
                label = "Orders"
            else:
                label = "Receive"
        return label

    def get_inv_send_tab_label(self):
        return self.inv.get("send_tab_label", "Send")

    def get_inv_direct_stock_edits(self):
        """
            Can Stock levels be adjusted directly?
            - defaults to False
        """
        return self.inv.get("direct_stock_edits", False)

    def get_inv_org_dependent_warehouse_types(self):
        """
            Whether Warehouse Types vary by Organisation
        """
        return self.inv.get("org_dependent_warehouse_types", False)

    def get_inv_send_show_mode_of_transport(self):
        """
            Show mode of transport on Sent Shipments
        """
        return self.inv.get("show_mode_of_transport", False)

    def get_inv_send_show_org(self):
        """
            Show Organisation on Sent Shipments
        """
        return self.inv.get("send_show_org", True)

    def get_inv_send_show_time_in(self):
        """
            Show Time In on Sent Shipments
        """
        return self.inv.get("send_show_time_in", False)

    def get_inv_stock_count(self):
        """
            Call Stock Adjustments 'Stock Counts'
        """
        return self.inv.get("stock_count", True)

    def get_inv_track_pack_values(self):
        """
            Whether or not Pack values are tracked
        """
        return self.inv.get("track_pack_values", True)

    def get_inv_item_status(self):
        """
            Item Statuses which can also be Sent Shipment Types
        """
        T = current.T
        return self.inv.get("item_status", {0: current.messages["NONE"], # Only Items with this Status can be allocated to shipments
                                            1: T("Dump"),
                                            2: T("Sale"),
                                            3: T("Reject"),
                                            4: T("Surplus")
                                            })

    def get_inv_shipment_name(self):
        """
            Get the name of Shipments
            - currently supported options are:
            * shipment
            * order
        """
        return self.inv.get("shipment_name", "shipment")

    def get_inv_shipment_types(self):
        """
            Shipment types which are common to both Send & Receive
        """
        return self.inv.get("shipment_types", {
                                0 : current.messages["NONE"],
                                11: current.T("Internal Shipment"),
                                })

    def get_inv_send_types(self):
        """
            Shipment types which are just for Send
        """
        return self.inv.get("send_types", {21: current.T("Distribution"),
                                           })

    def get_inv_send_type_default(self):
        """
            Which Shipment type is default
        """
        return self.inv.get("send_type_default", 0)

    def get_inv_recv_types(self):
        """
            Shipment types which are just for Receive
        """
        T = current.T
        return self.inv.get("recv_types", {#31: T("Other Warehouse"), Same as Internal Shipment
                                           32: T("Donation"),
                                           #33: T("Foreign Donation"),
                                           34: T("Purchase"),
                                           })

    def get_inv_send_form_name(self):
        return self.inv.get("send_form_name", "Waybill")

    def get_inv_send_ref_field_name(self):
        return self.inv.get("send_ref_field_name", "Waybill Number")

    def get_inv_send_shortname(self):
        return self.inv.get("send_shortname", "WB")

    def get_inv_recv_form_name(self):
        return self.inv.get("recv_form_name", "Goods Received Note")

    def get_inv_recv_shortname(self):
        return self.inv.get("recv_shortname", "GRN")

    def get_inv_warehouse_code_unique(self):
        """
            Validate for Unique Warehouse Codes
        """
        return self.inv.get("warehouse_code_unique", False)

    # -------------------------------------------------------------------------
    # IRS
    #
    def get_irs_vehicle(self):
        """
            Use Vehicles to respond to Incident Reports?
        """
        return self.irs.get("vehicle", False)

    # -------------------------------------------------------------------------
    # Members
    #
    def get_member_cv_tab(self):
        """
            Whether Members should consolidate tabs into 1x CV page:
            * Awards
            * Education
            * Experience
            * Training
            * Skills
        """
        return self.member.get("cv_tab", False)

    # -------------------------------------------------------------------------
    # Organisations
    #
    def get_org_autocomplete(self):
        """
            Whether organisation_id fields should use an Autocomplete instead of a dropdown
        """
        return self.org.get("autocomplete", False)

    def get_org_sector(self):
        """
            Whether to use an Organization Sector field
        """
        return self.org.get("sector", False)

    def get_org_branches(self):
        """
            Whether to support Organisation Branches or not
        """
        return self.org.get("branches", False)

    def get_org_branches_tree_view(self):
        """
            Show branches of an organisation as tree rather than as table
        """
        return self.org.get("branches_tree_view", False)

    def get_org_facility_types_hierarchical(self):
        """
            Whether Facility Types are Hierarchical or not
        """
        return self.org.get("facility_types_hierarchical", False)

    def get_org_organisation_location_context(self):
        """
            The Context to use for displaying Organisation Locations
            - defaults to the Organisation's Sites
            - can also set to "organisation_location.location_id"
        """
        return self.org.get("organisation_location_context", "site.location_id")

    def get_org_organisation_types_hierarchical(self):
        """
            Whether Organisation Types are Hierarchical or not
        """
        return self.org.get("organisation_types_hierarchical", False)

    def get_org_organisation_types_multiple(self):
        """
            Whether Organisation Types are Multiple or not
        """
        return self.org.get("organisation_types_multiple", False)

    def get_org_groups(self):
        """
            Whether to support Organisation Groups or not
            & what their name is:
            'Coalition'
            'Network'
        """
        return self.org.get("groups", False)

    def get_org_group_team_represent(self):
        """
            Whether to represent org_group affiliation in team
            references (pr_group_id)
        """
        return self.org.get("group_team_represent", False)

    def get_org_regions(self):
        """
            Whether to support Organisation Regions or not
        """
        return self.org.get("regions", False)

    def get_org_regions_hierarchical(self):
        """
            Whether Organisation Regions are Hierarchical or not
        """
        return self.org.get("regions_hierarchical", False)

    def get_org_resources_tab(self):
        """
            Whether to show a Tab for Organisation Resources
        """
        return self.org.get("resources_tab", False)

    def get_org_services_hierarchical(self):
        """
            Whether Organisation Servics are Hierarchical or not
        """
        return self.org.get("services_hierarchical", False)

    def get_org_site_code_len(self):
        """
            Length of auto-generated Codes for Facilities (org_site)
        """
        return self.org.get("site_code_len", 10)

    def get_org_site_label(self):
        """
            Label for site_id fields
        """
        return current.T(self.org.get("site_label", "Facility"))

    def get_org_site_inv_req_tabs(self):
        """
            Whether Sites should have Tabs for Inv/Req
        """
        return self.org.get("site_inv_req_tabs", True)

    def get_org_site_autocomplete(self):
        """
            Whether site_id fields should use an Autocomplete instead of a dropdown
        """
        return self.org.get("site_autocomplete", False)

    def get_org_site_autocomplete_fields(self):
        """
            Which extra fields should be returned in S3SiteAutocompleteWidget
        """
        return self.org.get("site_autocomplete_fields", ("instance_type",))

    def get_org_site_last_contacted(self):
        """
            Whether to display the last_contacted field for a Site
        """
        return self.org.get("site_last_contacted", False)

    def get_org_site_volunteers(self):
        """
            Whether volunteers can be assigned to Sites
        """
        return self.org.get("site_volunteers", False)

    def get_org_summary(self):
        """
            Whether to use Summary fields for Organisation/Office:
                # National/International staff
        """
        return self.org.get("summary", False)

    def set_org_dependent_field(self,
                                tablename=None,
                                fieldname=None,
                                enable_field=True):
        """
            Enables/Disables optional fields according to a user's Organisation
            - must specify either field or tablename/fieldname
                                           (e.g. for virtual fields)
        """

        enabled = False
        dependent_fields = self.org.get("dependent_fields")
        if dependent_fields:
            org_name_list = dependent_fields.get("%s.%s" % (tablename,
                                                            fieldname),
                                                 None)

            if org_name_list:
                auth = current.auth
                if auth.s3_has_role(auth.get_system_roles().ADMIN):
                    # Admins see all fields unless disabled for all orgs in this deployment
                    enabled = True
                else:
                    root_org = auth.root_org_name()
                    enabled = root_org in org_name_list
            else:
                # Enable if empty list
                enabled = True

        if enable_field:
            field = current.s3db[tablename][fieldname]
            field.readable = enabled
            field.writable = enabled

        return enabled

    def get_org_office_code_unique(self):
        """
            Whether Office code is unique
        """
        return self.org.get("office_code_unique", False)

    def get_org_facility_code_unique(self):
        """
            Whether Facility code is unique
        """
        return self.org.get("facility_code_unique", False)

    def get_org_tags(self):
        """
            Whether Organidations, Office & Facilities should show a Tags tab
        """
        return self.org.get("tags", False)

    # -------------------------------------------------------------------------
    # Persons
    #
    def get_pr_age_group(self, age):
        """
            Function to provide the age group for an age
        """
        fn = self.pr.get("age_group")
        if fn:
            group = fn(age)
        else:
            # Default
            if age < 18 :
                group = "-17" # "< 18"/" < 18" don't sort correctly
            elif age < 25 :
                group = "18-24"
            elif age < 40:
                group = "25-39"
            elif age < 60:
                group = "40-59"
            else:
                group = "60+"
        return group

    def get_pr_person_availability_options(self):
        """
            Dict of integer-keyed options for Person Availability
        """
        return self.__lazy("pr", "person_availability_options", default=None)

    def get_pr_hide_third_gender(self):
        """
            Whether to hide the third gender ("Other")
        """
        return self.__lazy("pr", "hide_third_gender", default=True)

    def get_pr_import_update_requires_email(self):
        """
            During imports, records are only updated if the import
            item contains a (matching) email address
        """
        return self.pr.get("import_update_requires_email", True)

    def get_pr_label_fullname(self):
        """
            Label for the AddPersonWidget2's 'Name' field
        """
        return self.__lazy("pr", "label_fullname", default="Name")

    def get_pr_lookup_duplicates(self):
        """
            Whether the AddPersonWidget2 does a fuzzy search for duplicates

            NB This setting has no effect with the old AddPersonWidget
        """
        return self.pr.get("lookup_duplicates", False)

    def get_pr_request_dob(self):
        """ Include Date of Birth in the AddPersonWidget[2] """
        return self.__lazy("pr", "request_dob", default=True)

    def get_pr_request_email(self):
        """ Include Email in the AddPersonWidget2 """
        return self.__lazy("pr", "request_email", default=True)

    def get_pr_request_father_name(self):
        """ Include Father Name in the AddPersonWidget2 """
        return self.__lazy("pr", "request_father_name", default=False)

    def get_pr_request_grandfather_name(self):
        """ Include GrandFather Name in the AddPersonWidget2 """
        return self.__lazy("pr", "request_grandfather_name", default=False)

    def get_pr_request_gender(self):
        """ Include Gender in the AddPersonWidget[2] """
        return self.__lazy("pr", "request_gender", default=True)

    def get_pr_request_home_phone(self):
        """ Include Home Phone in the AddPersonWidget2 """
        return self.__lazy("pr", "request_home_phone", default=False)

    def get_pr_request_year_of_birth(self):
        """ Include Year of Birth in the AddPersonWidget2 """
        return self.__lazy("pr", "request_year_of_birth", default=False)

    def get_pr_name_format(self):
        """
            Format with which to represent Person Names

            Generally want an option in AddPersonWidget2 to handle the input like this too
        """
        return self.__lazy("pr", "name_format", default="%(first_name)s %(middle_name)s %(last_name)s")

    def get_pr_select_existing(self):
        """
            Whether the AddPersonWidget allows selecting existing PRs
            - set to True if Persons can be found in multiple contexts
            - set to False if just a single context

            NB This setting has no effect with the new AddPersonWidget2
        """
        return self.pr.get("select_existing", True)

    def get_pr_search_shows_hr_details(self):
        """
            Whether S3PersonAutocompleteWidget results show the details of their HR record
        """
        return self.pr.get("search_shows_hr_details", True)

    def get_pr_use_address(self):
        """
            Whether or not to show an address tab in person details
        """
        return self.pr.get("use_address", True)

    def get_pr_show_emergency_contacts(self):
        """
            Show emergency contacts as well as standard contacts in Person Contacts page
        """
        return self.pr.get("show_emergency_contacts", True)

    def get_pr_contacts_tabs(self):
        """
            Which tabs to show for contacts: all, public &/or private
        """
        contacts_tabs = self.pr.get("contacts_tabs", ("all",))
        if not contacts_tabs:
            return () # iterable expected
        return contacts_tabs

    # -------------------------------------------------------------------------
    # Proc
    #
    def get_proc_form_name(self):
        return self.proc.get("form_name", "Purchase Order")

    def get_proc_shortname(self):
        return self.proc.get("form_name", "PO")

    # -------------------------------------------------------------------------
    # Projects
    #
    def get_project_mode_3w(self):
        """
            Enable 3W mode in the projects module
        """
        return self.project.get("mode_3w", False)

    def get_project_mode_task(self):
        """
            Enable Tasks mode in the projects module
        """
        return self.project.get("mode_task", False)

    def get_project_mode_drr(self):
        """
            Enable DRR extensions in the projects module
        """
        return self.project.get("mode_drr", False)

    def get_project_activities(self):
        """
            Use Activities in Projects & Tasks
        """
        return self.project.get("activities", False)

    def get_project_activity_types(self):
        """
            Use Activity Types in Activities & Projects
        """
        return self.project.get("activity_types", False)

    def get_project_activity_filter_year(self):
        """
            Filter according to Year in Activities
        """
        return self.project.get("activity_filter_year", False)

    def get_project_assign_staff_tab(self):
        """
            Show the 'Assign Staff' tab in Projects (if the user has permission to do so)
        """
        return self.__lazy("project", "assign_staff_tab", default=True)

    def get_project_budget_monitoring(self):
        """
            Whether to Monitor Project Budgets
        """
        return self.project.get("budget_monitoring", False)

    def get_project_codes(self):
        """
            Use Codes in Projects
        """
        return self.project.get("codes", False)

    def get_project_community(self):
        """
            Label project_location as 'Community'
        """
        return self.project.get("community", False)

    def get_project_community_volunteers(self):
        """
            Manage Community Volunteers in Projects
        """
        return self.project.get("community_volunteers", False)

    def get_project_demographics(self):
        """
            Use Demographics in Projects
        """
        return self.project.get("demographics", False)

    def get_project_details_tab(self):
        """
            Group Tabs on Projects into a single 'Details' page
        """
        return self.project.get("details_tab", False)

    def get_project_goals(self):
        """
            Use Goals in Projects
        """
        return self.project.get("goals", False)

    def get_project_hazards(self):
        """
            Use Hazards in 3W Projects
        """
        return self.project.get("hazards", False)

    def get_project_indicators(self):
        """
            Use Indicators in Projects
        """
        return self.project.get("indicators", False)

    #def get_project_locations_from_countries(self):
    #    """
    #        Create a project_location for each country that a Project is
    #        implemented in
    #    """
    #    return self.project.get("locations_from_countries", False)

    def get_project_milestones(self):
        """
            Use Milestones in Projects & Tasks
        """
        return self.project.get("milestones", False)

    def get_project_outcomes(self):
        """
            Use Outcomes in Projects
        """
        return self.project.get("outcomes", False)

    def get_project_outputs(self):
        """
            Use Outputs in Projects
        """
        return self.project.get("outputs", "inline")

    def get_project_planning_ondelete(self):
        """
            Whether the Project Planning data should CASCADE ondelete or RESTRICT

            NB This cannot be edited on the fly, or vary by context
               It needs defining before the database is created.
        """
        return self.project.get("planning_ondelete", "CASCADE")

    def get_project_task_tag(self):
        """
            Use Tags in Tasks
        """
        return self.project.get("task_tag", False)

    def get_project_projects(self):
        """
            Link Activities & Tasks to Projects
        """
        return self.project.get("projects", False)

    def get_project_sectors(self):
        """
            Use Sectors in Projects
        """
        return self.project.get("sectors", True)

    def get_project_programmes(self):
        """
            Use Programmes in Projects
        """
        return self.project.get("programmes", False)

    def get_project_themes(self):
        """
            Use Themes in 3W Projects
        """
        return self.project.get("themes", False)

    def get_project_theme_percentages(self):
        """
            Use Theme Percentages in Projects
        """
        return self.project.get("theme_percentages", False)

    def get_project_multiple_budgets(self):
        """
            Use Multiple Budgets in Projects
        """
        return self.project.get("multiple_budgets", False)

    def get_project_multiple_organisations(self):
        """
            Use Multiple Organisations in Projects
        """
        return self.project.get("multiple_organisations", False)

    def get_project_organisation_roles(self):
        T = current.T
        return self.project.get("organisation_roles", {
                1: T("Lead Implementer"), # T("Host National Society")
                2: T("Partner"),          # T("Partner National Society")
                3: T("Donor"),
                #4: T("Customer"), # T("Beneficiary")?
                #5: T("Supplier")  # T("Beneficiary")?
            })

    def get_project_organisation_lead_role(self):
        return self.project.get("organisation_lead_role", 1)

    def get_project_task_status_opts(self):
        """
            The list of options for the Status of a Task.
            NB Whilst the list can be customised, doing so makes it harder to
            do synchronization.
            There are also hard-coded elements within XSL & styling of
            project_task_list_layout which will break if these are changed.
            Best bet is simply to comment statuses that you don't wish to use
            & tweak the label (whilst keeping the meaning) of those you retain
            Those which are deemed as 'active' are currently not customisable
            for this reason.
        """
        T = current.T
        return self.project.get("task_status_opts", {1: T("Draft"),
                                                     2: T("New"),
                                                     3: T("Assigned"),
                                                     4: T("Feedback"),
                                                     5: T("Blocked"),
                                                     6: T("On Hold"),
                                                     7: T("Canceled"),
                                                     8: T("Duplicate"),
                                                     9: T("Ready"),
                                                    10: T("Verified"),
                                                    11: T("Reopened"),
                                                    12: T("Completed"),
                                                    })

    def get_project_task_priority_opts(self):
        """
            The list of options for the Priority of a Task.
            NB Whilst the list can be customised, doing so makes it harder to
            do synchronization.
            There are also hard-coded elements within XSL & styling of
            project_task_list_layout which will break if these are changed.
            Best bet is simply to comment statuses that you don't wish to use
            & tweak the label (whilst keeping the meaning) of those you retain
        """
        T = current.T
        return self.project.get("task_priority_opts", {1: T("Urgent"),
                                                       2: T("High"),
                                                       3: T("Normal"),
                                                       4: T("Low")
                                                       })

    # -------------------------------------------------------------------------
    # Requests Management Settings
    #
    def get_req_req_type(self):
        """
            The Types of Request which can be made.
            Select one or more from:
            * People
            * Stock
            * Other
            tbc: Assets, Shelter, Food
        """
        return self.req.get("req_type", ("Stock", "People", "Other"))

    def get_req_type_inv_label(self):
        return current.T(self.req.get("type_inv_label", "Warehouse Stock"))

    def get_req_type_hrm_label(self):
        return current.T(self.req.get("type_hrm_label", "People"))

    def get_req_copyable(self):
        """
            Provide a Copy button for Requests?
        """
        return self.req.get("copyable", False)

    def get_req_recurring(self):
        """
            Do we allow creation of recurring requests?
        """
        return self.req.get("recurring", True)

    def get_req_requester_label(self):
        return current.T(self.req.get("requester_label", "Requester"))

    def get_req_requester_optional(self):
        return self.req.get("requester_optional", False)

    def get_req_requester_is_author(self):
        """
            Whether the User Account logging the Request is normally the Requester
        """
        return self.req.get("requester_is_author", True)

    def get_req_requester_from_site(self):
        """
            Whether the Requester has to be a staff of the site making the Request
        """
        return self.req.get("requester_from_site", False)

    def get_req_requester_to_site(self):
        """
            Whether to set the Requester as being an HR for the Site if no HR record yet & as Site contact if none yet exists
        """
        return self.req.get("requester_to_site", False)

    def get_req_date_writable(self):
        """ Whether Request Date should be manually editable """
        return self.req.get("date_writable", True)

    def get_req_status_writable(self):
        """ Whether Request Status should be manually editable """
        return self.req.get("status_writable", True)

    def get_req_item_quantities_writable(self):
        """ Whether Item Quantities should be manually editable """
        return self.req.get("item_quantities_writable", False)

    def get_req_skill_quantities_writable(self):
        """ Whether People Quantities should be manually editable """
        return self.req.get("skill_quantities_writable", False)

    def get_req_pack_values(self):
        """
            Do we show pack values in Requests?
        """
        return self.req.get("pack_values", True)

    def get_req_multiple_req_items(self):
        """
            Can a Request have multiple line items?
            - e.g. ICS says that each request should be just for items of a single Type
        """
        return self.req.get("multiple_req_items", True)

    def get_req_show_quantity_transit(self):
        return self.req.get("show_quantity_transit", True)

    def get_req_inline_forms(self):
        """
            Whether Requests module should use inline forms for Items/Skills
        """
        return self.req.get("inline_forms", True)

    def get_req_prompt_match(self):
        """
            Whether a Requester is prompted to match each line item in an Item request
        """
        return self.req.get("prompt_match", True)

    def get_req_summary(self):
        """
            Whether to use Summary Needs for Sites (Office/Facility currently):
        """
        return self.req.get("summary", False)

    def get_req_use_commit(self):
        """
            Whether there is a Commit step in Requests Management
        """
        return self.req.get("use_commit", True)

    def get_req_commit_people(self):
        """
            Whether Skills Requests should be Committed with Named Indviduals
            or just Anonymous Skill

            @ToDo: Make this do something
        """
        return self.req.get("commit_people", False)

    def get_req_commit_value(self):
        """
            Whether Donations should have a Value field
        """
        return self.req.get("commit_value", False)

    def get_req_commit_without_request(self):
        """
            Whether to allow Donations to be made without a matching Request
        """
        return self.req.get("commit_without_request", False)

    def get_req_committer_is_author(self):
        """ Whether the User Account logging the Commitment is normally the Committer """
        return self.req.get("committer_is_author", True)

    def get_req_ask_security(self):
        """
            Should Requests ask whether Security is required?
        """
        return self.req.get("ask_security", False)

    def get_req_ask_transport(self):
        """
            Should Requests ask whether Transportation is required?
        """
        return self.req.get("ask_transport", False)

    def get_req_items_ask_purpose(self):
        """
            Should Requests for Items ask for Purpose?
        """
        return self.req.get("items_ask_purpose", True)

    def get_req_req_crud_strings(self, type = None):
        return self.req.get("req_crud_strings") and \
               self.req.req_crud_strings.get(type)

    def get_req_use_req_number(self):
        return self.req.get("use_req_number", True)

    def get_req_generate_req_number(self):
        return self.req.get("generate_req_number", True)

    def get_req_form_name(self):
        return self.req.get("req_form_name", "Requisition Form")

    def get_req_shortname(self):
        return self.req.get("req_shortname", "REQ")

    def get_req_restrict_on_complete(self):
        """
            To restrict adding new commits to the Completed commits.
        """
        return self.req.get("req_restrict_on_complete", False)

    # -------------------------------------------------------------------------
    # Supply
    #
    def get_supply_catalog_default(self):
        return self.inv.get("catalog_default", "Default")

    def get_supply_use_alt_name(self):
        return self.supply.get("use_alt_name", True)

    # -------------------------------------------------------------------------
    # Vulnerability
    #
    def get_vulnerability_indicator_hierarchical(self):
        return self.vulnerability.get("indicator_hierarchical", False)

    # -------------------------------------------------------------------------
    # Transport
    #
    def get_transport_airport_code_unique(self):
        """
            Whether Airport code is unique
        """
        return self.transport.get("airport_code_unique", False)

    def get_transport_heliport_code_unique(self):
        """
            Whether Heliport code is unique
        """
        return self.transport.get("heliport_code_unique", False)

    def get_transport_seaport_code_unique(self):
        """
            Whether Seaport code is unique
        """
        return self.transport.get("seaport_code_unique", False)

    # -------------------------------------------------------------------------
    # XForms
    #
    def get_xforms_resources(self):
        """
            A list of xform resources

            Item formats:
                "tablename"
                ("Title", "tablename")
                ("Title", "tablename", options)

            Format for options:
                {c=controller,         ...use this controller for form handling
                 f=function,           ...use this function for form handling
                 vars=vars,            ...add these vars to the download URL
                 title=title_field,    ...use this field in template for form title
                 public=public_flag,   ...check this field whether the template is
                                          public or not (must be boolean)
                 }

            Example:
                settings.xforms.resources = [("Request", "req_req")]

            @todo: move this documentation to the wiki?
        """
        return self.xforms.get("resources")

    # -------------------------------------------------------------------------
    # Frontpage Options
    #
    def get_frontpage(self, key=None, default=None):
        """
            Template-specific frontpage configuration options
        """

        if key:
            return self.frontpage.get(key, default)
        else:
            return default

    # -------------------------------------------------------------------------
    # Utilities
    #
    def resolve_profile(self, options, setting, resolved=None):
        """
            Resolve option profile (e.g. prepopulate)

            @param options: the template options as dict like:
                            {"name": ("item1", "item2",...),...},
                            The "mandatory" list will always be
                            added, while the "default" list will
                            be added only if setting is None.
            @param setting: the active setting, as single item
                            or tuple/list, items with a "template:"
                            prefix (like "template:name") refer to
                            the respective list in options
            @param resolved: internal (for recursion)

            @example:

                # Template provides:
                settings.base.prepopulate_options = {
                    "mandatory": "locations/intl",
                    "brazil": "locations/brazil",
                    "germany": "locations/germany",
                    "default": "default",
                    "demo": ("template:default", "demo/users"),
                }

                # Set up a demo for Brazil:
                settings.base.prepopulate = ("template:brazil", "template:demo")
                # result:
                ["locations/intl", "locations/brazil", "default", "demo/users"]

                # Set up a production instance for Germany:
                settings.base.prepopulate = ("template:germany", "template:default")
                # result:
                ["locations/intl", "locations/germany", "default"]

                # Default setup:
                settings.base.prepopulate = None
                # result:
                ["locations/intl", "default"]

                # Custom options:
                settings.base.prepopulate = ["template:demo", "IFRC/Train"]
                # result:
                ["locations/intl", "default", "demo/users", "IFRC/Train"]

            @note: the result list is deduplicated, maintaining the original
                   order by first occurrence
        """

        default = resolved is None
        if default:
            resolved = set()
        seen = resolved.add

        result = []

        def append(item):
            if item not in resolved:
                seen(item)
                if isinstance(item, basestring) and item[:9] == "template:":
                    if options:
                        option = options.get(item[9:])
                        if option:
                            result.extend(self.resolve_profile(options,
                                                               option,
                                                               resolved=resolved))
                else:
                    result.append(item)
            return

        if default:
            append("template:mandatory")
        if setting is not None:
            if not isinstance(setting, (tuple, list)):
                setting = (setting,)
            for item in setting:
                append(item)
        elif default:
            append("template:default")
        return result

    # -------------------------------------------------------------------------
    def __lazy(self, subset, key, default=None):
        """
            Resolve a "lazy" setting: when the config setting is callable,
            call it once and store the result. A callable setting takes
            the default value as parameter.

            This method allows settings to depend on user authentication
            (e.g. org-dependent variations), or involve database lookups,
            which is only possible /after/ the initial config.py run.

            Normal pattern:
                return self.<subset>.get(key, default)

            Lazy pattern:
                return self.__lazy(subset, key, default)

            @param subset: the name of the subset of settings (typically the module)
            @param key: the setting name
            @param default: the default value
        """

        setting = self[subset].get(key, default)
        if callable(setting):
            # Check to see if we have already done the lazy lookup
            # (Some settings options are callables themselves)
            _key = "%s_%s" % (subset, key)
            if _key not in self._lazy_unwrapped:
                # Unwrap
                self[subset][key] = setting = setting(default)
                # Mark as unwrapped, so we don't do it a 2nd time
                self._lazy_unwrapped.append(_key)
        return setting

# END =========================================================================<|MERGE_RESOLUTION|>--- conflicted
+++ resolved
@@ -229,22 +229,16 @@
 
             Configurations will be imported and executed in order of appearance
 
+
             @param config: name of the config-module
 
             @todo: remove fallback when migration complete (+giving some
                    time for downstream projects to adapt)
         """
 
-<<<<<<< HEAD
-        name = self.get_template()
-        if "/" in name:
-            name = ".".join(name.split("/"))
-        package = "templates.%s" % name
-=======
         names = self.get_template()
         if not isinstance(names, (list, tuple)):
             names = [names]
->>>>>>> c110ab50
 
         for name in names:
             package = "templates.%s" % name
