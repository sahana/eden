--- conflicted
+++ resolved
@@ -443,7 +443,6 @@
             URL to connect to solr server
         """    
         return self.base.get("solr_url", False)
-<<<<<<< HEAD
 
     def get_import_callback(self, tablename, callback):
         """
@@ -475,8 +474,6 @@
             if default:
                 return default
 
-=======
->>>>>>> 33992544
     # -------------------------------------------------------------------------
     # Database settings
     def get_database_type(self):
@@ -845,21 +842,16 @@
         """
         return self.L10n.get("translate_gis_location", False)
 
+    def get_L10n_pootle_url(self):
+        """ URL for Pootle server """
+        return self.L10n.get("pootle_url", "http://pootle.sahanafoundation.org/")
     def get_L10n_pootle_username(self):
-        """
-            Username for pootle server
-        """
+        """ Username for Pootle server """
         return self.L10n.get("pootle_username", False)
     def get_L10n_pootle_password(self):
-        """
-            Password for pootle server
-        """
+        """ Password for Pootle server """
         return self.L10n.get("pootle_password", False)
-    def get_L10n_pootle_url(self):
-        """
-            Url for pootle server
-        """
-        return self.L10n.get("pootle_url", "http://pootle.sahanafoundation.org/")
+
     # -------------------------------------------------------------------------
     # PDF settings
     def get_paper_size(self):
