--- conflicted
+++ resolved
@@ -527,10 +527,6 @@
         return self.req.get("generate_req_number", True)
     def get_req_req_type(self):
         return self.req.get("req_type", ["Stock", "People", "Other"])
-<<<<<<< HEAD
-
-=======
->>>>>>> 30b75ed0
     def get_req_form_name(self):
         return self.req.get("req_form_name", "Requisition Form")
     def get_req_shortname(self):
@@ -564,10 +560,6 @@
         return self.inv.get("send_ref_field_name", "Waybill Number")
     def get_send_shortname(self):
         return self.inv.get("send_shortname", "WB")
-<<<<<<< HEAD
-
-=======
->>>>>>> 30b75ed0
     def get_recv_form_name(self):
         return self.inv.get("recv_form_name", "Goods Received Note")
     def get_recv_shortname(self):
