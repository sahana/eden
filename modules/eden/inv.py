--- conflicted
+++ resolved
@@ -132,16 +132,15 @@
                                         "double",
                                         label = T("Quantity"),
                                         notnull = True,
-<<<<<<< HEAD
-                                        represent=lambda v, row=None: IS_FLOAT_AMOUNT.represent(v, precision=2),
-=======
+                                        represent=lambda v, row=None: \
+                                            IS_FLOAT_AMOUNT.represent(v, precision=2),
                                         requires = IS_FLOAT_IN_RANGE(0,None),
->>>>>>> 2140d775
                                         writable = False),
                                   Field("pack_value",
                                         "double",
                                         label = T("Value per Pack"),
-                                        represent=lambda v, row=None: IS_FLOAT_AMOUNT.represent(v, precision=2)),
+                                        represent=lambda v, row=None: \
+                                            IS_FLOAT_AMOUNT.represent(v, precision=2)),
                                   # @ToDo: Move this into a Currency Widget for the pack_value field
                                   currency_type("currency"),
                                   #Field("pack_quantity",
