# -*- coding: utf-8 -*-

""" Sahana Eden Inventory Model

    @copyright: 2009-2012 (c) Sahana Software Foundation
    @license: MIT

    Permission is hereby granted, free of charge, to any person
    obtaining a copy of this software and associated documentation
    files (the "Software"), to deal in the Software without
    restriction, including without limitation the rights to use,
    copy, modify, merge, publish, distribute, sublicense, and/or sell
    copies of the Software, and to permit persons to whom the
    Software is furnished to do so, subject to the following
    conditions:

    The above copyright notice and this permission notice shall be
    included in all copies or substantial portions of the Software.

    THE SOFTWARE IS PROVIDED "AS IS", WITHOUT WARRANTY OF ANY KIND,
    EXPRESS OR IMPLIED, INCLUDING BUT NOT LIMITED TO THE WARRANTIES
    OF MERCHANTABILITY, FITNESS FOR A PARTICULAR PURPOSE AND
    NONINFRINGEMENT. IN NO EVENT SHALL THE AUTHORS OR COPYRIGHT
    HOLDERS BE LIABLE FOR ANY CLAIM, DAMAGES OR OTHER LIABILITY,
    WHETHER IN AN ACTION OF CONTRACT, TORT OR OTHERWISE, ARISING
    FROM, OUT OF OR IN CONNECTION WITH THE SOFTWARE OR THE USE OR
    OTHER DEALINGS IN THE SOFTWARE.
"""

__all__ = ["S3InventoryModel",
           "S3TrackingModel",
           "S3AdjustModel",
           "inv_tabs",
           "inv_warehouse_rheader",
           "inv_recv_crud_strings",
           "inv_recv_rheader",
           "inv_send_rheader",
           "inv_ship_status",
           "inv_tracking_status",
           "inv_adj_rheader",
          ]

from gluon import *
from gluon.sqlhtml import RadioWidget
from gluon.storage import Storage
from ..s3 import *

SHIP_STATUS_IN_PROCESS = 0
SHIP_STATUS_RECEIVED   = 1
SHIP_STATUS_SENT       = 2
SHIP_STATUS_CANCEL     = 3
SHIP_STATUS_RETURNING  = 4

# To pass to global scope
inv_ship_status = {
                    "IN_PROCESS" : SHIP_STATUS_IN_PROCESS,
                    "RECEIVED"   : SHIP_STATUS_RECEIVED,
                    "SENT"       : SHIP_STATUS_SENT,
                    "CANCEL"     : SHIP_STATUS_CANCEL,
                    "RETURNING"  : SHIP_STATUS_RETURNING,
                }

T = current.T
shipment_status = { SHIP_STATUS_IN_PROCESS: T("In Process"),
                    SHIP_STATUS_RECEIVED:   T("Received"),
                    SHIP_STATUS_SENT:       T("Sent"),
                    SHIP_STATUS_CANCEL:     T("Canceled"),
                    SHIP_STATUS_RETURNING:  T("Returning"),
                  }

SHIP_DOC_PENDING  = 0
SHIP_DOC_COMPLETE = 1

TRACK_STATUS_UNKNOWN    = 0
TRACK_STATUS_PREPARING  = 1
TRACK_STATUS_TRANSIT    = 2
TRACK_STATUS_UNLOADING  = 3
TRACK_STATUS_ARRIVED    = 4
TRACK_STATUS_CANCELED   = 5
TRACK_STATUS_RETURNING  = 6

inv_tracking_status = {
                        "UNKNOWN"    : TRACK_STATUS_UNKNOWN,
                        "IN_PROCESS" : TRACK_STATUS_PREPARING,
                        "SENT"       : TRACK_STATUS_TRANSIT,
                        "UNLOADING"  : TRACK_STATUS_UNLOADING,
                        "RECEIVED"   : TRACK_STATUS_ARRIVED,
                        "CANCEL"     : TRACK_STATUS_CANCELED,
                        "RETURNING"  : TRACK_STATUS_RETURNING,
                      }

tracking_status = {TRACK_STATUS_UNKNOWN   : T("Unknown"),
                   TRACK_STATUS_PREPARING : T("In Process"),
                   TRACK_STATUS_TRANSIT   : T("In transit"),
                   TRACK_STATUS_UNLOADING : T("Unloading"),
                   TRACK_STATUS_ARRIVED   : T("Arrived"),
                   TRACK_STATUS_CANCELED  : T("Canceled"),
                   TRACK_STATUS_RETURNING : T("Returning"),
                   }

itn_label = T("Item Source Tracking Number")
# Overwrite the label until we have a better way to do this
itn_label = T("CTN")
settings = current.deployment_settings
wn_label = T(settings.get_inv_field_name())
grn_label = T("%(GRN)s Number") % dict(GRN=settings.get_grn_shortname())
po_label = T("Purchase Order Number")
# =============================================================================
class S3InventoryModel(S3Model):
    """
        Inventory Management

        A module to record inventories of items at a location (site)
    """

    names = ["inv_inv_item",
             "inv_item_id",
             "inv_item_represent",
             "inv_prep",
            ]

    def model(self):

        T = current.T
        db = current.db
        auth = current.auth
        s3 = current.response.s3
        settings = current.deployment_settings

        org_id = self.org_organisation_id
        item_id = self.supply_item_entity_id
        supply_item_id = self.supply_item_id
        item_pack_id = self.supply_item_pack_id
        currency_type = s3.currency_type

        org_site_represent = self.org_site_represent

        item_pack_virtualfields = self.supply_item_pack_virtualfields
        messages = current.messages
        NONE = messages.NONE
        UNKNOWN_OPT = messages.UNKNOWN_OPT

        s3_date_format = settings.get_L10n_date_format()
        s3_date_represent = lambda dt: S3DateTime.date_represent(dt, utc=True)

        inv_source_type = { 0: None,
                            1: T("Donated"),
                            2: T("Procured"),
                          }
        # =====================================================================
        # Inventory Item
        #
        tablename = "inv_inv_item"
        # ondelete references have been set to RESTRICT because the inv. items
        # should never be automatically deleted
        table = self.define_table(tablename,
                                  self.super_link("site_id", "org_site",
                                                  label = T("Warehouse"),
                                                  default = auth.user.site_id if auth.is_logged_in() else None,
                                                  readable = True,
                                                  writable = True,
                                                  empty = False,
                                                  ondelete = "RESTRICT",
                                                  # Comment these to use a Dropdown & not an Autocomplete
                                                  #widget = S3SiteAutocompleteWidget(),
                                                  #comment = DIV(_class="tooltip",
                                                  #              _title="%s|%s" % (T("Inventory"),
                                                  #                                T("Enter some characters to bring up a list of possible matches"))),
                                                  represent=org_site_represent),
                                  item_id, #Item Entity
                                  supply_item_id(ondelete = "RESTRICT"),
                                  item_pack_id(ondelete = "RESTRICT"),
                                  Field("quantity",
                                        "double",
                                        label = T("Quantity"),
                                        notnull = True,
                                        represent=lambda v, row=None: \
                                            IS_FLOAT_AMOUNT.represent(v, precision=2),
                                        requires = IS_FLOAT_IN_RANGE(0,None),
                                        writable = False),
                                  Field("pack_value",
                                        "double",
                                        label = T("Value per Pack"),
                                        represent=lambda v, row=None: \
                                            IS_FLOAT_AMOUNT.represent(v, precision=2)),
                                  # @ToDo: Move this into a Currency Widget for the pack_value field
                                  currency_type("currency"),
                                  #Field("pack_quantity",
                                  #      "double",
                                  #      compute = record_pack_quantity), # defined in 06_supply
                                  Field("expiry_date", "date",
                                        label = T("Expiry Date"),
                                        requires = IS_NULL_OR(IS_DATE(format = s3_date_format)),
                                        represent = s3_date_represent,
                                        widget = S3DateWidget()
                                        ),
                                  Field("bin",
                                        "string",
                                        length = 16,
                                        ),
                                  Field("item_source_no",
                                        "string",
                                        length = 16,
                                        label = itn_label,
                                        ),
                                  Field("source_type",
                                        "integer",
                                        requires = IS_NULL_OR(IS_IN_SET(inv_source_type)),
                                        represent = lambda opt: inv_source_type.get(opt, UNKNOWN_OPT),
                                        label = T("Type"),
                                        default = 0,
                                        writable = False,
                                        ),
                                  org_id(name = "owner_org_id",
                                         label = "Organization/Department",
                                         ondelete = "SET NULL"), # which org owns this item
                                  org_id(name = "supply_org_id",
                                         label = "Supplier/Donor",
                                         ondelete = "SET NULL"), # original donating org
                                  # @ToDo: Allow items to be marked as 'still on the shelf but allocated to an outgoing shipment'
                                  #Field("status"),
                                  s3.comments(),
                                  *s3.meta_fields())

        table.virtualfields.append(item_pack_virtualfields(tablename=tablename))
        table.virtualfields.append(InvItemVirtualFields())

        # CRUD strings
        INV_ITEM = T("Warehouse Stock")
        ADD_INV_ITEM = T("Add Stock to Warehouse")
        LIST_INV_ITEMS = T("List Stock in Warehouse")
        s3.crud_strings[tablename] = Storage(
            title_create = ADD_INV_ITEM,
            title_display = T("Warehouse Stock Details"),
            title_list = LIST_INV_ITEMS,
            title_update = T("Edit Warehouse Stock"),
            title_search = T("Search Warehouse Stock"),
            title_report = T("Warehouse Stock Report"),
            title_upload = T("Import Warehouse Stock"),
            subtitle_create = ADD_INV_ITEM,
            subtitle_list = T("Warehouse Stock"),
            label_list_button = LIST_INV_ITEMS,
            label_create_button = ADD_INV_ITEM,
            label_delete_button = T("Remove Stock from Warehouse"),
            msg_record_created = T("Stock added to Warehouse"),
            msg_record_modified = T("Warehouse Stock updated"),
            msg_record_deleted = T("Stock removed from Warehouse"),
            msg_list_empty = T("No Stock currently registered in this Warehouse"))

        # Reusable Field
        inv_item_id = S3ReusableField("inv_item_id", db.inv_inv_item,
                                      requires = IS_ONE_OF(db,
                                                           "inv_inv_item.id",
                                                           self.inv_item_represent,
                                                           orderby="inv_inv_item.id",
                                                           sort=True),
                                      represent = self.inv_item_represent,
                                      label = INV_ITEM,
                                      comment = DIV( _class="tooltip",
                                                     _title="%s|%s" % (INV_ITEM,
                                                                       T("Select Stock from this Warehouse"))),
                                      ondelete = "CASCADE",
                                      script = SCRIPT("""
$(document).ready(function() {
    S3FilterFieldChange({
        'FilterField':    'inv_item_id',
        'Field':          'item_pack_id',
        'FieldResource':  'item_pack',
        'FieldPrefix':    'supply',
        'url':             S3.Ap.concat('/inv/inv_item_packs/'),
        'msgNoRecords':    S3.i18n.no_packs,
        'fncPrep':         fncPrepItem,
        'fncRepresent':    fncRepresentItem
    });
});"""),
                                )

        report_options = Storage(
            search=[
                S3SearchSimpleWidget(
                    name="inv_item_search_text",
                    label=T("Search"),
                    comment=T("Search for an item by text."),
                    field=[
                        "item_id$name",
                        #"item_id$category_id$name",
                        #"site_id$name"
                    ]
                ),
                S3SearchOptionsWidget(
                    name="inv_item_search_site",
                    label=T("Facility"),
                    field="site_id",
                    represent ="%(name)s",
                    comment=T("If none are selected, then all are searched."),
                    cols = 2
                ),
                # NotImplemented yet
                # S3SearchOptionsWidget(
                    # name="inv_item_search_category",
                    # label=T("Category"),
                    # field="item_category",
                    ##represent ="%(name)s",
                    # comment=T("If none are selected, then all are searched."),
                    # cols = 2
                # ),
                S3SearchMinMaxWidget(
                    name="inv_item_search_expiry_date",
                    method="range",
                    label=T("Expiry Date"),
                    field="expiry_date"
                )
            ],
            #rows=["item_id", "currency"],
            rows=["item_id", (T("Category"), "item_category"),],
            #cols=["site_id", "currency"],
            cols=["site_id"],
            facts=["quantity", (T("Total Value"), "total_value"),],
            methods=["sum"],
            groupby=self.inv_inv_item.site_id,
            hide_comments=True,
        )

        # Item Search Method (Advanced Search only)
        inv_item_search = S3Search(advanced=report_options.get("search"))

        self.configure(tablename,
                       super_entity = "supply_item_entity",
                       list_fields = ["id",
                                      "site_id",
                                      "item_id",
                                      (T("Item Code"), "item_code"),
                                      (T("Category"), "item_category"),
                                      "quantity",
                                      "pack_value",
                                      (T("Total Value"), "total_value"),
                                      "currency",
                                      "bin",
                                      "owner_org_id",
                                      "supply_org_id",
                                      ],
                       pdf_hide_comments = True,
                       onvalidation = self.inv_inv_item_onvalidate,
                       search_method = inv_item_search,
                       report_options = report_options,
                       deduplicate = self.inv_item_duplicate
                       )

        # ---------------------------------------------------------------------
        # Pass variables back to global scope (response.s3.*)
        #
        return Storage(
                    inv_item_id = inv_item_id,
                    inv_item_represent = self.inv_item_represent,
                    inv_prep = self.inv_prep,
                )
    # -------------------------------------------------------------------------
    @staticmethod
    def inv_inv_item_onvalidate(form):
        """
            When a inv item record is being created with a source number
            then the source number needs to be unique within the organisation.
        """
        s3db = current.s3db
        db = current.db
        itable = s3db.inv_inv_item
        stable = s3db.org_site

        # If there is a tracking number check that it is unique within the org
        if form.vars.item_source_no:
            if form.record.item_source_no and form.record.item_source_no == form.vars.item_source_no:
                # the tracking number hasn't changed so no validation needed
                pass
            else:
                query = (itable.track_org_id == form.vars.track_org_id) & \
                        (itable.item_source_no == form.vars.item_source_no)
                record = db(query).select(limitby=(0, 1)).first()
                if record:
                    org_repr = current.response.s3.org_organisation_represent
                    form.errors.item_source_no = T("The Tracking Number %s is already used by %s.") % (form.vars.item_source_no,
                                                                                                    org_repr(record.track_org_id))

    # -------------------------------------------------------------------------
    @staticmethod
    def inv_prep(r):
        """
            Used in site REST controllers to Filter out items which are
            already in this inventory
        """

        if r.component:

            db = current.db
            s3db = current.s3db

            if r.component.name == "inv_item":
                table = s3db.inv_inv_item
                # Filter out items which are already in this inventory
                query = (table.site_id == r.record.site_id) & \
                        (table.deleted == False)
                inv_item_rows =  db(query).select(table.item_id)
                item_ids = [row.item_id for row in inv_item_rows]

                # Ensure that the current item CAN be selected
                if r.method == "update":
                    item_ids.remove(table[r.args[2]].item_id)
                table.item_id.requires.set_filter(not_filterby = "id",
                                                  not_filter_opts = item_ids)

            elif r.component.name == "send":
                # Default to the Search tab in the location selector
                current.response.s3.gis.tab = "search"
                if current.request.get_vars.get("select", "sent") == "incoming":
                    # Display only incoming shipments which haven't been received yet
                    filter = (s3db.inv_send.status == SHIP_STATUS_SENT)
                    #r.resource.add_component_filter("send", filter)

    # -------------------------------------------------------------------------
    @staticmethod
    def inv_item_represent(id, show_link=True):
        """
        """

        db = current.db
        s3db = current.s3db
        
        s3_string_represent = lambda str: str if str else ""

        itable = s3db.inv_inv_item
        stable = s3db.supply_item
        query = (itable.id == id) & \
                (itable.item_id == stable.id)
        record = db(query).select(stable.name,
                                  stable.um,
                                  itable.item_source_no,
                                  itable.bin,
                                  itable.expiry_date,
                                  itable.owner_org_id,
                                  limitby = (0, 1)).first()
        if record:
            s3_date_represent = lambda dt: S3DateTime.date_represent(dt, utc=True)
            ctn = s3_string_represent(record.inv_inv_item.item_source_no)
            org = s3db.org_organisation_represent(record.inv_inv_item.owner_org_id)
            if record.inv_inv_item.expiry_date:
                exp_date = "expires:%s" % s3_date_represent(record.inv_inv_item.expiry_date)
            else:
                exp_date = ""
            bin = s3_string_represent(record.inv_inv_item.bin)
            rep_strings = [str for str in [record.supply_item.name,
                                           exp_date,
                                           ctn,
                                           org,
                                           bin
                                           ] if str]
            return " - ".join(rep_strings)
        else:
            return None

    @staticmethod
    def inv_item_duplicate(job):
        """
          Rules for finding a duplicate:
           - Look for a record with the same site,
                                             bin,
                                             supply item and,
                                             pack item

            If a item is added as part of an inv_track_item import then the
            quantity will be set to zero. This will overwrite any existing
            total, if we have a duplicate. If the total was None then
            validation would fail (it's a not null field). So if a duplicate
            is found then the quantity needs to be removed.
        """
        if job.tablename == "inv_inv_item":
            table = job.table
            # @ToDo: Do this in a loop with a list of fields
            site_id = "site_id" in job.data and job.data.site_id
            item_id = "item_id" in job.data and job.data.item_id
            pack_id = "item_pack_id" in job.data and job.data.item_pack_id
            owner_org_id = "owner_org_id" in job.data and job.data.owner_org_id
            supply_org_id = "supply_org_id" in job.data and job.data.supply_org_id
            pack_value = "pack_value" in job.data and job.data.pack_value
            currency = "currency" in job.data and job.data.currency
            bin = "bin" in job.data and job.data.bin
            query = (table.site_id == site_id) & \
                    (table.item_id == item_id) & \
                    (table.item_pack_id == pack_id) & \
                    (table.owner_org_id == owner_org_id) & \
                    (table.supply_org_id == supply_org_id) & \
                    (table.pack_value == pack_value) & \
                    (table.currency == currency) & \
                    (table.bin == bin)
            id = duplicator(job, query)
            if id:
                if "quantity" in job.data and job.data.quantity == 0:
                    job.data.quantity = table[id].quantity

class S3TrackingModel(S3Model):
    """
        A module to manage the shipment of inventory items
        - Sent Items
        - Received Items
        - And audit trail of the shipment process
    """

    names = ["inv_send",
             "inv_send_represent",
             "inv_send_ref_represent",
             "inv_recv",
             "inv_recv_represent",
             "inv_recv_ref_represent",
             "inv_track_item",
             "inv_track_item_onaccept",
             "inv_get_shipping_code",
             ]

    def model(self):

        current.manager.load("inv_adj_item")
        T = current.T
        db = current.db
        auth = current.auth
        s3 = current.response.s3
        settings = current.deployment_settings

        person_id = self.pr_person_id
        org_id = self.org_organisation_id
        item_id = self.supply_item_id
        inv_item_id = self.inv_item_id
        item_pack_id = self.supply_item_pack_id
        currency_type = s3.currency_type
        req_item_id = self.req_item_id
        req_ref = self.req_req_ref
        adj_item_id = self.adj_item_id

        item_pack_virtualfields = self.supply_item_pack_virtualfields

        org_site_represent = self.org_site_represent

        messages = current.messages
        NONE = messages.NONE
        UNKNOWN_OPT = messages.UNKNOWN_OPT

        s3_date_format = settings.get_L10n_date_format()
        s3_date_represent = lambda dt: S3DateTime.date_represent(dt, utc=True)
        s3_string_represent = lambda str: str if str else NONE

        send_ref = S3ReusableField( "send_ref",
                                    "string",
                                    label = wn_label,
                                    writable = False,
                                    represent = self.inv_send_ref_represent,
                                   )
        recv_ref = S3ReusableField( "recv_ref",
                                    "string",
                                    label = grn_label,
                                    writable = False,
                                    represent = self.inv_recv_ref_represent,
                                   )
        purchase_ref = S3ReusableField("purchase_ref",
                                       "string",
                                       label = po_label,
                                       represent = s3_string_represent,
                                      )

        # =====================================================================
        # Send (Outgoing / Dispatch / etc)
        #
        tablename = "inv_send"
        table = self.define_table("inv_send",
                                  send_ref(),
                                  req_ref(),
                                  person_id(name = "sender_id",
                                            label = T("Sent By"),
                                            default = auth.s3_logged_in_person(),
                                            ondelete = "SET NULL",
                                            comment = self.pr_person_comment(child="sender_id")),
                                  self.super_link("site_id",
                                                  "org_site",
                                                  label = T("From Facility"),
                                                  default = auth.user.site_id if auth.is_logged_in() else None,
                                                  readable = True,
                                                  writable = True,
                                                  represent=org_site_represent,
                                                  ondelete = "SET NULL"
                                                  ),
                                  Field("date",
                                        "date",
                                        label = T("Date Sent"),
                                        writable = False,
                                        requires = IS_NULL_OR(IS_DATE(format = s3_date_format)),
                                        represent = s3_date_represent,
                                        widget = S3DateWidget()
                                        ),
                                  person_id(name = "recipient_id",
                                            label = T("To Person"),
                                            ondelete = "SET NULL",
                                            comment = self.pr_person_comment(child="recipient_id")),
                                  Field("delivery_date",
                                        "date",
                                        label = T("Est. Delivery Date"),
                                        requires = IS_NULL_OR(IS_DATE(format = s3_date_format)),
                                        represent = s3_date_represent,
                                        widget = S3DateWidget()
                                        ),
                                  Field("to_site_id",
                                        self.org_site,
                                        label = T("To Facility"),
                                        requires = IS_ONE_OF(db,
                                                             "org_site.site_id",
                                                             lambda id: org_site_represent(id, show_link = False),
                                                             sort=True,
                                                             ),
                                        ondelete = "SET NULL",
                                        represent =  org_site_represent
                                       ),
                                  Field("status",
                                        "integer",
                                        requires = IS_NULL_OR(IS_IN_SET(shipment_status)),
                                        represent = lambda opt: shipment_status.get(opt, UNKNOWN_OPT),
                                        default = SHIP_STATUS_IN_PROCESS,
                                        label = T("Status"),
                                        writable = False,
                                        ),
                                  Field("transport_type",
                                        "string",
                                        label = T("Type of Transport"),
                                        represent = s3_string_represent,
                                        ),
                                  Field("vehicle_plate_no",
                                        "string",
                                        label = T("Vehicle Plate Number"),
                                        represent = s3_string_represent,
                                        ),
                                  Field("driver_name",
                                        "string",
                                        label = T("Name of Driver"),
                                        represent = s3_string_represent,
                                        ),
                                  Field("time_in",
                                        "time",
                                        label = T("Time In"),
                                        represent = s3_string_represent,
                                        ),
                                  Field("time_out",
                                        "time",
                                        label = T("Time Out"),
                                        represent = s3_string_represent,
                                        ),
                                  s3.comments(),
                                  *s3.meta_fields())

        # CRUD strings
        ADD_SEND = T("Add New Shipment")
        LIST_SEND = T("List Sent Shipments")
        s3.crud_strings[tablename] = Storage(
            title_create = ADD_SEND,
            title_display = T("Sent Shipment Details"),
            title_list = LIST_SEND,
            title_update = T("Shipment to Send"),
            title_search = T("Search Sent Shipments"),
            subtitle_create = ADD_SEND,
            subtitle_list = T("Sent Shipments"),
            label_list_button = LIST_SEND,
            label_create_button = ADD_SEND,
            label_delete_button = T("Delete Sent Shipment"),
            msg_record_created = T("Shipment Created"),
            msg_record_modified = T("Sent Shipment updated"),
            msg_record_deleted = T("Sent Shipment canceled"),
            msg_list_empty = T("No Sent Shipments"))

        if not settings.get_req_use_req_number():
            table.req_ref.readable = False
            table.req_ref.writable = False

        # Reusable Field
        send_id = S3ReusableField( "send_id", db.inv_send, sortby="date",
                                   requires = IS_NULL_OR(IS_ONE_OF(db,
                                                                   "inv_send.id",
                                                                   self.inv_send_represent,
                                                                   orderby="inv_send_id.date",
                                                                   sort=True)),
                                   represent = self.inv_send_represent,
                                   label = T("Send Shipment"),
                                   ondelete = "RESTRICT")

        # it shouldn't be possible for the user to delete a send item
        # unless *maybe* if it is pending and has no items referencing it
        self.configure("inv_send",
                        deletable=False,
                       )

        # Component
        self.add_component("inv_track_item",
                           inv_send="send_id")

        # Generate Consignment Note
        self.set_method(tablename,
                        method="form",
                        action=self.inv_send_form )

        # Redirect to the Items tabs after creation
        send_item_url = URL(f="send", args=["[id]",
                                            "track_item"])
        self.configure(tablename,
                       onaccept = self.inv_send_onaccept,
                       create_next = send_item_url,
                       update_next = send_item_url)

        # =====================================================================
        # Received (In/Receive / Donation / etc)
        #
        inv_recv_type = settings.get_inv_shipment_types()

        ship_doc_status = { SHIP_DOC_PENDING  : T("Pending"),
                            SHIP_DOC_COMPLETE : T("Complete") }

        radio_widget = lambda field, value: \
                                RadioWidget().widget(field, value, cols = 2)

        tablename = "inv_recv"
        table = self.define_table("inv_recv",
                                  send_ref(),
                                  recv_ref(),
                                  purchase_ref(),
                                  person_id(name = "sender_id",
                                            label = T("Sent By Person"),
                                            ondelete = "SET NULL",
                                            comment = self.pr_person_comment(child="sender_id"),
                                            ),
                                  Field("from_site_id",
                                        "reference org_site",
                                        label = T("From Facility"),
                                        ondelete = "SET NULL",
                                        widget = S3SiteAutocompleteWidget(),
                                        represent = org_site_represent
                                        ),
                                  Field("eta", "date",
                                        label = T("Date Expected"),
                                        writable = False,
                                        requires = IS_NULL_OR(IS_DATE(format = s3_date_format)),
                                        represent = s3_date_represent,
                                        widget = S3DateWidget()
                                        ),
                                  person_id(name = "recipient_id",
                                            label = T("Received By"),
                                            ondelete = "SET NULL",
                                            default = auth.s3_logged_in_person(),
                                            comment = self.pr_person_comment(child="recipient_id")),
                                  Field("site_id",
                                        "reference org_site",
                                         label=T("By Facility"),
                                         ondelete = "SET NULL",
                                         default = auth.user.site_id if auth.is_logged_in() else None,
                                         readable = True,
                                         writable = True,
<<<<<<< HEAD
                                         notnull = True,
=======
										 notnull = True,
>>>>>>> ef888147
                                         widget = S3SiteAutocompleteWidget(),
                                         represent=org_site_represent),
                                  Field("date", "date",
                                        label = T("Date Received"),
                                        requires = IS_NULL_OR(IS_DATE(format = s3_date_format)),
                                        represent = s3_date_represent,
                                        widget = S3DateWidget(),
                                        comment = DIV(_class="tooltip",
                                                      _title="%s|%s" % (T("Date Received"),
                                                                        T("Will be filled automatically when the Shipment has been Received"))
                                                      )
                                        ),
                                  Field("type",
                                        "integer",
                                        requires = IS_NULL_OR(IS_IN_SET(inv_recv_type)),
                                        represent = lambda opt: inv_recv_type.get(opt, UNKNOWN_OPT),
                                        label = T("Type"),
                                        default = 0,
                                        ),
                                  
                                  Field("status",
                                        "integer",
                                        requires = IS_NULL_OR(IS_IN_SET(shipment_status)),
                                        represent = lambda opt: shipment_status.get(opt, UNKNOWN_OPT),
                                        default = SHIP_STATUS_IN_PROCESS,
                                        label = T("Status"),
                                        writable = False,
                                        ),
                                  req_ref(),
                                  Field("grn_status",
                                        "integer",
                                        requires = IS_NULL_OR(IS_IN_SET(ship_doc_status)),
                                        represent = lambda opt: ship_doc_status.get(opt, UNKNOWN_OPT),
                                        default = SHIP_DOC_PENDING,
                                        widget = radio_widget,
                                        label = T("%(GRN)s Status") % dict(GRN=settings.get_grn_shortname()),
                                        comment = DIV( _class="tooltip",
                                                       _title="%s|%s" % (T("%(GRN)s Status") % dict(GRN=settings.get_grn_shortname()),
                                                                         T("Has the %(GRN)s (%(GRN_name)s) form been completed?") % dict(GRN=settings.get_grn_shortname(),
                                                                                                                                         GRN_name=settings.get_grn_name()))),
                                        ),
                                  Field("cert_status",
                                        "integer",
                                        requires = IS_NULL_OR(IS_IN_SET(ship_doc_status)),
                                        represent = lambda opt: ship_doc_status.get(opt, UNKNOWN_OPT),
                                        default = SHIP_DOC_PENDING,
                                        widget = radio_widget,
                                        label = T("Certificate Status"),
                                        comment = DIV( _class="tooltip",
                                                       _title="%s|%s" % (T("Certificate Status"),
                                                                         T("Has the Certificate for receipt of the shipment been given to the sender?"))),
                                        ),
                                  s3.comments(),
                                  *s3.meta_fields())


        # CRUD Strings
        inv_recv_crud_strings()
        if settings.get_inv_shipment_name() == "order":
            recv_id_label = T("Order")
        else:
            recv_id_label = T("Receive Shipment")

        if not settings.get_req_use_req_number():
            table.req_ref.readable = False
            table.req_ref.writable = False

        # Reusable Field
        recv_id = S3ReusableField("recv_id", db.inv_recv, sortby="date",
                                  requires = IS_NULL_OR(IS_ONE_OF(db,
                                                                  "inv_recv.id",
                                                                  self.inv_recv_represent,
                                                                  orderby="inv_recv.date",
                                                                  sort=True)),
                                  represent = self.inv_recv_represent,
                                  label = recv_id_label,
                                  ondelete = "RESTRICT")

        # Search Method
        if settings.get_inv_shipment_name() == "order":
            recv_search_comment = T("Search for an order by looking for text in any field.")
            recv_search_date_field = "eta"
            recv_search_date_comment = T("Search for an order expected between these dates")
        else:
            recv_search_comment = T("Search for a shipment by looking for text in any field.")
            recv_search_date_field = "date"
            recv_search_date_comment = T("Search for a shipment received between these dates")
        recv_search = S3Search(
            simple=(S3SearchSimpleWidget(
                        name="recv_search_text_simple",
                        label=T("Search"),
                        comment=recv_search_comment,
                        field=[ "from_person",
                                "comments",
                                "from_site_id$name",
                                "recipient_id$first_name",
                                "recipient_id$middle_name",
                                "recipient_id$last_name",
                                "site_id$name"
                                ]
                      )),
            advanced=(S3SearchSimpleWidget(
                        name="recv_search_text_advanced",
                        label=T("Search"),
                        comment=recv_search_comment,
                        field=[ "from_person",
                                "comments",
                                "from_site_id$name",
                                "recipient_id$first_name",
                                "recipient_id$middle_name",
                                "recipient_id$last_name",
                                "site_id$name"
                                ]
                      ),
                      S3SearchMinMaxWidget(
                        name="recv_search_date",
                        method="range",
                        label=table[recv_search_date_field].label,
                        comment=recv_search_date_comment,
                        field=recv_search_date_field
                      ),
                      S3SearchOptionsWidget(
                        name="recv_search_site",
                        label=T("Facility"),
                        field="site_id",
                        represent ="%(name)s",
                        cols = 2
                      ),
                      S3SearchOptionsWidget(
                        name="recv_search_status",
                        label=T("Status"),
                        field="status",
                        cols = 2
                      ),
#                      S3SearchOptionsWidget(
#                        name="recv_search_grn",
#                        label=T("GRN Status"),
#                        field="grn_status",
#                        cols = 2
#                      ),
#                      S3SearchOptionsWidget(
#                        name="recv_search_cert",
#                        label=T("Certificate Status"),
#                        field="grn_status",
#                        cols = 2
#                      ),
            ))

        # Redirect to the Items tabs after creation
        recv_item_url = URL(f="recv", args=["[id]",
                                            "track_item"])

        # it shouldn't be possible for the user to delete a send item
        self.configure("inv_recv",
                        deletable=False,
                       )

        self.configure(tablename,
                       onaccept = self.inv_recv_onaccept,
                       search_method = recv_search,
                       create_next = recv_item_url,
                       update_next = recv_item_url)
        # Component
        self.add_component("inv_track_item",
                           inv_recv="recv_id")

        # Print Forms
        self.set_method(tablename,
                        method="form",
                        action=self.inv_recv_form)

        self.set_method(tablename,
                        method="cert",
                        action=self.inv_recv_donation_cert )


        # =====================================================================
        # Tracking Items
        #

        tablename = "inv_track_item"
        table = self.define_table("inv_track_item",
                                  org_id(name = "track_org_id",
                                         label = T("Shipping Organization"),
                                         ondelete = "SET NULL",
                                         readable = False,
                                         writable = False),
                                  Field("item_source_no",
                                        "string",
                                        length = 16,
                                        label = itn_label,
                                        represent = s3_string_represent
                                        ),
                                  Field("status",
                                        "integer",
                                        required = True,
                                        requires = IS_IN_SET(tracking_status),
                                        default = 1,
                                        represent = lambda opt: tracking_status[opt],
                                        writable = False),
					
                                  inv_item_id(name="send_inv_item_id",
                                              ondelete = "RESTRICT",
                                              script = SCRIPT("""
$(document).ready(function() {
    S3FilterFieldChange({
        'FilterField':    'send_inv_item_id',
        'Field':          'item_pack_id',
        'FieldResource':  'item_pack',
        'FieldPrefix':    'supply',
        'url':             S3.Ap.concat('/inv/inv_item_packs/'),
        'msgNoRecords':    S3.i18n.no_packs,
        'fncPrep':         fncPrepItem,
        'fncRepresent':    fncRepresentItem
    });
});""") # need to redefine the script because of the change in the field name :/
                                ),  # original inventory
                                  item_id(ondelete = "RESTRICT"),      # supply item
                                  item_pack_id(ondelete = "SET NULL"), # pack table
									Field("quantity",
                                        "double",
                                        label = T("Quantity Sent"),
                                        notnull = True,
                                        requires=IS_NOT_EMPTY(),
                                        ),
                                  Field("recv_quantity",
                                        "double",
                                        label = T("Quantity Received"),
                                        represent = self.qnty_recv_repr,
                                        readable = False,
                                        writable = False,),
                                  Field("return_quantity",
                                        "double",
                                        label = T("Quantity Returned"),
                                        represent = self.qnty_recv_repr,
                                        readable = False,
                                        writable = False,),
                                  currency_type("currency"),
                                  Field("pack_value",
                                        "double",
                                        label = T("Value per Pack")),
                                  Field("expiry_date", "date",
                                        label = T("Expiry Date"),
                                        #requires = IS_NULL_OR(IS_DATE(format = s3_date_format)),
                                        represent = s3_date_represent,
                                        widget = S3DateWidget()
                                        ),
                                  Field("bin",                # The bin at origin
                                        "string",
                                        length = 16,
                                        represent = s3_string_represent,
                                        ),
                                  send_id(), # send record
                                  recv_id(), # receive record
                                  inv_item_id(name="recv_inv_item_id",
                                              label = "Receiving Inventory",
                                              required = False,
                                              readable = False,
                                              writable = False,
                                              ondelete = "RESTRICT"),  # received inventory
                                  Field("recv_bin",                # The bin at destination
                                        "string",
                                        label = T("Loading Bin"),
                                        length = 16,
                                        readable = False,
                                        writable = False,
                                        represent = s3_string_represent,
                                        widget = S3InvBinWidget("inv_track_item")
                                        ),
                                  org_id(name = "owner_org_id",
                                         label = "Organization/Department",
                                         ondelete = "SET NULL"), # which org owns this item
                                  org_id(name = "supply_org_id",
                                         label = "Supplier/Donor",
                                         ondelete = "SET NULL"), # original donating org
                                  adj_item_id(ondelete = "RESTRICT"), # any adjustment record
                                  s3.comments(),
                                  req_item_id(readable = False,
                                              writable = False),
                                  *s3.meta_fields()
                                  )

        # pack_quantity virtual field
        table.virtualfields.append(item_pack_virtualfields(tablename=tablename))
        table.virtualfields.append(InvTrackItemVirtualFields())

        # CRUD strings
        ADD_TRACK_ITEM = T("Add Item to Shipment")
        LIST_TRACK_ITEMS = T("List of Shipment Items")
        s3.crud_strings[tablename] = Storage(
            title_create = ADD_TRACK_ITEM,
            title_display = T("Shipment Item Details"),
            title_list = LIST_TRACK_ITEMS,
            title_update = T("Edit Shipment Item"),
            title_search = T("Search Shipment Items"),
            subtitle_create = T("Add New Shpment Item"),
            subtitle_list = T("Shipment Items"),
            label_list_button = LIST_TRACK_ITEMS,
            label_create_button = ADD_TRACK_ITEM,
            label_delete_button = T("Delete Shipment Item"),
            msg_record_created = T("Item Added to Shipment"),
            msg_record_modified = T("Shipment Item updated"),
            msg_record_deleted = T("Shipment Item deleted"),
            msg_list_empty = T("No Shipment Items"))

        # Resource configuration
        self.configure(tablename,
                       list_fields = ["id",
                                      "status",
                                      "item_id",
<<<<<<< HEAD
                                      (T("Weight (kg)"), "weight"),
=======
									  (T("Weight (kg)"), "weight"),
>>>>>>> ef888147
                                      (T("Volume (m3)"), "volume"),
                                      "item_pack_id",
                                      "send_id",
                                      "quantity",
									  "currency",
									  "pack_value",
									  "bin",
                                      "return_quantity",
                                      "recv_quantity",
                                      "recv_bin",
                                      "owner_org_id",
                                      "supply_org_id",
                                     ],
                       onaccept = self.inv_track_item_onaccept,
                       onvalidation = self.inv_track_item_onvalidate,
                       )

        # ---------------------------------------------------------------------
        # Pass variables back to global scope (response.s3.*)
        #
        return Storage(inv_track_item_deleting = self.inv_track_item_deleting,
                       inv_get_shipping_code = self.inv_get_shipping_code,
                       inv_track_item_onaccept = self.inv_track_item_onaccept,
                      )

    # ---------------------------------------------------------------------
    @staticmethod
    def inv_send_represent(id, show_link=True):
        """
        """

        if id:

            db = current.db
            s3db = current.s3db

            table = s3db.inv_send
            send_row = db(table.id == id).select(table.date,
                                                 table.site_id,
                                                 limitby=(0, 1)).first()
            if show_link:
                return SPAN(table.site_id.represent(send_row.site_id),
                            " - ",
                            table.date.represent(send_row.date)
                            )
            else:
                return "%s - %s" % (table.site_id.represent(send_row.site_id, show_link = False),
                                    table.date.represent(send_row.date),
                                   )
        else:
            return current.messages.NONE

    @staticmethod
    def inv_send_onaccept(form):
        """
           When a inv send record is created then create the send_ref.
        """
        s3db = current.s3db
        db = current.db
        stable = s3db.inv_send
        # If the send_ref is None then set it up
        id = form.vars.id
        if not stable[id].send_ref:
            code = S3TrackingModel.inv_get_shipping_code("WB",
                                                         stable[id].site_id,
                                                         s3db.inv_send.send_ref,
                                                        )
            db(stable.id == id).update(send_ref = code)

    # ---------------------------------------------------------------------
    @staticmethod
    def inv_send_form (r, **attr):
        """
            Generate a PDF of a Consignment Note/ ---Waybill
        """

        s3db = current.s3db

        table = s3db.inv_send
        tracktable = s3db.inv_track_item
        table.date.readable = True

        record = table[r.id]
        send_ref = record.send_ref
        # hide the inv_item field
        tracktable.send_inv_item_id.readable = False
        tracktable.recv_inv_item_id.readable = False

        list_fields = ["item_id",
                       (T("Weight (kg)"), "weight"),
                       (T("Volume (m3)"), "volume"),
                       "item_source_no",
                       "item_pack_id",
                       "quantity",
					   "currency",
					   "pack_value",
					   "bin",
                      ]
        exporter = r.resource.exporter.pdf
        return exporter(r,
                        method = "list",
                        pdf_componentname = "inv_track_item",
                        pdf_title = current.deployment_settings.get_inv_name(),
                        pdf_filename = send_ref,
                        list_fields = list_fields,
                        pdf_hide_comments = True,
                        pdf_header_padding = 12,
                        pdf_footer = inv_send_pdf_footer,
                        pdf_paper_alignment = "Landscape",
                        pdf_table_autogrow = "B",
                        **attr
                       )

    # ---------------------------------------------------------------------
    @staticmethod
    def inv_recv_represent(id, show_link=True):
        """
            @ToDo: 'From Organisation' is great for Donations
            (& Procurement if we make Suppliers Organisations), but isn't useful
            for shipments between facilities within a single Org where
            'From Facility' could be more appropriate
        """
        if id:

            db = current.db
            s3db = current.s3db

            table = s3db.inv_recv
            inv_recv_row = db(table.id == id).select(table.date,
                                                     table.site_id,
                                                     limitby=(0, 1)).first()
            if show_link:
                return SPAN(table.site_id.represent(inv_recv_row.site_id),
                            " - ",
                            table.date.represent(inv_recv_row.date)
                            )
            else:
                return "%s - %s" % (table.site_id.represent(inv_recv_row.site_id, show_link = False),
                                    table.date.represent(inv_recv_row.date),
                                   )
        else:
            return current.messages.NONE

    @staticmethod
    def inv_recv_onaccept(form):
        """
           When a inv recv record is created then create the recv_ref.
        """
        s3db = current.s3db
        db = current.db
        rtable = s3db.inv_recv
        # If the recv_ref is None then set it up
        id = form.vars.id
        if not rtable[id].recv_ref:
            code = S3TrackingModel.inv_get_shipping_code("GRN",
                                                         rtable[id].site_id,
                                                         s3db.inv_recv.recv_ref,
                                                        )
            db(rtable.id == id).update(recv_ref = code)

    # ---------------------------------------------------------------------
    @staticmethod
    def inv_recv_form (r, **attr):
        """
            Generate a PDF of a GRN (Goods Received Note)
        """

        T = current.T
        s3db = current.s3db

        table = s3db.inv_recv
        track_table = s3db.inv_track_item
        table.date.readable = True
        table.site_id.readable = True
        track_table.recv_quantity.readable = True
        table.site_id.label = T("By Warehouse")
        table.site_id.represent = s3db.org_site_represent

        record = table[r.id]
        recv_ref = record.recv_ref
        list_fields = ["item_id",
<<<<<<< HEAD
                       (T("Weight (kg)"), "weight"),
=======
                       T("Weight (kg)"), "weight"),
>>>>>>> ef888147
                       (T("Volume (m3)"), "volume"),
                       "item_source_no",
                       "item_pack_id",
                       "quantity",
                       "recv_quantity",
					   "currency",
					   "pack_value",
                       "bin"
                       
                      ]
        exporter = r.resource.exporter.pdf
        return exporter(r,
                        method = "list",
                        pdf_title = T(current.deployment_settings.get_grn_form_name()),
                        pdf_filename = recv_ref,
                        list_fields = list_fields,
                        pdf_hide_comments = True,
                        pdf_componentname = "inv_track_item",
                        pdf_header_padding = 12,
                        pdf_footer = inv_recv_pdf_footer,
                        pdf_table_autogrow = "B",
                        pdf_paper_alignment = "Landscape",
                        **attr
                       )

    # -------------------------------------------------------------------------
    @staticmethod
    def inv_recv_donation_cert (r, **attr):
        """
            Generate a PDF of a Donation certificate
        """

        s3db = current.s3db

        table = s3db.inv_recv
        table.date.readable = True
        table.type.readable = False
        table.site_id.readable = True
        table.site_id.label = T("By Warehouse")
        table.site_id.represent = s3db.org_site_represent

        record = table[r.id]
        site_id = record.site_id
        site = table.site_id.represent(site_id,False)

        exporter = r.resource.exporter.pdf
        return exporter(r,
                        method="list",
                        pdf_title="Donation Certificate",
                        pdf_filename="DC-%s" % site,
                        pdf_hide_comments=True,
                        pdf_componentname = "inv_track_item",
                        **attr
                       )

    # -------------------------------------------------------------------------
    @staticmethod
    def qnty_recv_repr(value):
        if value:
            return value
        else:
            return B(value)

    # ---------------------------------------------------------------------
    @staticmethod
    def inv_send_ref_represent(value, show_link=True):
        """
            Represent for the Tall Out number, 
            if show_link is True then it will generate a link to the pdf
        """
        if value:

            if show_link:
                db = current.db
                s3db = current.s3db
    
                table = s3db.inv_send
                send_row = db(table.send_ref == value).select(table.id,
                                                              limitby=(0, 1)
                                                             ).first()
                if send_row:
                    return A(value,
                             _href = URL(f = "send",
                                         args = [send_row.id, "form"]
                                        ),
                            )
                else:
                    return B(value)
            else:
                return B(value)
        else:
            return current.messages.NONE

    # ---------------------------------------------------------------------
    @staticmethod
    def inv_recv_ref_represent(value, show_link=True):
        """
            Represent for the Goods Received Note 
            if show_link is True then it will generate a link to the pdf
        """
        if value:

            if show_link:
                db = current.db
                s3db = current.s3db
    
                table = s3db.inv_recv
                recv_row = db(table.recv_ref == value).select(table.id,
                                                              limitby=(0, 1)
                                                             ).first()
                return A(value,
                         _href = URL(f = "recv",
                                     args = [recv_row.id, "form"]
                                    ),
                        )
            else:
                return B(value)
        else:
            return current.messages.NONE

    # -------------------------------------------------------------------------
    @staticmethod
    def inv_track_item_onvalidate(form):
        """
            When a track item record is being created with a tracking number
            then the tracking number needs to be unique within the organisation.

            If the inv. item is coming out of a warehouse then the inv. item details
            need to be copied across (org, expiry etc)

            If the inv. item is being received then their might be a selected bin
            ensure that the correct bin is selected and save those details.
        """
        s3db = current.s3db
        db = current.db
        ttable = s3db.inv_track_item
        itable = s3db.inv_inv_item
        stable = s3db.org_site

        # save the organisation from where this tracking originates
        if form.vars.send_inv_item_id:
            query = (itable.id == form.vars.send_inv_item_id) & \
                    (itable.site_id == stable.id)
            record = db(query).select(stable.organisation_id,
                                      limitby=(0, 1)).first()

            form.vars.track_org_id = record.organisation_id

        # copy the data from the donated inv. item
        if form.vars.send_inv_item_id:
            query = (itable.id == form.vars.send_inv_item_id)
            record = db(query).select(limitby=(0, 1)).first()
            form.vars.item_id = record.item_id
            form.vars.item_source_no = record.item_source_no
            form.vars.expiry_date = record.expiry_date
            form.vars.bin = record.bin
            form.vars.owner_org_id = record.owner_org_id
            form.vars.supply_org_id = record.supply_org_id
            form.vars.pack_value = record.pack_value
            form.vars.currency = record.currency
        # if we have no send id and no recv_quantity then
        # copy the quantity sent directly into the received field
        # This is for when their is no related send record
        elif not form.vars.recv_quantity:
            form.vars.recv_quantity = form.vars.quantity

        # If their is a receiving bin select the right one
        if form.vars.recv_bin:
            if isinstance(form.vars.recv_bin, list):
                if form.vars.recv_bin[1] != "":
                    form.vars.recv_bin = form.vars.recv_bin[1]
                else:
                    form.vars.recv_bin = form.vars.recv_bin[0]

        return

    # -------------------------------------------------------------------------
    @staticmethod
    def inv_get_shipping_code(type, site_id, field):
        s3db = current.s3db
        db = current.db
        if site_id:
            ostable = s3db.org_site
            scode = ostable[site_id].code
            code = "%s-%s-" % (type, scode)
        else:
            code = "%s-###-" % (type)
        number = 0
        if field:
            query = (field.like("%s%%" % code))
            ref_row = db(query).select(field,
                                       limitby=(0, 1),
                                       orderby=~field).first()
            if ref_row:
                ref = ref_row(field)
                number = int(ref[-6:])
        return "%s%06d" % (code, number+1)

    # -------------------------------------------------------------------------
    @staticmethod
    def inv_track_item_onaccept(form):
        """
           When a track item record is created and it is linked to an inv_item
           then the inv_item quantity will be reduced.
        """
        s3db = current.s3db
        db = current.db
        tracktable = s3db.inv_track_item
        inv_item_table = s3db.inv_inv_item
        stable = s3db.inv_send
        rtable = s3db.inv_recv
        ritable = s3db.req_req_item
        rrtable = s3db.req_req
        siptable = s3db.supply_item_pack
        supply_item_add = s3db.supply_item_add
        oldTotal = 0
        # only modify the original inv. item total if we have a quantity on the form
        # and a sent item record to indicate where it came from.
        # Their'll not be a quantity if it is being received since by then it is read only
        # It will be there on an import and so the value will be deducted correctly
        if form.vars.quantity and form.vars.send_inv_item_id:
            stock_item = inv_item_table[form.vars.send_inv_item_id]
            stock_quantity = stock_item.quantity
            stock_pack = siptable[stock_item.item_pack_id].quantity
	    if form.record:
                if form.record.send_inv_item_id != None:
                    # Items have already been removed from stock, so first put them back
                    old_track_pack_quantity = siptable[form.record.item_pack_id].quantity
                    stock_quantity = supply_item_add(stock_quantity,
                                                     stock_pack,
                                                     form.record.quantity,
                                                     old_track_pack_quantity
                                                    )

            new_track_pack_quantity = siptable[form.vars.item_pack_id].quantity
            newTotal = supply_item_add(stock_quantity,
                                       stock_pack,
                                       - float(form.vars.quantity),
                                       new_track_pack_quantity
                                      )
            db(inv_item_table.id == form.vars.send_inv_item_id).update(quantity = newTotal)
	if form.vars.send_id and form.vars.recv_id:
            db(rtable.id == form.vars.recv_id).update(send_ref = stable[form.vars.send_id].send_ref)
        # if this is linked to a request then copy the req_ref to the send item
        id = form.vars.id
        record = tracktable[id]
        if record.req_item_id:
            req_id = ritable[record.req_item_id].req_id
            req_ref = rrtable[req_id].req_ref
            db(stable.id == form.vars.send_id).update(req_ref = req_ref)
            if form.vars.recv_id:
                db(rtable.id == form.vars.recv_id).update(req_ref = req_ref)

        # if the status is 3 unloading
        # Move all the items into the site, update any request & make any adjustments
        # Finally change the status to 4 arrived
        if tracktable[id].status == TRACK_STATUS_UNLOADING:
            recv_rec = rtable[record.recv_id]
            recv_site_id = recv_rec.site_id
            query = (inv_item_table.site_id == recv_site_id) & \
                    (inv_item_table.item_id == record.item_id) & \
                    (inv_item_table.item_pack_id == record.item_pack_id) & \
                    (inv_item_table.currency == record.currency) & \
                    (inv_item_table.pack_value == record.pack_value) & \
                    (inv_item_table.expiry_date == record.expiry_date) & \
                    (inv_item_table.bin == record.recv_bin) & \
                    (inv_item_table.owner_org_id == record.owner_org_id) & \
                    (inv_item_table.supply_org_id == record.supply_org_id)
            inv_item_row = db(query).select(inv_item_table.id,
                                            limitby=(0, 1)).first()
            if inv_item_row:
                inv_item_id = inv_item_row.id
                db(inv_item_table.id == inv_item_id).update(quantity = inv_item_table.quantity + record.recv_quantity)
            else:
                source_type = 0
                if form.vars.send_inv_item_id:
                    source_type = inv_item_table[form.vars.send_inv_item_id].source_type
                else:
                    if recv_rec.type == 2:
                        source_type = 1 # Donation
                    else:
                        source_type = 2 # Procured
                inv_item_id = inv_item_table.insert(site_id = recv_site_id,
                                             item_id = record.item_id,
                                             item_pack_id = record.item_pack_id,
                                             currency = record.currency,
                                             pack_value = record.pack_value,
                                             expiry_date = record.expiry_date,
                                             bin = record.recv_bin,
                                             owner_org_id = record.owner_org_id,
                                             supply_org_id = record.supply_org_id,
                                             quantity = record.recv_quantity,
                                             item_source_no = record.item_source_no,
                                             source_type = source_type,
                                            )
            # if this is linked to a request then update the quantity fulfil
            if record.req_item_id:
                req_item = ritable[record.req_item_id]
                req_quantity = req_item.quantity_fulfil
                req_pack_quantity = siptable[req_item.item_pack_id].quantity
                track_pack_quantity = siptable[record.item_pack_id].quantity
                quantity_fulfil = supply_item_add(req_quantity,
                                                  req_pack_quantity,
                                                  record.recv_quantity,
                                                  track_pack_quantity
                                                 )
                db(ritable.id == record.req_item_id).update(quantity_fulfil = quantity_fulfil)
                s3db.req_update_status(req_id)

            db(tracktable.id == id).update(recv_inv_item_id = inv_item_id,
                                           status = TRACK_STATUS_ARRIVED)
            # If the receive quantity doesn't equal the sent quantity
            # then an adjustment needs to be set up
            if record.quantity != record.recv_quantity:
                # Do we have an adjustment record?
                # (which might have be created for another item in this shipment)
                query = (tracktable.recv_id == record.recv_id) & \
                        (tracktable.adj_item_id != None)
                adj_rec = db(query).select(tracktable.adj_item_id,
                                          limitby = (0, 1)).first()
                adjitemtable = s3db.inv_adj_item
                if adj_rec:
                    adj_id = adjitemtable[adj_rec.adj_item_id].adj_id
                # If we don't yet have an adj record then create it
                else:
                    adjtable = s3db.inv_adj
                    recv_rec = s3db.inv_recv[record.recv_id]
                    adj_id = adjtable.insert(adjuster_id = recv_rec.recipient_id,
                                             site_id = recv_rec.site_id,
                                             adjustment_date = current.request.now.date(),
                                             category = 0,
                                             status = 1,
                                             comments = recv_rec.comments,
                                            )
                # Now create the adj item record
                adj_item_id = adjitemtable.insert(reason = 0,
                                                  adj_id = adj_id,
                                                  inv_item_id = record.send_inv_item_id, # original source inv_item
                                                  item_id = record.item_id, # the supply item
                                                  item_pack_id = record.item_pack_id,
                                                  old_quantity = record.quantity,
                                                  new_quantity = record.recv_quantity,
                                                  currency = record.currency,
                                                  pack_value = record.pack_value,
                                                  expiry_date = record.expiry_date,
                                                  bin = record.recv_bin,
                                                  comments = record.comments,
                                                  )
                # copy the adj_item_id to the tracking record
                db(tracktable.id == id).update(adj_item_id = adj_item_id)


    @staticmethod
    def inv_track_item_deleting(id):
        """
           A track item can only be deleted if the status is Preparing
           When a track item record is deleted and it is linked to an inv_item
           then the inv_item quantity will be reduced.
        """
        s3db = current.s3db
        db = current.db
        tracktable = s3db.inv_track_item
        inv_item_table = s3db.inv_inv_item
        ritable = s3db.req_req_item
        siptable = s3db.supply_item_pack
        record = tracktable[id]
        if record.status != 1:
            return False
        # if this is linked to a request
        # then remove these items from the quantity in transit
        if record.req_item_id:

            req_id = record.req_item_id
            req_item = ritable[req_id]
            req_quantity = req_item.quantity_transit
            req_pack_quantity = siptable[req_item.item_pack_id].quantity
            track_pack_quantity = siptable[record.item_pack_id].quantity
            quantity_transit = s3db.supply_item_add(req_quantity,
                                                   req_pack_quantity,
                                                   - record.quantity,
                                                   track_pack_quantity
                                                  )
            db(ritable.id == req_id).update(quantity_transit = quantity_transit)
            s3db.req_update_status(req_id)
        # Check that we have a link to a warehouse
        if record.send_inv_item_id:
            trackTotal = record.quantity
            # Remove the total from this record and place it back in the warehouse
            db(inv_item_table.id == record.send_inv_item_id).update(quantity = inv_item_table.quantity + trackTotal)
            db(tracktable.id == id).update(quantity = 0,
                                           comments = "%sQuantity was: %s" % (inv_item_table.comments, trackTotal))
        return True


# =============================================================================
def inv_tabs(r):
    """
        Add an expandable set of Tabs for a Site's Inventory Tasks

        @ToDo: Make these Expand/Contract without a server-side call
    """

    T = current.T
    s3db = current.s3db
    auth = current.auth
    session = current.session
    settings = current.deployment_settings

    if settings.has_module("inv") and \
        auth.s3_has_permission("read", "inv_inv_item"):
        collapse_tabs = settings.get_inv_collapse_tabs()
        tablename, record = s3_rheader_resource(r)
        if collapse_tabs and not \
            (tablename == "org_office" and record.type == 5): # 5 = Warehouse
            # Test if the tabs are collapsed
            show_collapse = True
            show_inv = r.get_vars.show_inv
            if show_inv == "True":
                show_inv = True
            elif show_inv == "False":
                show_inv = False
            else:
                show_inv = None
            if show_inv == True or show_inv == False:
                session.s3.show_inv["%s_%s" %  (r.name, r.id)] = show_inv
            else:
                show_inv = session.s3.show_inv.get("%s_%s" %  (r.name, r.id))
        else:
            show_inv = True
            show_collapse = False

        if show_inv:
            if settings.get_inv_shipment_name() == "order":
                recv_tab = T("Orders")
            else:
                recv_tab = T("Receive")
            inv_tabs = [(T("Warehouse Stock"), "inv_item"),
                        #(T("Incoming"), "incoming/"),
                        (recv_tab, "recv"),
                        (T("Send"), "send", dict(select="sent")),
                        ]
            if settings.has_module("proc"):
                inv_tabs.append((T("Planned Procurements"), "plan"))
            if show_collapse:
                inv_tabs.append(("- %s" % T("Warehouse"),
                                 None, dict(show_inv="False")))
        else:
            inv_tabs = [("+ %s" % T("Warehouse"), "inv_item",
                        dict(show_inv="True"))]
        return inv_tabs
    else:
        return []

# =============================================================================
def inv_warehouse_rheader(r):
    """ Resource Header for warehouse inv. item """
    if r.representation != "html" or r.method == "import":
        # RHeaders only used in interactive views
        return None

    s3 = current.response.s3
    tablename, record = s3_rheader_resource(r)
    rheader = None
    if tablename == "org_organisation" or tablename == "org_office":
        rheader = s3.org_rheader(r)
    if tablename == "inv_inv_item" and record != None:
        tabs = [(T("Details"), None),
                (T("Track Shipment"), "track_movement/"),
               ]
        rheader_tabs = DIV (s3_rheader_tabs(r, tabs))
        table = current.s3db[tablename]
        rheader = DIV( TABLE(
                           TR( TH("%s: " % table.item_id.label),
                               table.item_id.represent(record.item_id),
                               TH( "%s: " % table.item_pack_id.label),
                               table.item_pack_id.represent(record.item_pack_id),
                              ),
                           TR( TH( "%s: " % table.site_id.label),
                               TD(table.site_id.represent(record.site_id), _colspan=3),
                              ),
                             ),
                        rheader_tabs
                        )
    if tablename == "inv_track_item" and record != None:
        table = current.s3db["inv_inv_item"]
        irecord = table[record.item_id]
        tabs = [(T("Details"), None),
                (T("Track Shipment"), "inv_item/"),
               ]
        rheader_tabs = DIV (s3_rheader_tabs(r, tabs))
        rheader = DIV( TABLE(
                           TR( TH("%s: " % table.item_id.label),
                               table.item_id.represent(irecord.item_id),
                               TH( "%s: " % table.item_pack_id.label),
                               table.item_pack_id.represent(irecord.item_pack_id),
                              ),
                           TR( TH( "%s: " % table.site_id.label),
                               TD(table.site_id.represent(irecord.site_id), _colspan=3),
                              ),
                             ),
                        rheader_tabs
                        )

    rfooter = TAG[""]()
    if record and "site_id" in record:
        if (r.component and r.component.name == "inv_item"):
            as_btn = A( T("Adjust Stock"),
                          _href = URL(c = "inv",
                                      f = "adj",
                                      args = ["create"],
                                      vars = {"site":record.site_id},
                                      ),
                          _class = "action-btn"
                          )
            rfooter.append(as_btn)
            ts_btn = A( T("Track Shipment"),
                          _href = URL(c = "inv",
                                      f = "track_movement",
                                      vars = {"viewing":"inv_item.%s" % r.component_id},
                                      ),
                          _class = "action-btn"
                          )
            rfooter.append(ts_btn)
    # else:
        # ns_btn = A( T("Receive New Stock"),
                      # _href = URL(c = "inv",
                                  # f = "recv",
                                  # args = ["create"]
                                  # ),
                      # _class = "action-btn"
                      # )
        # rfooter.append(ns_btn)

    s3.rfooter = rfooter
    return rheader

# =============================================================================
def inv_recv_crud_strings():
    """
        CRUD Strings for inv_recv which ened to be visible to menus without a
        model load
    """

    if current.deployment_settings.get_inv_shipment_name() == "order":
        recv_id_label = T("Order")
        ADD_RECV = T("Add Order")
        LIST_RECV = T("List Orders")
        current.response.s3.crud_strings["inv_recv"] = Storage(
            title_create = ADD_RECV,
            title_display = T("Order Details"),
            title_list = LIST_RECV,
            title_update = T("Edit Order"),
            title_search = T("Search Orders"),
            subtitle_create = ADD_RECV,
            subtitle_list = T("Orders"),
            label_list_button = LIST_RECV,
            label_create_button = ADD_RECV,
            label_delete_button = T("Delete Order"),
            msg_record_created = T("Order Created"),
            msg_record_modified = T("Order updated"),
            msg_record_deleted = T("Order canceled"),
            msg_list_empty = T("No Orders registered")
        )
    else:
        recv_id_label = T("Receive Shipment")
        ADD_RECV = T("Add New Received Shipment")
        LIST_RECV = T("List Received Shipments")
        current.response.s3.crud_strings["inv_recv"] = Storage(
            title_create = ADD_RECV,
            title_display = T("Received Shipment Details"),
            title_list = LIST_RECV,
            title_update = T("Edit Received Shipment"),
            title_search = T("Search Received Shipments"),
            subtitle_create = ADD_RECV,
            subtitle_list = T("Received Shipments"),
            label_list_button = LIST_RECV,
            label_create_button = ADD_RECV,
            label_delete_button = T("Delete Received Shipment"),
            msg_record_created = T("Shipment Created"),
            msg_record_modified = T("Received Shipment updated"),
            msg_record_deleted = T("Received Shipment canceled"),
            msg_list_empty = T("No Received Shipments")
        )
    return


# =============================================================================
def inv_send_rheader(r):
    """ Resource Header for Send """

    if r.representation == "html" and r.name == "send":
        record = r.record
        if record:

            s3db = current.s3db
            auth = current.auth
            s3 = current.response.s3

            tabs = [(T("Edit Details"), None),
                    (T("Items"), "track_item"),
                ]

            rheader_tabs = s3_rheader_tabs(r, tabs)

            table = r.table

            site_id = record.site_id
            org_id = s3db.org_site[site_id].organisation_id
            logo = s3db.org_organisation_logo(org_id)
            rData = TABLE(
                           TR(TD("TALLY OUT SHEET", _colspan=2, _class="pdf_title"),
                              TD(logo, _colspan=2),
                              ),
                           TR(TH("%s: " % table.send_ref.label),
                              TD(table.send_ref.represent(record.send_ref))
                              ),
                           TR( TH("%s: " % table.date.label),
                               table.date.represent(record.date),
                               TH("%s: " % table.delivery_date.label),
                               table.delivery_date.represent(record.delivery_date),
                              ),
                           TR( TH("%s: " % table.site_id.label),
                               table.site_id.represent(record.site_id),
                               TH("%s: " % table.to_site_id.label),
                               table.to_site_id.represent(record.to_site_id),
                              ),
                           TR( TH("%s: " % table.status.label),
                               table.status.represent(record.status),
                             ),
                           TR(
                               TH("%s: " % table.comments.label),
                               TD(record.comments or "", _colspan=3)
                              )
                         )
            rSubdata = TABLE ()
            rfooter = TAG[""]()

            if record.status == SHIP_STATUS_IN_PROCESS:
                if auth.s3_has_permission("update",
                                          "inv_send",
                                          record_id=record.id):

                    tracktable = current.s3db.inv_track_item
                    query = (tracktable.send_id == record.id) & \
                            (tracktable.send_inv_item_id == None) & \
                            (tracktable.deleted == False)
                    row = current.db(query).select(tracktable.id,
                                        limitby=(0, 1)).first()
                    if row == None:
                        send_btn = A( T("Send Shipment"),
                                      _href = URL(c = "inv",
                                                  f = "send_process",
                                                  args = [record.id]
                                                  ),
                                      _id = "send_process",
                                      _class = "action-btn"
                                      )

                        send_btn_confirm = SCRIPT("S3ConfirmClick('#send_process', '%s')"
                                                  % T("Do you want to send this shipment?") )
                        rfooter.append(send_btn)
                        rfooter.append(send_btn_confirm)
                    ritable = current.s3db.req_req_item
                    rcitable = current.s3db.req_commit_item
                    query = (tracktable.send_id == record.id) & \
                            (rcitable.req_item_id == tracktable.req_item_id) & \
                            (tracktable.req_item_id == ritable.id) & \
                            (tracktable.deleted == False)
                    records = current.db(query).select()
                    for record in records:
                        rSubdata.append(TR( TH("%s: " % ritable.item_id.label),
                                   ritable.item_id.represent(record.req_req_item.item_id),
                                   TH("%s: " % rcitable.quantity.label),
                                   record.req_commit_item.quantity,
                                  ))
            elif record.status == SHIP_STATUS_RETURNING:
                    tracktable = current.s3db.inv_track_item
                    query = (tracktable.send_id == record.id) & \
                            (tracktable.return_quantity == None)
                    row = current.db(query).select(tracktable.id,
                                        limitby=(0, 1)).first()
                    if row == None:
                        return_btn = A( T("Complete Returns"),
                                      _href = URL(c = "inv",
                                                  f = "return_process",
                                                  args = [record.id]
                                                  ),
                                      _id = "return_process",
                                      _class = "action-btn"
                                      )
                        return_btn_confirm = SCRIPT("S3ConfirmClick('#return_process', '%s')"
                                                  % T("Do you want to complete the return process?") )
                        rfooter.append(return_btn)
                        rfooter.append(return_btn_confirm)
                    else:
                        msg = T("You need to check all item quantities before you can complete the return process")
                        rfooter.append(SPAN(msg))
            else:
                cn_btn = A( T(current.deployment_settings.get_inv_name()),
                              _href = URL(f = "send",
                                          args = [record.id, "form"]
                                          ),
                              _class = "action-btn"
                              )
                rfooter.append(cn_btn)

                if record.status != SHIP_STATUS_CANCEL:
                    if record.status == SHIP_STATUS_SENT:
                        vars = current.request.vars
                        if "site_id" in vars and \
                            auth.s3_has_permission("update",
                                                   "org_site",
                                                   record_id=vars.site_id):
                            receive_btn = A( T("Process Received Shipment"),
                                            _href = URL(c = "inv",
                                                        f = "recv_sent",
                                                        args = [record.id],
                                                        vars = vars
                                                        ),
                                            _id = "send_receive",
                                            _class = "action-btn",
                                            _title = T("Receive this shipment")
                                            )

                            #receive_btn_confirm = SCRIPT("S3ConfirmClick('#send_receive', '%s')"
                            #                             % T("Receive this shipment?") )
                            rfooter.append(receive_btn)
                            #rheader.append(receive_btn_confirm)
                        if auth.s3_has_permission("update",
                                                  "inv_send",
                                                  record_id=record.id):
                            if "received" in vars:
                                s3db.inv_send[record.id] = \
                                    dict(status = SHIP_STATUS_RECEIVED)
                            else:
                                return_btn = A( T("Manage Returns"),
                                                _href = URL(f = "send_returns",
                                                            args = [record.id],
                                                            vars = None,
                                                            ),
                                                _id = "send_return",
                                                _class = "action-btn",
                                                _title = T("Only use this button to accept back into stock some items that were returned from a delivery to beneficiaries who do not record the shipment details directly into the system")
                                                )

                                return_btn_confirm = SCRIPT("S3ConfirmClick('#send_receive', '%s')"
                                                             % T("Confirm that the shipment has been received by a destination which will not record the shipment directly into the system and confirmed as received.") )
                                rfooter.append(return_btn)
                                rfooter.append(return_btn_confirm)
                                receive_btn = A( T("Confirm Shipment Received"),
                                                _href = URL(f = "send",
                                                            args = [record.id],
                                                            vars = dict(received = True),
                                                            ),
                                                _id = "send_receive",
                                                _class = "action-btn",
                                                _title = T("Only use this button to confirm that the shipment has been received by a destination which will not record the shipment directly into the system")
                                                )

                                receive_btn_confirm = SCRIPT("S3ConfirmClick('#send_receive', '%s')"
                                                             % T("Confirm that the shipment has been received by a destination which will not record the shipment directly into the system and confirmed as received.") )
                                rfooter.append(receive_btn)
                                rfooter.append(receive_btn_confirm)
                        if auth.s3_has_permission("delete",
                                                  "inv_send",
                                                  record_id=record.id):
                            cancel_btn = A( T("Cancel Shipment"),
                                            _href = URL(c = "inv",
                                                        f = "send_cancel",
                                                        args = [record.id]
                                                        ),
                                            _id = "send_cancel",
                                            _class = "action-btn"
                                            )

                            cancel_btn_confirm = SCRIPT("S3ConfirmClick('#send_cancel', '%s')"
                                                         % T("Do you want to cancel this sent shipment? The items will be returned to the Warehouse. This action CANNOT be undone!") )
                            rfooter.append(cancel_btn)
                            rfooter.append(cancel_btn_confirm)

            s3.rfooter = rfooter
            rheader = DIV (rData,
                           rheader_tabs,
                           rSubdata
                          )
            return rheader
    return None

# ---------------------------------------------------------------------
def inv_send_pdf_footer(r):
    record = r.record
    if record:
        footer = DIV (TABLE (TR(TH(T("Commodities Loaded")),
                                TH(T("Date")),
                                TH(T("Function")),
                                TH(T("Name")),
                                TH(T("Signature")),
                                TH(T("Location (Site)")),
                                TH(T("Condition")),
                                ),
                             TR(TD(T("Loaded By")),
                                TD(),
                                TD(),
                                TD(),
                                TD(),
                                TD(),
                                TD(),
                                ),
                             TR(TD(T("Transported By")),
                                TD(),
                                TD(),
                                TD(),
                                TD(),
                                TD(),
                                TD(),
                                ),
                             TR(TH(T("Reception")),
                                TH(T("Date")),
                                TH(T("Function")),
                                TH(T("Name")),
                                TH(T("Signature")),
                                TH(T("Location (Site)")),
                                TH(T("Condition")),
                                ),
                             TR(TD(T("Received By")),
                                TD(),
                                TD(),
                                TD(),
                                TD(),
                                TD(),
                                TD(),
                                ),
                            )
                     )
        return footer
    return None


# =============================================================================
def inv_recv_rheader(r):
    """ Resource Header for Receiving """

    if r.representation == "html" and r.name == "recv":
        record = r.record
        if record:

            s3db = current.s3db
            T = current.T
            s3 = current.response.s3
            auth = current.auth

            tabs = [(T("Edit Details"), None),
                    (T("Items"), "track_item"),
                    ]

            rheader_tabs = s3_rheader_tabs(r, tabs)

            table = r.table
            site_id = record.site_id
            org_id = s3db.org_site[site_id].organisation_id
            logo = s3db.org_organisation_logo(org_id)
            rData = TABLE(
                           TR(TD(T(current.deployment_settings.get_grn_form_name()), _colspan=2, _class="pdf_title"),
                              TD(logo, _colspan=2),
                              ),
                           TR(TH("%s: " % table.recv_ref.label),
                              TD(table.recv_ref.represent(record.recv_ref))
                              ),
                           TR( TH("%s: " % table.status.label),
                               table.status.represent(record.status),
                              ),
                           TR( TH( "%s: " % table.eta.label),
                               table.eta.represent(record.eta),
                               TH( "%s: " % table.date.label),
                               table.date.represent(record.date),
                              ),
                           TR( TH( "%s: " % table.from_site_id.label),
                               table.from_site_id.represent(record.from_site_id),
                               TH( "%s: " % table.site_id.label),
                               table.site_id.represent(record.site_id),
                              ),
                           TR( TH( "%s: " % table.sender_id.label),
                               s3_fullname(record.sender_id),
                               TH( "%s: " % table.recipient_id.label),
                               s3_fullname(record.recipient_id),
                              ),
                           TR( TH( "%s: " % table.send_ref.label),
                               table.send_ref.represent(record.send_ref),
                               TH( "%s: " % table.recv_ref.label),
                               table.recv_ref.represent(record.recv_ref),
                              ),
                           TR( TH( "%s: " % table.comments.label),
                               TD(record.comments or "", _colspan=3),
                              ),
                            )

            rfooter = TAG[""]()

            if record.status == SHIP_STATUS_SENT or \
               record.status == SHIP_STATUS_IN_PROCESS:
                if auth.s3_has_permission("update",
                                          "inv_recv",
                                          record_id=record.id) and \
                not r.component:
                    tracktable = current.s3db.inv_track_item
                    query = (tracktable.recv_id == record.id) & \
                            (tracktable.recv_quantity == None)
                    row = current.db(query).select(tracktable.id,
                                        limitby=(0, 1)).first()
                    if row == None:
                        recv_btn = A( T("Receive Shipment"),
                                      _href = URL(c = "inv",
                                                  f = "recv_process",
                                                  args = [record.id]
                                                  ),
                                      _id = "recv_process",
                                      _class = "action-btn"
                                      )
                        recv_btn_confirm = SCRIPT("S3ConfirmClick('#recv_process', '%s')"
                                                  % T("Do you want to receive this shipment?") )
                        rfooter.append(recv_btn)
                        rfooter.append(recv_btn_confirm)
                    else:
                        msg = T("You need to check all item quantities and allocate to bins before you can receive the shipment")
                        rfooter.append(SPAN(msg))
            else:
                if record.status == SHIP_STATUS_RECEIVED:
                    if current.auth.s3_has_permission("delete",
                                                      "inv_recv",
                                                      record_id=record.id):
                        cancel_btn = A( T("Cancel Shipment"),
                                        _href = URL(c = "inv",
                                                    f = "recv_cancel",
                                                    args = [record.id]
                                                    ),
                                        _id = "recv_cancel",
                                        _class = "action-btn"
                                        )

                        cancel_btn_confirm = SCRIPT("S3ConfirmClick('#recv_cancel', '%s')"
                                                     % T("Do you want to cancel this received shipment? The items will be removed from the Warehouse. This action CANNOT be undone!") )
                        rfooter.append(cancel_btn)
                        rfooter.append(cancel_btn_confirm)

            s3.rfooter = rfooter
            rheader = DIV (rData,
                           rheader_tabs,
                          )
            return rheader
    return None
# ---------------------------------------------------------------------
def inv_recv_pdf_footer(r):
    record = r.record
    if record:
        footer = DIV (TABLE (TR(TH(T("Delivered By")),
                                TH(T("Date")),
                                TH(T("Function")),
                                TH(T("Name")),
                                TH(T("Signature")),
                                ),
                             TR(TD(),
                                TD(),
                                TD(),
                                TD(),
                                TD(),
                                ),
                            TR(TH(T("Received By")),
                                TH(T("Date")),
                                TH(T("Function")),
                                TH(T("Name")),
                                TH(T("Signature / Stamp")),
                                ),
                             TR(TD(),
                                TD(),
                                TD(),
                                TD(),
                                TD(),
                                ),
                            )
                     )
        return footer
    return None

# =============================================================================
class S3AdjustModel(S3Model):
    """
        A module to manage the shipment of inventory items
        - Sent Items
        - Received Items
        - And audit trail of the shipment process
    """

    names = ["inv_adj",
             "adj_id",
             "inv_adj_item",
             "adj_item_id",
             ]

    def model(self):

        T = current.T
        db = current.db
        auth = current.auth
        s3 = current.response.s3
        settings = current.deployment_settings

        person_id = self.pr_person_id
        org_id = self.org_organisation_id
        item_id = self.supply_item_id
        inv_item_id = self.inv_item_id
        item_pack_id = self.supply_item_pack_id
        currency_type = s3.currency_type

        org_site_represent = self.org_site_represent

        messages = current.messages
        NONE = messages.NONE
        UNKNOWN_OPT = messages.UNKNOWN_OPT

        s3_date_format = settings.get_L10n_date_format()
        s3_date_represent = lambda dt: S3DateTime.date_represent(dt, utc=True)

        # =====================================================================
        # Send (Outgoing / Dispatch / etc)
        #
        adjust_type = {0 : T("Shipment"),
                       1 : T("Inventory"),
                      }
        adjust_status = {0 : T("In Process"),
                         1 : T("Complete"),
                        }
        tablename = "inv_adj"
        table = self.define_table("inv_adj",
                                  person_id(name = "adjuster_id",
                                            label = T("Actioning officer"),
                                            ondelete = "RESTRICT",
                                            default = auth.s3_logged_in_person(),
                                            comment = self.pr_person_comment(child="adjuster_id")),

                                  self.super_link("site_id",
                                                  "org_site",
                                                  ondelete = "SET NULL",
                                                  label = T("Warehouse"),
                                                  default = auth.user.site_id if auth.is_logged_in() else None,
                                                  readable = True,
                                                  writable = True,
                                                  empty = False,
                                                  represent=org_site_represent),
                                  Field("adjustment_date",
                                        "date",
                                        label = T("Date of adjustment"),
                                        default = current.request.utcnow,
                                        writable = False,
                                        represent = s3_date_represent,
                                        widget = S3DateWidget()
                                        ),
                                  Field("status",
                                        "integer",
                                        requires = IS_NULL_OR(IS_IN_SET(adjust_status)),
                                        represent = lambda opt: adjust_status.get(opt, UNKNOWN_OPT),
                                        default = 0,
                                        label = T("Status of adjustment"),
                                        writable = False,
                                        ),
                                  Field("category",
                                        "integer",
                                        requires = IS_NULL_OR(IS_IN_SET(adjust_type)),
                                        represent = lambda opt: adjust_type.get(opt, UNKNOWN_OPT),
                                        default = 1,
                                        label = T("Type of adjustment"),
                                        writable = False,
                                        ),
                                  s3.comments(),
                                  *s3.meta_fields())
        self.configure("inv_adj",
                       onaccept = self.inv_adj_onaccept,
                       create_next = URL(args=["[id]", "adj_item"]),
                      )

        # Reusable Field
        adj_id = S3ReusableField( "adj_id",
                                  db.inv_adj,
                                  sortby="date",
                                  requires = IS_NULL_OR(IS_ONE_OF(db,
                                                                  "inv_adj.id",
                                                                  self.inv_adj_represent,
                                                                  orderby="inv_adj.adjustment_date",
                                                                  sort=True)),
                                  represent = self.inv_adj_represent,
                                  label = T("Inventory Adjustment"),
                                  ondelete = "RESTRICT")

        adjust_reason = {0 : T("Unknown"),
                         1 : T("None"),
                         2 : T("Lost"),
                         3 : T("Damaged"),
                         4 : T("Expired"),
                         5 : T("Found"),
                         6 : T("Transfer Ownership"),
                        }

        # CRUD strings
        ADJUST_STOCK = T("Add New Stock Adjustment")
        LIST_ADJUSTMENTS = T("List Stock Adjustments")
        s3.crud_strings["inv_adj"] = Storage(
            title_create = ADJUST_STOCK,
            title_display = T("Stock Adjustment Details"),
            title_list = LIST_ADJUSTMENTS,
            title_update = T("Edit Adjustment"),
            title_search = T("Search Stock Adjustments"),
            subtitle_create = T("Add New Stock Adjustment"),
            subtitle_list = T("Stock Adjustment"),
            label_list_button = LIST_ADJUSTMENTS,
            label_create_button = ADJUST_STOCK,
            label_delete_button = T("Delete Stock Adjustment"),
            msg_record_created = T("Adjustment created"),
            msg_record_modified = T("Adjustment modified"),
            msg_record_deleted = T("Adjustment deleted"),
            msg_list_empty = T("No stock adjustments have been done"))

        # @todo add the optional adj_id
        tablename = "inv_adj_item"
        table = self.define_table("inv_adj_item",
                                  item_id(ondelete = "RESTRICT"),      # supply item
                                  Field("reason",
                                        "integer",
                                        requires = IS_IN_SET(adjust_reason),
                                        default = 1,
                                        represent = lambda opt: adjust_reason.get(opt, current.messages.UNKNOWN_OPT),
                                        writable = False),
                                  inv_item_id(ondelete = "RESTRICT",
                                        writable = False),  # original inventory
                                  item_pack_id(ondelete = "SET NULL"), # pack table
                                  Field("old_quantity",
                                        "double",
                                        label = T("Original Quantity"),
                                        default = 0,
                                        notnull = True,
                                        writable = False),
                                  Field("new_quantity",
                                        "double",
                                        label = T("Revised Quantity"),
                                        represent = self.qnty_adj_repr,
                                        ),
                                  currency_type("currency"),
                                  Field("pack_value",
                                        "double",
                                        label = T("Value per Pack")),
                                  Field("expiry_date",
                                        "date",
                                        label = T("Expiry Date"),
                                        represent = s3_date_represent,
                                        widget = S3DateWidget()
                                        ),
                                  Field("bin",
                                        "string",
                                        length = 16,
                                        ),
                                  org_id(name = "old_owner_org_id",
                                         label = "Current owning Organization",
                                         ondelete = "SET NULL",
                                         writable = False), # which org owned this item
                                  org_id(name = "new_owner_org_id",
                                         label = "Transfer ownership to Organization",
                                         ondelete = "SET NULL"), # which org owns this item
                                  adj_id(),
                                  s3.comments(),
                                  *s3.meta_fields()
                                  )
        # Reusable Field
        adj_item_id = S3ReusableField( "adj_item_id",
                                       db.inv_adj_item,
                                       sortby="item_id",
                                       requires = IS_NULL_OR(IS_ONE_OF(db,
                                                                  "inv_adj_item.id",
                                                                  self.inv_adj_item_represent,
                                                                  orderby="inv_adj_item.item_id",
                                                                  sort=True)),
                                       represent = self.inv_adj_item_represent,
                                       label = T("Inventory Adjustment Item"),
                                       ondelete = "RESTRICT")

        # CRUD strings
        ADJUST_STOCK = T("Add New Stock Items")
        LIST_ADJUSTMENTS = T("List Items in Stock")
        s3.crud_strings["inv_adj_item"] = Storage(
            title_create = ADJUST_STOCK,
            title_display = T("Item Details"),
            title_list = LIST_ADJUSTMENTS,
            title_update = T("Adjust Item Quantity"),
            title_search = T("Search Stock Items"),
            subtitle_create = T("Add New Item to Stock"),
            subtitle_list = T("Stock Items"),
            label_list_button = LIST_ADJUSTMENTS,
            label_create_button = ADJUST_STOCK,
            #label_delete_button = T("Remove Item from Stock"), # This should be forbidden - set qty to zero instead
            msg_record_created = T("Item added to stock"),
            msg_record_modified = T("Item quantity adjusted"),
            #msg_record_deleted = T("Item removed from Stock"), # This should be forbidden - set qty to zero instead
            msg_list_empty = T("No items currently in stock"))

        # Component
        self.add_component("inv_adj_item",
                           inv_adj="adj_id")

        return Storage(
                    adj_item_id = adj_item_id,
                    adj_id = adj_id,
                )

    # -------------------------------------------------------------------------
    @staticmethod
    def qnty_adj_repr(value):
        if value:
            return value
        else:
            return B(value)


    # ---------------------------------------------------------------------
    @staticmethod
    def inv_adj_onaccept(form):
        """
           When an adjustment record is created and it is of type inventory
           then an adj_item record for each inv_inv_item in the site will be
           created. If needed, extra adj_item records can be created later.
        """
        s3db = current.s3db
        db = current.db
        inv_item_table = s3db.inv_inv_item
        adjitemtable = s3db.inv_adj_item
        adjtable = s3db.inv_adj
        adj_rec = adjtable[form.vars.id]
        if adj_rec.category == 1:
            site_id = form.vars.site_id
            # Only get inv. item with a positive quantity
            query = (inv_item_table.site_id == site_id) & \
                    (inv_item_table.quantity > 0) & \
                    (inv_item_table.deleted == False)
            inv_item_row = db(query).select()
            for inv_item in inv_item_row:
                # add an adjustment item record
                adjitemtable.insert(reason = 0,
                                    adj_id = form.vars.id,
                                    inv_item_id = inv_item.id, # original source inv_item
                                    item_id = inv_item.item_id, # the supply item
                                    item_pack_id = inv_item.item_pack_id,
                                    old_quantity = inv_item.quantity,
                                    currency = inv_item.currency,
                                    pack_value = inv_item.pack_value,
                                    expiry_date = inv_item.expiry_date,
                                    bin = inv_item.bin,
                                    old_owner_org_id = inv_item.owner_org_id,
                                   )


    # ---------------------------------------------------------------------
    @staticmethod
    def inv_adj_represent(id, show_link=True):
        """
        """

        if id:

            db = current.db
            s3db = current.s3db

            table = s3db.inv_adj
            send_row = db(table.id == id).select(table.adjustment_date,
                                                 table.adjuster_id,
                                                 limitby=(0, 1)).first()
            repr = "%s - %s" % (table.adjuster_id.represent(send_row.adjuster_id),
                                table.adjustment_date.represent(send_row.adjustment_date)
                                )
            if show_link:
                return SPAN(repr)
            else:
                return repr
        else:
            return current.messages.NONE


    # ---------------------------------------------------------------------
    @staticmethod
    def inv_adj_item_represent(id, show_link=True):
        """
        """

        if id:

            db = current.db
            s3db = current.s3db

            table = s3db.inv_adj_item
            adj_row = db(table.id == id).select(table.item_id,
                                                 table.old_quantity,
                                                 table.new_quantity,
                                                 table.item_pack_id,
                                                 limitby=(0, 1)).first()
            repr = "%s:%s %s" % (table.item_id.represent(adj_row.item_id,
                                                           show_link = show_link),
                                   (adj_row.new_quantity - adj_row.old_quantity),
                                   table.item_pack_id.represent(adj_row.item_pack_id),
                                )
            if show_link:
                return SPAN(repr)
            else:
                return repr
        else:
            return current.messages.NONE

def inv_adj_rheader(r):
    """ Resource Header for Inventory Adjustments """

    if r.representation == "html" and r.name == "adj":
        record = r.record
        if record:

            s3db = current.s3db
            auth = current.auth
            s3 = current.response.s3

            tabs = [(T("Edit Details"), None),
                    (T("Items"), "adj_item"),
                ]

            rheader_tabs = s3_rheader_tabs(r, tabs)

            table = r.table
            rheader = DIV( TABLE(
                               TR( TH("%s: " % table.adjuster_id.label),
                                   table.adjuster_id.represent(record.adjuster_id),
                                   TH("%s: " % table.adjustment_date.label),
                                   table.adjustment_date.represent(record.adjustment_date),
                                  ),
                               TR( TH("%s: " % table.site_id.label),
                                   table.site_id.represent(record.site_id),
                                   TH("%s: " % table.category.label),
                                   table.category.represent(record.category),
                                  ),
                                 ),
                            rheader_tabs
                            )

            rfooter = TAG[""]()
            if record.status == 0: # In process
                if auth.s3_has_permission("update",
                                          "inv_adj",
                                          record_id=record.id):
                    aitable = current.s3db.inv_adj_item
                    query = (aitable.adj_id == record.id) & \
                            (aitable.new_quantity == None)
                    row = current.db(query).select(aitable.id,
                                        limitby=(0, 1)).first()
                    if row == None:
                        close_btn = A( T("Close Adjustment"),
                                      _href = URL(c = "inv",
                                                  f = "adj_close",
                                                  args = [record.id]
                                                  ),
                                      _id = "adj_close",
                                      _class = "action-btn"
                                      )
                        close_btn_confirm = SCRIPT("S3ConfirmClick('#adj_close', '%s')"
                                                  % T("Do you want to close this adjustment?") )
                        rfooter.append(close_btn)
                        rfooter.append(close_btn_confirm)
                    else:
                        msg = T("You need to check all the revised quantities before you can close this adjustment")
                        rfooter.append(SPAN(msg))
            s3.rfooter = rfooter
            return rheader
    return None

# Generic function called by the duplicator methods to determine if the
# record already exists on the database.
def duplicator(job, query):
    """
      This callback will be called when importing records it will look
      to see if the record being imported is a duplicate.

      @param job: An S3ImportJob object which includes all the details
                  of the record being imported

      If the record is a duplicate then it will set the job method to update
    """
    # ignore this processing if the id is set
    if job.id:
        return

    db = current.db

    table = job.table
    _duplicate = db(query).select(table.id, limitby=(0, 1)).first()
    if _duplicate:
        job.id = _duplicate.id
        job.data.id = _duplicate.id
        job.method = job.METHOD.UPDATE
        return _duplicate.id
    return False


# =============================================================================
class InvItemVirtualFields:
    """ Virtual fields as dimension classes for reports """

    extra_fields = ["pack_value",
                    "quantity",
                    ]

    def total_value(self):
        """ Year/Month of the start date of the training event """
        try:
            v = self.inv_inv_item.quantity * self.inv_inv_item.pack_value
            # Need real numbers to use for Report calculations
            #return IS_FLOAT_AMOUNT.represent(v, precision=2)
            return v
        except:
            # not available
            return current.messages.NONE

    def item_code(self):
        try:
            return self.inv_inv_item.item_id.code
        except:
            # not available
            return current.messages.NONE

    def item_category(self):
        try:
            return self.inv_inv_item.item_id.item_category_id.name
        except:
            # not available
            return current.messages.NONE
        
# =============================================================================
class InvTrackItemVirtualFields:
    """ Virtual fields as dimension classes for reports """

<<<<<<< HEAD
    extra_fields = ["volume",
                    "weight"
                    ]

    def volume(self):
        try:
            return self.inv_track_item.item_id.volume
        except:
            # not available
            return current.messages.NONE

    def weight(self):
        try:
            return self.inv_track_item.item_id.weight
        except:
            # not available
            return current.messages.NONE
=======









>>>>>>> ef888147
# END =========================================================================<|MERGE_RESOLUTION|>--- conflicted
+++ resolved
@@ -105,6 +105,14 @@
 wn_label = T(settings.get_inv_field_name())
 grn_label = T("%(GRN)s Number") % dict(GRN=settings.get_grn_shortname())
 po_label = T("Purchase Order Number")
+
+inv_item_status_opts = settings.get_inv_item_status()
+send_type_opts = settings.get_inv_shipment_type()
+send_type_opts.update(inv_item_status_opts)
+send_type_opts.update(settings.get_inv_recv_type())
+recv_type_opts = settings.get_inv_shipment_type()
+recv_type_opts.update(settings.get_inv_recv_type())
+
 # =============================================================================
 class S3InventoryModel(S3Model):
     """
@@ -132,7 +140,7 @@
         supply_item_id = self.supply_item_id
         item_pack_id = self.supply_item_pack_id
         currency_type = s3.currency_type
-
+       
         org_site_represent = self.org_site_represent
 
         item_pack_virtualfields = self.supply_item_pack_virtualfields
@@ -147,6 +155,7 @@
                             1: T("Donated"),
                             2: T("Procured"),
                           }
+        
         # =====================================================================
         # Inventory Item
         #
@@ -184,6 +193,12 @@
                                         represent=lambda v, row=None: \
                                             IS_FLOAT_AMOUNT.represent(v, precision=2)),
                                   # @ToDo: Move this into a Currency Widget for the pack_value field
+                                  Field("status",
+                                        "integer",
+                                        requires = IS_NULL_OR(IS_IN_SET(inv_item_status_opts)),
+                                        represent = lambda opt: inv_item_status_opts.get(opt, UNKNOWN_OPT),
+                                        label = T("Status"),
+                                        default = 0,),
                                   currency_type("currency"),
                                   #Field("pack_quantity",
                                   #      "double",
@@ -291,6 +306,14 @@
                     name="inv_item_search_site",
                     label=T("Facility"),
                     field="site_id",
+                    represent ="%(name)s",
+                    comment=T("If none are selected, then all are searched."),
+                    cols = 2
+                ),
+                S3SearchOptionsWidget(
+                    name="inv_item_search_status",
+                    label=T("Status"),
+                    field="status",
                     represent ="%(name)s",
                     comment=T("If none are selected, then all are searched."),
                     cols = 2
@@ -338,6 +361,7 @@
                                       "bin",
                                       "owner_org_id",
                                       "supply_org_id",
+                                      "status",
                                       ],
                        pdf_hide_comments = True,
                        onvalidation = self.inv_inv_item_onvalidate,
@@ -562,7 +586,7 @@
                                        label = po_label,
                                        represent = s3_string_represent,
                                       )
-
+        
         # =====================================================================
         # Send (Outgoing / Dispatch / etc)
         #
@@ -622,6 +646,12 @@
                                         label = T("Status"),
                                         writable = False,
                                         ),
+                                  Field("type",
+                                        "integer",
+                                        requires = IS_NULL_OR(IS_IN_SET(send_type_opts)),
+                                        represent = lambda opt: send_type_opts.get(opt, UNKNOWN_OPT),
+                                        label = T("Shipment Type"),
+                                        default = 0,),
                                   Field("transport_type",
                                         "string",
                                         label = T("Type of Transport"),
@@ -710,7 +740,7 @@
         # =====================================================================
         # Received (In/Receive / Donation / etc)
         #
-        inv_recv_type = settings.get_inv_shipment_types()
+        #inv_recv_type = settings.get_inv_shipment_type()
 
         ship_doc_status = { SHIP_DOC_PENDING  : T("Pending"),
                             SHIP_DOC_COMPLETE : T("Complete") }
@@ -754,11 +784,7 @@
                                          default = auth.user.site_id if auth.is_logged_in() else None,
                                          readable = True,
                                          writable = True,
-<<<<<<< HEAD
                                          notnull = True,
-=======
-										 notnull = True,
->>>>>>> ef888147
                                          widget = S3SiteAutocompleteWidget(),
                                          represent=org_site_represent),
                                   Field("date", "date",
@@ -773,8 +799,8 @@
                                         ),
                                   Field("type",
                                         "integer",
-                                        requires = IS_NULL_OR(IS_IN_SET(inv_recv_type)),
-                                        represent = lambda opt: inv_recv_type.get(opt, UNKNOWN_OPT),
+                                        requires = IS_NULL_OR(IS_IN_SET(recv_type_opts)),
+                                        represent = lambda opt: recv_type_opts.get(opt, UNKNOWN_OPT),
                                         label = T("Type"),
                                         default = 0,
                                         ),
@@ -1033,7 +1059,15 @@
                                          ondelete = "SET NULL"), # which org owns this item
                                   org_id(name = "supply_org_id",
                                          label = "Supplier/Donor",
-                                         ondelete = "SET NULL"), # original donating org
+                                         ondelete = "SET NULL"), 
+                                  Field("item_status",
+                                        "integer",
+                                        requires = IS_NULL_OR(IS_IN_SET(inv_item_status_opts)),
+                                        represent = lambda opt: inv_item_status_opts.get(opt, UNKNOWN_OPT),
+                                        label = T("Item Status"),
+                                        default = 0,
+                                        writable = False),
+                                  # original donating org
                                   adj_item_id(ondelete = "RESTRICT"), # any adjustment record
                                   s3.comments(),
                                   req_item_id(readable = False,
@@ -1069,11 +1103,7 @@
                        list_fields = ["id",
                                       "status",
                                       "item_id",
-<<<<<<< HEAD
-                                      (T("Weight (kg)"), "weight"),
-=======
 									  (T("Weight (kg)"), "weight"),
->>>>>>> ef888147
                                       (T("Volume (m3)"), "volume"),
                                       "item_pack_id",
                                       "send_id",
@@ -1086,6 +1116,7 @@
                                       "recv_bin",
                                       "owner_org_id",
                                       "supply_org_id",
+                                      "item_status",
                                      ],
                        onaccept = self.inv_track_item_onaccept,
                        onvalidation = self.inv_track_item_onvalidate,
@@ -1133,6 +1164,44 @@
         """
         s3db = current.s3db
         db = current.db
+        
+        # Add all inv_items with status matching the send shipment type
+        # eg. Items for Dump, Sale, Reject, Surplus  
+        type = int(form.vars.type)
+        itable = s3db.inv_inv_item
+        site_id = form.vars.site_id
+        tracktable = s3db.inv_track_item
+        query = (itable.site_id == site_id) & \
+                (itable.status == type)
+        rows = db(query).select()
+        
+        for row in rows:
+            if row.quantity != 0:
+                #Insert inv_item to inv_track_item
+                inv_track_id = tracktable.insert(send_id = form.vars.id,
+                                                  send_inv_item_id = row.id,
+                                                  item_id = row.item_id,
+                                                  quantity = row.quantity,
+                                                  currency = row.currency,
+                                                  pack_value = row.pack_value,
+                                                  expiry_date = row.expiry_date,
+                                                  owner_org_id = row.owner_org_id,
+                                                  supply_org_id = row.supply_org_id,
+                                                  item_source_no = row.item_source_no,
+                                                  item_pack_id = row.item_pack_id,
+                                                  item_status = row.status,
+                                                  status = TRACK_STATUS_PREPARING,
+                                                 )
+                # Construct form.vars for inv_track_item_onaccept
+                inv_item = Storage(vars = Storage())
+                inv_item.vars.id = inv_track_id
+                inv_item.vars.quantity = row.quantity
+                inv_item.vars.item_pack_id = row.item_pack_id
+                inv_item.vars.send_inv_item_id = row.id
+                # Call inv_track_item_onaccept to remove inv_item from stock
+                S3TrackingModel.inv_track_item_onaccept(inv_item) 
+            
+        
         stable = s3db.inv_send
         # If the send_ref is None then set it up
         id = form.vars.id
@@ -1142,6 +1211,9 @@
                                                          s3db.inv_send.send_ref,
                                                         )
             db(stable.id == id).update(send_ref = code)
+
+
+
 
     # ---------------------------------------------------------------------
     @staticmethod
@@ -1255,11 +1327,7 @@
         record = table[r.id]
         recv_ref = record.recv_ref
         list_fields = ["item_id",
-<<<<<<< HEAD
                        (T("Weight (kg)"), "weight"),
-=======
-                       T("Weight (kg)"), "weight"),
->>>>>>> ef888147
                        (T("Volume (m3)"), "volume"),
                        "item_source_no",
                        "item_pack_id",
@@ -1481,27 +1549,27 @@
         # Their'll not be a quantity if it is being received since by then it is read only
         # It will be there on an import and so the value will be deducted correctly
         if form.vars.quantity and form.vars.send_inv_item_id:
-            stock_item = inv_item_table[form.vars.send_inv_item_id]
-            stock_quantity = stock_item.quantity
-            stock_pack = siptable[stock_item.item_pack_id].quantity
-	    if form.record:
+            inv_item = inv_item_table[form.vars.send_inv_item_id]
+            quantity = inv_item.quantity
+            inv_pack = siptable[inv_item.item_pack_id].quantity
+            if form.record:
                 if form.record.send_inv_item_id != None:
                     # Items have already been removed from stock, so first put them back
                     old_track_pack_quantity = siptable[form.record.item_pack_id].quantity
-                    stock_quantity = supply_item_add(stock_quantity,
-                                                     stock_pack,
-                                                     form.record.quantity,
-                                                     old_track_pack_quantity
-                                                    )
+                    quantity = supply_item_add(quantity,
+                                               inv_pack,
+                                               form.record.quantity,
+                                               old_track_pack_quantity
+                                              )
 
             new_track_pack_quantity = siptable[form.vars.item_pack_id].quantity
-            newTotal = supply_item_add(stock_quantity,
-                                       stock_pack,
+            newTotal = supply_item_add(quantity,
+                                       inv_pack,
                                        - float(form.vars.quantity),
                                        new_track_pack_quantity
                                       )
             db(inv_item_table.id == form.vars.send_inv_item_id).update(quantity = newTotal)
-	if form.vars.send_id and form.vars.recv_id:
+        if form.vars.send_id and form.vars.recv_id:
             db(rtable.id == form.vars.recv_id).update(send_ref = stable[form.vars.send_id].send_ref)
         # if this is linked to a request then copy the req_ref to the send item
         id = form.vars.id
@@ -1523,6 +1591,7 @@
                     (inv_item_table.item_id == record.item_id) & \
                     (inv_item_table.item_pack_id == record.item_pack_id) & \
                     (inv_item_table.currency == record.currency) & \
+                    (inv_item_table.status == record.item_status) & \
                     (inv_item_table.pack_value == record.pack_value) & \
                     (inv_item_table.expiry_date == record.expiry_date) & \
                     (inv_item_table.bin == record.recv_bin) & \
@@ -1554,6 +1623,7 @@
                                              quantity = record.recv_quantity,
                                              item_source_no = record.item_source_no,
                                              source_type = source_type,
+                                             status = record.item_status,
                                             )
             # if this is linked to a request then update the quantity fulfil
             if record.req_item_id:
@@ -2408,6 +2478,19 @@
                                   Field("pack_value",
                                         "double",
                                         label = T("Value per Pack")),
+                                  Field("old_status",
+                                        "integer",
+                                        requires = IS_NULL_OR(IS_IN_SET(inv_item_status_opts)),
+                                        represent = lambda opt: inv_item_status_opts.get(opt, UNKNOWN_OPT),
+                                        label = T("Current Status"),
+                                        default = 0,
+                                        writable = False),
+                                  Field("new_status",
+                                        "integer",
+                                        requires = IS_NULL_OR(IS_IN_SET(inv_item_status_opts)),
+                                        represent = lambda opt: inv_item_status_opts.get(opt, UNKNOWN_OPT),
+                                        label = T("Revised Status"),
+                                        default = 0,),
                                   Field("expiry_date",
                                         "date",
                                         label = T("Expiry Date"),
@@ -2509,6 +2592,7 @@
                                     item_pack_id = inv_item.item_pack_id,
                                     old_quantity = inv_item.quantity,
                                     currency = inv_item.currency,
+                                    old_status = inv_item.status,
                                     pack_value = inv_item.pack_value,
                                     expiry_date = inv_item.expiry_date,
                                     bin = inv_item.bin,
@@ -2698,8 +2782,6 @@
 # =============================================================================
 class InvTrackItemVirtualFields:
     """ Virtual fields as dimension classes for reports """
-
-<<<<<<< HEAD
     extra_fields = ["volume",
                     "weight"
                     ]
@@ -2717,15 +2799,5 @@
         except:
             # not available
             return current.messages.NONE
-=======
-
-
-
-
-
-
-
-
-
->>>>>>> ef888147
+
 # END =========================================================================