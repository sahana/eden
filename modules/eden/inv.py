--- conflicted
+++ resolved
@@ -106,8 +106,6 @@
 grn_label = T("%(GRN)s Number") % dict(GRN=settings.get_recv_shortname())
 po_label = T("Purchase Order Number")
 
-<<<<<<< HEAD
-=======
 inv_item_status_opts = settings.get_inv_item_status()
 send_type_opts = settings.get_inv_shipment_type()
 send_type_opts.update(inv_item_status_opts)
@@ -115,7 +113,6 @@
 recv_type_opts = settings.get_inv_shipment_type()
 recv_type_opts.update(settings.get_inv_recv_type())
 
->>>>>>> 7486ae01
 # =============================================================================
 class S3InventoryModel(S3Model):
     """
@@ -1616,17 +1613,10 @@
         # There will not be a quantity if it is being received since by then it is read only
         # It will be there on an import and so the value will be deducted correctly
         if form.vars.quantity and form.vars.send_inv_item_id:
-<<<<<<< HEAD
-            stock_item = inv_item_table[form.vars.send_inv_item_id]
-            stock_quantity = stock_item.quantity
-            stock_pack = siptable[stock_item.item_pack_id].quantity
-	    if form.record:
-=======
             inv_item = inv_item_table[form.vars.send_inv_item_id]
             quantity = inv_item.quantity
             inv_pack = siptable[inv_item.item_pack_id].quantity
             if form.record:
->>>>>>> 7486ae01
                 if form.record.send_inv_item_id != None:
                     # Items have already been removed from stock, so first put them back
                     old_track_pack_quantity = siptable[form.record.item_pack_id].quantity
@@ -2855,29 +2845,5 @@
         except:
             # not available
             return current.messages.NONE
-<<<<<<< HEAD
-        
-=======
-
-# =============================================================================
-class InvTrackItemVirtualFields:
-    """ Virtual fields as dimension classes for reports """
-    extra_fields = ["volume",
-                    "weight"
-                    ]
-
-    def volume(self):
-        try:
-            return self.inv_track_item.item_id.volume
-        except:
-            # not available
-            return current.messages.NONE
-
-    def weight(self):
-        try:
-            return self.inv_track_item.item_id.weight
-        except:
-            # not available
-            return current.messages.NONE
->>>>>>> 7486ae01
+
 # END =========================================================================