--- conflicted
+++ resolved
@@ -1923,11 +1923,7 @@
             org_id = s3db.org_site[site_id].organisation_id
             logo = s3db.org_organisation_logo(org_id)
             rData = TABLE(
-<<<<<<< HEAD
                            TR(TD(T(current.deployment_settings.get_send_form_name().upper()),
-=======
-                           TR(TD(T(settings.get_send_form_name().upper()),
->>>>>>> 30b75ed0
                                  _colspan=2, _class="pdf_title"),
                               TD(logo, _colspan=2),
                               ),
@@ -2180,12 +2176,8 @@
             org_id = s3db.org_site[site_id].organisation_id
             logo = s3db.org_organisation_logo(org_id)
             rData = TABLE(
-<<<<<<< HEAD
-                           TR(TD(T(current.deployment_settings.get_recv_form_name()), _colspan=2, _class="pdf_title"),
-=======
                            TR(TD(T(current.deployment_settings.get_recv_form_name()),
                                  _colspan=2, _class="pdf_title"),
->>>>>>> 30b75ed0
                               TD(logo, _colspan=2),
                               ),
                            TR(TH("%s: " % table.recv_ref.label),
