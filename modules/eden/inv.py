# -*- coding: utf-8 -*-

""" Sahana Eden Inventory Model

    @copyright: 2009-2012 (c) Sahana Software Foundation
    @license: MIT

    Permission is hereby granted, free of charge, to any person
    obtaining a copy of this software and associated documentation
    files (the "Software"), to deal in the Software without
    restriction, including without limitation the rights to use,
    copy, modify, merge, publish, distribute, sublicense, and/or sell
    copies of the Software, and to permit persons to whom the
    Software is furnished to do so, subject to the following
    conditions:

    The above copyright notice and this permission notice shall be
    included in all copies or substantial portions of the Software.

    THE SOFTWARE IS PROVIDED "AS IS", WITHOUT WARRANTY OF ANY KIND,
    EXPRESS OR IMPLIED, INCLUDING BUT NOT LIMITED TO THE WARRANTIES
    OF MERCHANTABILITY, FITNESS FOR A PARTICULAR PURPOSE AND
    NONINFRINGEMENT. IN NO EVENT SHALL THE AUTHORS OR COPYRIGHT
    HOLDERS BE LIABLE FOR ANY CLAIM, DAMAGES OR OTHER LIABILITY,
    WHETHER IN AN ACTION OF CONTRACT, TORT OR OTHERWISE, ARISING
    FROM, OUT OF OR IN CONNECTION WITH THE SOFTWARE OR THE USE OR
    OTHER DEALINGS IN THE SOFTWARE.
"""

__all__ = ["S3InventoryModel",
           "S3TrackingModel",
           "S3AdjustModel",
           "inv_tabs",
           "inv_warehouse_rheader",
           "inv_recv_crud_strings",
           "inv_recv_rheader",
           "inv_send_rheader",
           "inv_ship_status",
           "inv_tracking_status",
           "inv_adj_rheader",
          ]

from gluon import *
from gluon.sqlhtml import RadioWidget
from gluon.storage import Storage
from ..s3 import *

SHIP_STATUS_IN_PROCESS = 0
SHIP_STATUS_RECEIVED   = 1
SHIP_STATUS_SENT       = 2
SHIP_STATUS_CANCEL     = 3
SHIP_STATUS_RETURNING  = 4

# To pass to global scope
inv_ship_status = {
                    "IN_PROCESS" : SHIP_STATUS_IN_PROCESS,
                    "RECEIVED"   : SHIP_STATUS_RECEIVED,
                    "SENT"       : SHIP_STATUS_SENT,
                    "CANCEL"     : SHIP_STATUS_CANCEL,
                    "RETURNING"  : SHIP_STATUS_RETURNING,
                }

T = current.T  
shipment_status = { SHIP_STATUS_IN_PROCESS: T("In Process"),
                    SHIP_STATUS_RECEIVED:   T("Received"),
                    SHIP_STATUS_SENT:       T("Sent"),
                    SHIP_STATUS_CANCEL:     T("Canceled"),
                    SHIP_STATUS_RETURNING:  T("Returning"),
                  }

SHIP_DOC_PENDING  = 0
SHIP_DOC_COMPLETE = 1

TRACK_STATUS_UNKNOWN    = 0
TRACK_STATUS_PREPARING  = 1
TRACK_STATUS_TRANSIT    = 2
TRACK_STATUS_UNLOADING  = 3
TRACK_STATUS_ARRIVED    = 4
TRACK_STATUS_CANCELED   = 5
TRACK_STATUS_RETURNING  = 6

inv_tracking_status = {
                        "UNKNOWN"    : TRACK_STATUS_UNKNOWN,
                        "IN_PROCESS" : TRACK_STATUS_PREPARING,
                        "SENT"       : TRACK_STATUS_TRANSIT,
                        "UNLOADING"  : TRACK_STATUS_UNLOADING,
                        "RECEIVED"   : TRACK_STATUS_ARRIVED,
                        "CANCEL"     : TRACK_STATUS_CANCELED,
                        "RETURNING"  : TRACK_STATUS_RETURNING,
                      }

tracking_status = {TRACK_STATUS_UNKNOWN   : T("Unknown"),
                   TRACK_STATUS_PREPARING : T("In Process"),
                   TRACK_STATUS_TRANSIT   : T("In transit"),
                   TRACK_STATUS_UNLOADING : T("Unloading"),
                   TRACK_STATUS_ARRIVED   : T("Arrived"),
                   TRACK_STATUS_CANCELED  : T("Canceled"),
                   TRACK_STATUS_RETURNING : T("Returning"),
                   }

#itn_label = T("Item Source Tracking Number")
# Overwrite the label until we have a better way to do this
itn_label = T("CTN")
settings = current.deployment_settings
wn_label = T(settings.get_send_ref_field_name())
grn_label = T("%(GRN)s Number") % dict(GRN=settings.get_recv_shortname())
po_label = T("Purchase Order Number")

inv_item_status_opts = settings.get_inv_item_status()
send_type_opts = settings.get_inv_shipment_type()
send_type_opts.update(inv_item_status_opts)
send_type_opts.update(settings.get_inv_recv_type())
recv_type_opts = settings.get_inv_shipment_type()
recv_type_opts.update(settings.get_inv_recv_type())

# =============================================================================
class S3InventoryModel(S3Model):
    """
        Inventory Management

        A module to record inventories of items at a location (site)
    """

    names = ["inv_inv_item",
             "inv_item_id",
             "inv_item_represent",
             "inv_prep",
            ]

    def model(self):

        T = current.T
        db = current.db
        auth = current.auth
        s3 = current.response.s3
        settings = current.deployment_settings

        org_id = self.org_organisation_id
        item_id = self.supply_item_entity_id
        supply_item_id = self.supply_item_id
        item_pack_id = self.supply_item_pack_id
        currency_type = s3.currency_type
       
        org_site_represent = self.org_site_represent

        item_pack_virtualfields = self.supply_item_pack_virtualfields
        messages = current.messages
        NONE = messages.NONE
        UNKNOWN_OPT = messages.UNKNOWN_OPT

        s3_date_format = settings.get_L10n_date_format()
        s3_date_represent = lambda dt: S3DateTime.date_represent(dt, utc=True)

        inv_source_type = { 0: None,
                            1: T("Donated"),
                            2: T("Procured"),
                          }
        
        # =====================================================================
        # Inventory Item
        #
        tablename = "inv_inv_item"
        # ondelete references have been set to RESTRICT because the inv. items
        # should never be automatically deleted
        table = self.define_table(tablename,
                                  self.super_link("site_id", "org_site",
                                                  label = T("Warehouse"),
                                                  default = auth.user.site_id if auth.is_logged_in() else None,
                                                  readable = True,
                                                  writable = True,
                                                  empty = False,
                                                  ondelete = "RESTRICT",
                                                  # Comment these to use a Dropdown & not an Autocomplete
                                                  #widget = S3SiteAutocompleteWidget(),
                                                  #comment = DIV(_class="tooltip",
                                                  #              _title="%s|%s" % (T("Inventory"),
                                                  #                                T("Enter some characters to bring up a list of possible matches"))),
                                                  represent=org_site_represent),
                                  item_id, #Item Entity
                                  supply_item_id(ondelete = "RESTRICT"),
                                  item_pack_id(ondelete = "RESTRICT"),
                                  Field("quantity",
                                        "double",
                                        label = T("Quantity"),
                                        notnull = True,
                                        represent=lambda v, row=None: \
                                            IS_FLOAT_AMOUNT.represent(v, precision=2),
                                        requires = IS_FLOAT_IN_RANGE(0,None),
                                        writable = False),
                                  Field("pack_value",
                                        "double",
                                        label = T("Value per Pack"),
                                        represent=lambda v, row=None: \
                                            IS_FLOAT_AMOUNT.represent(v, precision=2)),
                                  # @ToDo: Move this into a Currency Widget for the pack_value field
                                  Field("status",
                                        "integer",
                                        requires = IS_NULL_OR(IS_IN_SET(inv_item_status_opts)),
                                        represent = lambda opt: inv_item_status_opts.get(opt, UNKNOWN_OPT),
                                        label = T("Status"),
                                        default = 0,),
                                  currency_type("currency"),
                                  #Field("pack_quantity",
                                  #      "double",
                                  #      compute = record_pack_quantity), # defined in 06_supply
                                  Field("expiry_date", "date",
                                        label = T("Expiry Date"),
                                        requires = IS_NULL_OR(IS_DATE(format = s3_date_format)),
                                        represent = s3_date_represent,
                                        widget = S3DateWidget()
                                        ),
                                  Field("bin",
                                        "string",
                                        length = 16,
                                        ),
                                  Field("item_source_no",
                                        "string",
                                        length = 16,
                                        label = itn_label,
                                        ),
                                  Field("source_type",
                                        "integer",
                                        requires = IS_NULL_OR(IS_IN_SET(inv_source_type)),
                                        represent = lambda opt: inv_source_type.get(opt, UNKNOWN_OPT),
                                        label = T("Type"),
                                        default = 0,
                                        writable = False,
                                        ),
                                  org_id(name = "owner_org_id",
                                         label = "Organization/Department",
                                         ondelete = "SET NULL"), # which org owns this item
                                  org_id(name = "supply_org_id",
                                         label = "Supplier/Donor",
                                         ondelete = "SET NULL"), # original donating org
                                  # @ToDo: Allow items to be marked as 'still on the shelf but allocated to an outgoing shipment'
                                  #Field("status"),
                                  s3.comments(),
                                  *s3.meta_fields())

        table.virtualfields.append(item_pack_virtualfields(tablename=tablename))
        table.virtualfields.append(InvItemVirtualFields())

        # CRUD strings
        INV_ITEM = T("Warehouse Stock")
        ADD_INV_ITEM = T("Add Stock to Warehouse")
        LIST_INV_ITEMS = T("List Stock in Warehouse")
        s3.crud_strings[tablename] = Storage(
            title_create = ADD_INV_ITEM,
            title_display = T("Warehouse Stock Details"),
            title_list = LIST_INV_ITEMS,
            title_update = T("Edit Warehouse Stock"),
            title_search = T("Search Warehouse Stock"),
            title_report = T("Warehouse Stock Report"),
            title_upload = T("Import Warehouse Stock"),
            subtitle_create = ADD_INV_ITEM,
            subtitle_list = T("Warehouse Stock"),
            label_list_button = LIST_INV_ITEMS,
            label_create_button = ADD_INV_ITEM,
            label_delete_button = T("Remove Stock from Warehouse"),
            msg_record_created = T("Stock added to Warehouse"),
            msg_record_modified = T("Warehouse Stock updated"),
            msg_record_deleted = T("Stock removed from Warehouse"),
            msg_list_empty = T("No Stock currently registered in this Warehouse"))

        # Reusable Field
        inv_item_id = S3ReusableField("inv_item_id", db.inv_inv_item,
                                      requires = IS_ONE_OF(db,
                                                           "inv_inv_item.id",
                                                           self.inv_item_represent,
                                                           orderby="inv_inv_item.id",
                                                           sort=True),
                                      represent = self.inv_item_represent,
                                      label = INV_ITEM,
                                      comment = DIV( _class="tooltip",
                                                     _title="%s|%s" % (INV_ITEM,
                                                                       T("Select Stock from this Warehouse"))),
                                      ondelete = "CASCADE",
                                      script = SCRIPT("""
$(document).ready(function() {
    S3FilterFieldChange({
        'FilterField':    'inv_item_id',
        'Field':          'item_pack_id',
        'FieldResource':  'item_pack',
        'FieldPrefix':    'supply',
        'url':             S3.Ap.concat('/inv/inv_item_packs/'),
        'msgNoRecords':    S3.i18n.no_packs,
        'fncPrep':         fncPrepItem,
        'fncRepresent':    fncRepresentItem
    });
});"""),
                                )

        report_options = Storage(
            search=[
                S3SearchSimpleWidget(
                    name="inv_item_search_text",
                    label=T("Search"),
                    comment=T("Search for an item by text."),
                    field=[
                        "item_id$name",
                        #"item_id$category_id$name",
                        #"site_id$name"
                    ]
                ),
                S3SearchOptionsWidget(
                    name="inv_item_search_site",
                    label=T("Facility"),
                    field="site_id",
                    represent ="%(name)s",
                    comment=T("If none are selected, then all are searched."),
                    cols = 2
                ),
                S3SearchOptionsWidget(
                    name="inv_item_search_status",
                    label=T("Status"),
                    field="status",
                    represent ="%(name)s",
                    comment=T("If none are selected, then all are searched."),
                    cols = 2
                ),
                # NotImplemented yet
                # S3SearchOptionsWidget(
                    # name="inv_item_search_category",
                    # label=T("Category"),
                    # field="item_category",
                    ##represent ="%(name)s",
                    # comment=T("If none are selected, then all are searched."),
                    # cols = 2
                # ),
                S3SearchMinMaxWidget(
                    name="inv_item_search_expiry_date",
                    method="range",
                    label=T("Expiry Date"),
                    field="expiry_date"
                )
            ],
            #rows=["item_id", "currency"],
            rows=["item_id", (T("Category"), "item_category"),],
            #cols=["site_id", "currency"],
            cols=["site_id"],
            facts=["quantity", (T("Total Value"), "total_value"),],
            methods=["sum"],
            groupby=self.inv_inv_item.site_id,
            hide_comments=True,
        )

        # Item Search Method (Advanced Search only)
        inv_item_search = S3Search(advanced=report_options.get("search"))

        self.configure(tablename,
                       super_entity = "supply_item_entity",
                       list_fields = ["id",
                                      "site_id",
                                      "item_id",
                                      (T("Item Code"), "item_code"),
                                      (T("Category"), "item_category"),
                                      "quantity",
                                      "pack_value",
                                      (T("Total Value"), "total_value"),
                                      "currency",
                                      "bin",
                                      "owner_org_id",
                                      "supply_org_id",
                                      "status",
                                      ],
                       onvalidation = self.inv_inv_item_onvalidate,
                       search_method = inv_item_search,
                       report_options = report_options,
                       deduplicate = self.inv_item_duplicate,
                      )

        # ---------------------------------------------------------------------
        # Pass variables back to global scope (response.s3.*)
        #
        return Storage(
                    inv_item_id = inv_item_id,
                    inv_item_represent = self.inv_item_represent,
                    inv_prep = self.inv_prep,
                )
    # -------------------------------------------------------------------------
    @staticmethod
    def inv_inv_item_onvalidate(form):
        """
            When a inv item record is being created with a source number
            then the source number needs to be unique within the organisation.
        """
        s3db = current.s3db
        db = current.db
        itable = s3db.inv_inv_item
        stable = s3db.org_site

        # If there is a tracking number check that it is unique within the org
        if form.vars.item_source_no:
            if form.record.item_source_no and form.record.item_source_no == form.vars.item_source_no:
                # the tracking number hasn't changed so no validation needed
                pass
            else:
                query = (itable.track_org_id == form.vars.track_org_id) & \
                        (itable.item_source_no == form.vars.item_source_no)
                record = db(query).select(limitby=(0, 1)).first()
                if record:
                    org_repr = current.response.s3.org_organisation_represent
                    form.errors.item_source_no = T("The Tracking Number %s is already used by %s.") % (form.vars.item_source_no,
                                                                                                    org_repr(record.track_org_id))

    # -------------------------------------------------------------------------
    @staticmethod
    def inv_prep(r):
        """
            Used in site REST controllers to Filter out items which are
            already in this inventory
        """

        if r.component:

            db = current.db
            s3db = current.s3db

            if r.component.name == "inv_item":
                table = s3db.inv_inv_item
                # Filter out items which are already in this inventory
                query = (table.site_id == r.record.site_id) & \
                        (table.deleted == False)
                inv_item_rows =  db(query).select(table.item_id)
                item_ids = [row.item_id for row in inv_item_rows]

                # Ensure that the current item CAN be selected
                if r.method == "update":
                    item_ids.remove(table[r.args[2]].item_id)
                table.item_id.requires.set_filter(not_filterby = "id",
                                                  not_filter_opts = item_ids)

            elif r.component.name == "send":
                # Default to the Search tab in the location selector
                current.response.s3.gis.tab = "search"
                if current.request.get_vars.get("select", "sent") == "incoming":
                    # Display only incoming shipments which haven't been received yet
                    filter = (s3db.inv_send.status == SHIP_STATUS_SENT)
                    #r.resource.add_component_filter("send", filter)

    # -------------------------------------------------------------------------
    @staticmethod
    def inv_item_represent(id, show_link=True):
        """
        """

        db = current.db
        s3db = current.s3db
        
        s3_string_represent = lambda str: str if str else ""

        itable = s3db.inv_inv_item
        stable = s3db.supply_item
        query = (itable.id == id) & \
                (itable.item_id == stable.id)
        record = db(query).select(stable.name,
                                  stable.um,
                                  itable.item_source_no,
                                  itable.bin,
                                  itable.expiry_date,
                                  itable.owner_org_id,
                                  limitby = (0, 1)).first()
        if record:
            s3_date_represent = lambda dt: S3DateTime.date_represent(dt, utc=True)
            ctn = s3_string_represent(record.inv_inv_item.item_source_no)
            org = s3db.org_organisation_represent(record.inv_inv_item.owner_org_id)
            if record.inv_inv_item.expiry_date:
                exp_date = "expires:%s" % s3_date_represent(record.inv_inv_item.expiry_date)
            else:
                exp_date = ""
            bin = s3_string_represent(record.inv_inv_item.bin)
            rep_strings = [str for str in [record.supply_item.name,
                                           exp_date,
                                           ctn,
                                           org,
                                           bin
                                           ] if str]
            return " - ".join(rep_strings)
        else:
            return None

    @staticmethod
    def inv_item_duplicate(job):
        """
          Rules for finding a duplicate:
           - Look for a record with the same site,
                                             bin,
                                             supply item and,
                                             pack item

            If a item is added as part of an inv_track_item import then the
            quantity will be set to zero. This will overwrite any existing
            total, if we have a duplicate. If the total was None then
            validation would fail (it's a not null field). So if a duplicate
            is found then the quantity needs to be removed.
        """
        if job.tablename == "inv_inv_item":
            table = job.table
            # @ToDo: Do this in a loop with a list of fields
            site_id = "site_id" in job.data and job.data.site_id
            item_id = "item_id" in job.data and job.data.item_id
            pack_id = "item_pack_id" in job.data and job.data.item_pack_id
            owner_org_id = "owner_org_id" in job.data and job.data.owner_org_id
            supply_org_id = "supply_org_id" in job.data and job.data.supply_org_id
            pack_value = "pack_value" in job.data and job.data.pack_value
            currency = "currency" in job.data and job.data.currency
            bin = "bin" in job.data and job.data.bin
            query = (table.site_id == site_id) & \
                    (table.item_id == item_id) & \
                    (table.item_pack_id == pack_id) & \
                    (table.owner_org_id == owner_org_id) & \
                    (table.supply_org_id == supply_org_id) & \
                    (table.pack_value == pack_value) & \
                    (table.currency == currency) & \
                    (table.bin == bin)
            id = duplicator(job, query)
            if id:
                if "quantity" in job.data and job.data.quantity == 0:
                    job.data.quantity = table[id].quantity

class S3TrackingModel(S3Model):
    """
        A module to manage the shipment of inventory items
        - Sent Items
        - Received Items
        - And audit trail of the shipment process
    """

    names = ["inv_send",
             "inv_send_represent",
             "inv_send_ref_represent",
             "inv_recv",
             "inv_recv_represent",
             "inv_recv_ref_represent",
             "inv_kit",
             "inv_track_item",
             "inv_track_item_onaccept",
             "inv_get_shipping_code",
             ]

    def model(self):

        current.manager.load("inv_adj_item")
        T = current.T
        db = current.db
        auth = current.auth
        s3 = current.response.s3
        settings = current.deployment_settings

        person_id = self.pr_person_id
        org_id = self.org_organisation_id
        item_id = self.supply_item_id
        inv_item_id = self.inv_item_id
        item_pack_id = self.supply_item_pack_id
        currency_type = s3.currency_type
        req_item_id = self.req_item_id
        req_ref = self.req_req_ref
        adj_item_id = self.adj_item_id

        item_pack_virtualfields = self.supply_item_pack_virtualfields

        org_site_represent = self.org_site_represent

        messages = current.messages
        NONE = messages.NONE
        UNKNOWN_OPT = messages.UNKNOWN_OPT

        s3_date_format = settings.get_L10n_date_format()
        s3_date_represent = lambda dt: S3DateTime.date_represent(dt, utc=True)
        s3_string_represent = lambda str: str if str else NONE

        send_ref = S3ReusableField( "send_ref",
                                    "string",
                                    label = wn_label,
                                    writable = False,
                                    represent = self.inv_send_ref_represent,
                                   )
        recv_ref = S3ReusableField( "recv_ref",
                                    "string",
                                    label = grn_label,
                                    writable = False,
                                    represent = self.inv_recv_ref_represent,
                                   )
        purchase_ref = S3ReusableField("purchase_ref",
                                       "string",
                                       label = po_label,
                                       represent = s3_string_represent,
                                      )
        
        # =====================================================================
        # Send (Outgoing / Dispatch / etc)
        #
        tablename = "inv_send"
        table = self.define_table("inv_send",
                                  send_ref(),
                                  req_ref(),
                                  person_id(name = "sender_id",
                                            label = T("Sent By"),
                                            default = auth.s3_logged_in_person(),
                                            ondelete = "SET NULL",
                                            comment = self.pr_person_comment(child="sender_id")),
                                  self.super_link("site_id",
                                                  "org_site",
                                                  label = T("From Facility"),
                                                  default = auth.user.site_id if auth.is_logged_in() else None,
                                                  readable = True,
                                                  writable = True,
                                                  represent=org_site_represent,
                                                  ondelete = "SET NULL"
                                                  ),
                                  Field("date",
                                        "date",
                                        label = T("Date Sent"),
                                        writable = False,
                                        requires = IS_NULL_OR(IS_DATE(format = s3_date_format)),
                                        represent = s3_date_represent,
                                        widget = S3DateWidget()
                                        ),
                                  person_id(name = "recipient_id",
                                            label = T("To Person"),
                                            ondelete = "SET NULL",
                                            comment = self.pr_person_comment(child="recipient_id")),
                                  Field("delivery_date",
                                        "date",
                                        label = T("Est. Delivery Date"),
                                        requires = IS_NULL_OR(IS_DATE(format = s3_date_format)),
                                        represent = s3_date_represent,
                                        widget = S3DateWidget()
                                        ),
                                  Field("to_site_id",
                                        self.org_site,
                                        label = T("To Facility"),
                                        requires = IS_ONE_OF(db,
                                                             "org_site.site_id",
                                                             lambda id: org_site_represent(id, show_link = False),
                                                             sort=True,
                                                             ),
                                        ondelete = "SET NULL",
                                        represent =  org_site_represent
                                       ),
                                  Field("status",
                                        "integer",
                                        requires = IS_NULL_OR(IS_IN_SET(shipment_status)),
                                        represent = lambda opt: shipment_status.get(opt, UNKNOWN_OPT),
                                        default = SHIP_STATUS_IN_PROCESS,
                                        label = T("Status"),
                                        writable = False,
                                        ),
                                  Field("type",
                                        "integer",
                                        requires = IS_NULL_OR(IS_IN_SET(send_type_opts)),
                                        represent = lambda opt: send_type_opts.get(opt, UNKNOWN_OPT),
                                        label = T("Shipment Type"),
                                        default = 0,),
                                  Field("transport_type",
                                        "string",
                                        label = T("Type of Transport"),
                                        represent = s3_string_represent,
                                        ),
                                  Field("vehicle_plate_no",
                                        "string",
                                        label = T("Vehicle Plate Number"),
                                        represent = s3_string_represent,
                                        ),
                                  Field("driver_name",
                                        "string",
                                        label = T("Name of Driver"),
                                        represent = s3_string_represent,
                                        ),
                                  Field("time_in",
                                        "time",
                                        label = T("Time In"),
                                        represent = s3_string_represent,
                                        ),
                                  Field("time_out",
                                        "time",
                                        label = T("Time Out"),
                                        represent = s3_string_represent,
                                        ),
                                  s3.comments(),
                                  *s3.meta_fields())

        # CRUD strings
        ADD_SEND = T("Add New Shipment")
        LIST_SEND = T("List Sent Shipments")
        s3.crud_strings[tablename] = Storage(
            title_create = ADD_SEND,
            title_display = T("Sent Shipment Details"),
            title_list = LIST_SEND,
            title_update = T("Shipment to Send"),
            title_search = T("Search Sent Shipments"),
            subtitle_create = ADD_SEND,
            subtitle_list = T("Sent Shipments"),
            label_list_button = LIST_SEND,
            label_create_button = ADD_SEND,
            label_delete_button = T("Delete Sent Shipment"),
            msg_record_created = T("Shipment Created"),
            msg_record_modified = T("Sent Shipment updated"),
            msg_record_deleted = T("Sent Shipment canceled"),
            msg_list_empty = T("No Sent Shipments"))

        if not settings.get_req_use_req_number():
            table.req_ref.readable = False
            table.req_ref.writable = False

        # Reusable Field
        send_id = S3ReusableField( "send_id", db.inv_send, sortby="date",
                                   requires = IS_NULL_OR(IS_ONE_OF(db,
                                                                   "inv_send.id",
                                                                   self.inv_send_represent,
                                                                   orderby="inv_send_id.date",
                                                                   sort=True)),
                                   represent = self.inv_send_represent,
                                   label = T("Send Shipment"),
                                   ondelete = "RESTRICT")

        # it shouldn't be possible for the user to delete a send item
        # unless *maybe* if it is pending and has no items referencing it
        self.configure("inv_send",
                        deletable=False,
                       )

        # Component
        self.add_component("inv_track_item",
                           inv_send="send_id")

        # Generate Consignment Note
        self.set_method(tablename,
                        method="form",
                        action=self.inv_send_form )

        # Redirect to the Items tabs after creation
        send_item_url = URL(f="send", args=["[id]",
                                            "track_item"])
        
        self.configure(tablename,
        list_fields = ["id",
                        "send_ref",
                        "req_ref",
                        "sender_id",
                        "site_id",
                        "date",
                        "recepient_id",
                        "delivery_date",
                        "to_site_id",
                        "status",
                        "transport_type",
                        "vehicle_plate_no",
                        "driver_name",
                        "time_in",
                        "time_out", 
                        "comments"                        
                        ],                                      
                       
                       onaccept = self.inv_send_onaccept,
                       create_next = send_item_url,
                       update_next = send_item_url)

        # =====================================================================
        # Received (In/Receive / Donation / etc)
        #
        #inv_recv_type = settings.get_inv_shipment_type()

        ship_doc_status = { SHIP_DOC_PENDING  : T("Pending"),
                            SHIP_DOC_COMPLETE : T("Complete") }

        radio_widget = lambda field, value: \
                                RadioWidget().widget(field, value, cols = 2)

        tablename = "inv_recv"
        table = self.define_table("inv_recv",
                                  send_ref(),
                                  recv_ref(),
                                  purchase_ref(),
                                  person_id(name = "sender_id",
                                            label = T("Sent By Person"),
                                            ondelete = "SET NULL",
                                            comment = self.pr_person_comment(child="sender_id"),
                                            ),
                                  Field("from_site_id",
                                        "reference org_site",
                                        label = T("From Facility"),
                                        ondelete = "SET NULL",
                                        widget = S3SiteAutocompleteWidget(),
                                        represent = org_site_represent
                                        ),
                                  Field("eta", "date",
                                        label = T("Date Expected"),
                                        writable = False,
                                        requires = IS_NULL_OR(IS_DATE(format = s3_date_format)),
                                        represent = s3_date_represent,
                                        widget = S3DateWidget()
                                        ),
                                  person_id(name = "recipient_id",
                                            label = T("Received By"),
                                            ondelete = "SET NULL",
                                            default = auth.s3_logged_in_person(),
                                            comment = self.pr_person_comment(child="recipient_id")),
                                  Field("site_id",
                                        "reference org_site",
                                         label=T("By Facility"),
                                         ondelete = "SET NULL",
                                         default = auth.user.site_id if auth.is_logged_in() else None,
                                         readable = True,
                                         writable = True,
                                         notnull = True,
                                         widget = S3SiteAutocompleteWidget(),
                                         represent=org_site_represent),
                                  Field("date", "date",
                                        label = T("Date Received"),
                                        requires = IS_NULL_OR(IS_DATE(format = s3_date_format)),
                                        represent = s3_date_represent,
                                        widget = S3DateWidget(),
                                        comment = DIV(_class="tooltip",
                                                      _title="%s|%s" % (T("Date Received"),
                                                                        T("Will be filled automatically when the Shipment has been Received"))
                                                      )
                                        ),
                                  Field("type",
                                        "integer",
                                        requires = IS_NULL_OR(IS_IN_SET(recv_type_opts)),
                                        represent = lambda opt: recv_type_opts.get(opt, UNKNOWN_OPT),
                                        label = T("Type"),
                                        default = 0,
                                        ),
                                  
                                  Field("status",
                                        "integer",
                                        requires = IS_NULL_OR(IS_IN_SET(shipment_status)),
                                        represent = lambda opt: shipment_status.get(opt, UNKNOWN_OPT),
                                        default = SHIP_STATUS_IN_PROCESS,
                                        label = T("Status"),
                                        writable = False,
                                        ),
                                  req_ref(),
                                  Field("grn_status",
                                        "integer",
                                        requires = IS_NULL_OR(IS_IN_SET(ship_doc_status)),
                                        represent = lambda opt: ship_doc_status.get(opt, UNKNOWN_OPT),
                                        default = SHIP_DOC_PENDING,
                                        widget = radio_widget,
                                        label = T("%(GRN)s Status") % dict(GRN=settings.get_recv_shortname()),
                                        comment = DIV( _class="tooltip",
                                                       _title="%s|%s" % (T("%(GRN)s Status") % dict(GRN=settings.get_recv_shortname()),
                                                                         T("Has the %(GRN)s (%(GRN_name)s) form been completed?") % dict(GRN=settings.get_recv_shortname(),
                                                                                                                                         GRN_name=settings.get_recv_form_name()))),
                                        ),
                                  Field("cert_status",
                                        "integer",
                                        requires = IS_NULL_OR(IS_IN_SET(ship_doc_status)),
                                        represent = lambda opt: ship_doc_status.get(opt, UNKNOWN_OPT),
                                        default = SHIP_DOC_PENDING,
                                        widget = radio_widget,
                                        label = T("Certificate Status"),
                                        comment = DIV( _class="tooltip",
                                                       _title="%s|%s" % (T("Certificate Status"),
                                                                         T("Has the Certificate for receipt of the shipment been given to the sender?"))),
                                        ),
                                  s3.comments(),
                                  *s3.meta_fields())


        # CRUD Strings
        inv_recv_crud_strings()
        if settings.get_inv_shipment_name() == "order":
            recv_id_label = T("Order")
        else:
            recv_id_label = T("Receive Shipment")

        if not settings.get_req_use_req_number():
            table.req_ref.readable = False
            table.req_ref.writable = False

        # Reusable Field
        recv_id = S3ReusableField("recv_id", db.inv_recv, sortby="date",
                                  requires = IS_NULL_OR(IS_ONE_OF(db,
                                                                  "inv_recv.id",
                                                                  self.inv_recv_represent,
                                                                  orderby="inv_recv.date",
                                                                  sort=True)),
                                  represent = self.inv_recv_represent,
                                  label = recv_id_label,
                                  ondelete = "RESTRICT")

        # Search Method
        if settings.get_inv_shipment_name() == "order":
            recv_search_comment = T("Search for an order by looking for text in any field.")
            recv_search_date_field = "eta"
            recv_search_date_comment = T("Search for an order expected between these dates")
        else:
            recv_search_comment = T("Search for a shipment by looking for text in any field.")
            recv_search_date_field = "date"
            recv_search_date_comment = T("Search for a shipment received between these dates")
        recv_search = S3Search(
            simple=(S3SearchSimpleWidget(
                        name="recv_search_text_simple",
                        label=T("Search"),
                        comment=recv_search_comment,
                        field=[ "from_person",
                                "comments",
                                "from_site_id$name",
                                "recipient_id$first_name",
                                "recipient_id$middle_name",
                                "recipient_id$last_name",
                                "site_id$name"
                                ]
                      )),
            advanced=(S3SearchSimpleWidget(
                        name="recv_search_text_advanced",
                        label=T("Search"),
                        comment=recv_search_comment,
                        field=[ "from_person",
                                "comments",
                                "from_site_id$name",
                                "recipient_id$first_name",
                                "recipient_id$middle_name",
                                "recipient_id$last_name",
                                "site_id$name"
                                ]
                      ),
                      S3SearchMinMaxWidget(
                        name="recv_search_date",
                        method="range",
                        label=table[recv_search_date_field].label,
                        comment=recv_search_date_comment,
                        field=recv_search_date_field
                      ),
                      S3SearchOptionsWidget(
                        name="recv_search_site",
                        label=T("Facility"),
                        field="site_id",
                        represent ="%(name)s",
                        cols = 2
                      ),
                      S3SearchOptionsWidget(
                        name="recv_search_status",
                        label=T("Status"),
                        field="status",
                        cols = 2
                      ),
#                      S3SearchOptionsWidget(
#                        name="recv_search_grn",
#                        label=T("GRN Status"),
#                        field="grn_status",
#                        cols = 2
#                      ),
#                      S3SearchOptionsWidget(
#                        name="recv_search_cert",
#                        label=T("Certificate Status"),
#                        field="grn_status",
#                        cols = 2
#                      ),
            ))

        # Redirect to the Items tabs after creation
        recv_item_url = URL(f="recv", args=["[id]",
                                            "track_item"])

        # it shouldn't be possible for the user to delete a send item
        self.configure("inv_recv",
                        deletable=False,
                       )
                
        self.configure(tablename,
                       list_fields = ["id",
                                      "recv_ref",
                                      "send_ref",
                                      "purchase_ref",
                                      "recipient_id",
                                      "site_id",
                                      "date",                                      
                                      "type",
                                      "status",
                                      "req_ref",
                                      "sender_id",
                                      "comments"
                                      ],
                       onaccept = self.inv_recv_onaccept,
                       search_method = recv_search,
                       create_next = recv_item_url,
                       update_next = recv_item_url)
        # Component
        self.add_component("inv_track_item",
                           inv_recv="recv_id")

        # Print Forms
        self.set_method(tablename,
                        method="form",
                        action=self.inv_recv_form)

        self.set_method(tablename,
                        method="cert",
                        action=self.inv_recv_donation_cert )

        # =====================================================================
        #
        tablename = "inv_kit"
        table = self.define_table(tablename,
                                  Field("site_id",
                                        "reference org_site",
                                         label=T("By Facility"),
                                         ondelete = "SET NULL",
                                         default = auth.user.site_id if auth.is_logged_in() else None,
                                         readable = True,
                                         writable = True,
                                         widget = S3SiteAutocompleteWidget(),
                                         represent=org_site_represent),
                                  req_ref(),
                                  Field("date", "date",
                                        label = T("Date"),
                                        requires = IS_NULL_OR(IS_DATE(format = s3_date_format)),
                                        represent = s3_date_represent,
                                        widget = S3DateWidget(),
                                        comment = DIV(_class="tooltip",
                                                      _title="%s|%s" % (T("Date Repacked"),
                                                                        T("Will be filled automatically when the Item has been Repacked"))
                                                      )
                                        ),
                                  person_id(name = "repacked_id",
                                            label = T("Repacked By"),
                                            ondelete = "SET NULL",
                                            default = auth.s3_logged_in_person(),
                                           # comment = self.pr_person_comment(child="repacked_id")),
                                           ),
                                  s3.comments(),
                                  *s3.meta_fields()
                            )

        # =====================================================================
        # Tracking Items
        #

        tablename = "inv_track_item"
        table = self.define_table("inv_track_item",
                                  org_id(name = "track_org_id",
                                         label = T("Shipping Organization"),
                                         ondelete = "SET NULL",
                                         readable = False,
                                         writable = False),
                                  Field("item_source_no",
                                        "string",
                                        length = 16,
                                        label = itn_label,
                                        represent = s3_string_represent
                                        ),
                                  Field("status",
                                        "integer",
                                        required = True,
                                        requires = IS_IN_SET(tracking_status),
                                        default = 1,
                                        represent = lambda opt: tracking_status[opt],
                                        writable = False),
					
                                  inv_item_id(name="send_inv_item_id",
                                              ondelete = "RESTRICT",
                                              script = SCRIPT("""
$(document).ready(function() {
    S3FilterFieldChange({
        'FilterField':    'send_inv_item_id',
        'Field':          'item_pack_id',
        'FieldResource':  'item_pack',
        'FieldPrefix':    'supply',
        'url':             S3.Ap.concat('/inv/inv_item_packs/'),
        'msgNoRecords':    S3.i18n.no_packs,
        'fncPrep':         fncPrepItem,
        'fncRepresent':    fncRepresentItem
    });
});""") # need to redefine the script because of the change in the field name :/
                                ),  # original inventory
                                  item_id(ondelete = "RESTRICT"),      # supply item
                                  item_pack_id(ondelete = "SET NULL"), # pack table
				  Field("quantity",
                                        "double",
                                        label = T("Quantity Sent"),
                                        notnull = True,
                                        requires=IS_NOT_EMPTY(),
                                        ),
                                  Field("recv_quantity",
                                        "double",
                                        label = T("Quantity Received"),
                                        represent = self.qnty_recv_repr,
                                        readable = False,
                                        writable = False,),
                                  Field("return_quantity",
                                        "double",
                                        label = T("Quantity Returned"),
                                        represent = self.qnty_recv_repr,
                                        readable = False,
                                        writable = False,),
                                  currency_type("currency"),
                                  Field("pack_value",
                                        "double",
                                        label = T("Value per Pack")),
                                  Field("expiry_date", "date",
                                        label = T("Expiry Date"),
                                        #requires = IS_NULL_OR(IS_DATE(format = s3_date_format)),
                                        represent = s3_date_represent,
                                        widget = S3DateWidget()
                                        ),
                                  Field("bin",                # The bin at origin
                                        "string",
                                        length = 16,
                                        represent = s3_string_represent,
                                        ),
                                  send_id(), # send record
                                  recv_id(), # receive record
                                  inv_item_id(name="recv_inv_item_id",
                                              label = "Receiving Inventory",
                                              required = False,
                                              readable = False,
                                              writable = False,
                                              ondelete = "RESTRICT"),  # received inventory
                                  Field("recv_bin",                # The bin at destination
                                        "string",
                                        label = T("Loading Bin"),
                                        length = 16,
                                        readable = False,
                                        writable = False,
                                        represent = s3_string_represent,
                                        widget = S3InvBinWidget("inv_track_item")
                                        ),
                                  org_id(name = "owner_org_id",
                                         label = "Organization/Department",
                                         ondelete = "SET NULL"), # which org owns this item
                                  org_id(name = "supply_org_id",
                                         label = "Supplier/Donor",
                                         ondelete = "SET NULL"), 
                                  Field("item_status",
                                        "integer",
                                        requires = IS_NULL_OR(IS_IN_SET(inv_item_status_opts)),
                                        represent = lambda opt: inv_item_status_opts.get(opt, UNKNOWN_OPT),
                                        label = T("Item Status"),
                                        default = 0,
                                        writable = False),
                                  # original donating org
                                  adj_item_id(ondelete = "RESTRICT"), # any adjustment record
                                  s3.comments(),
                                  req_item_id(readable = False,
                                              writable = False),
                                  *s3.meta_fields()
                                  )

        # pack_quantity virtual field
        table.virtualfields.append(item_pack_virtualfields(tablename=tablename))

        # CRUD strings
        ADD_TRACK_ITEM = T("Add Item to Shipment")
        LIST_TRACK_ITEMS = T("List of Shipment Items")
        s3.crud_strings[tablename] = Storage(
            title_create = ADD_TRACK_ITEM,
            title_display = T("Shipment Item Details"),
            title_list = LIST_TRACK_ITEMS,
            title_update = T("Edit Shipment Item"),
            title_search = T("Search Shipment Items"),
            subtitle_create = T("Add New Shpment Item"),
            subtitle_list = T("Shipment Items"),
            label_list_button = LIST_TRACK_ITEMS,
            label_create_button = ADD_TRACK_ITEM,
            label_delete_button = T("Delete Shipment Item"),
            msg_record_created = T("Item Added to Shipment"),
            msg_record_modified = T("Shipment Item updated"),
            msg_record_deleted = T("Shipment Item deleted"),
            msg_list_empty = T("No Shipment Items"))

        # Resource configuration
        self.configure(tablename,
                       list_fields = ["id",
                                      "status",
                                      "item_id",
                                      (T("Weight (kg)"), "item_id$weight"),
                                      (T("Volume (m3)"), "item_id$volume"),
                                      "item_pack_id",
                                      "send_id",
                                      "quantity",
                                      "currency",
                                      "pack_value",
                                      "bin",
                                      "return_quantity",
                                      "recv_quantity",
                                      "recv_bin",
                                      "owner_org_id",
                                      "supply_org_id",
                                      "item_status",
                                     ],
                       onaccept = self.inv_track_item_onaccept,
                       onvalidation = self.inv_track_item_onvalidate,
                       )

        # ---------------------------------------------------------------------
        # Pass variables back to global scope (response.s3.*)
        #
        return Storage(inv_track_item_deleting = self.inv_track_item_deleting,
                       inv_get_shipping_code = self.inv_get_shipping_code,
                       inv_track_item_onaccept = self.inv_track_item_onaccept,
                      )

    # ---------------------------------------------------------------------
    @staticmethod
    def inv_send_represent(id, show_link=True):
        """
        """

        if id:

            db = current.db
            s3db = current.s3db

            table = s3db.inv_send
            send_row = db(table.id == id).select(table.date,
                                                 table.site_id,
                                                 limitby=(0, 1)).first()
            if show_link:
                return SPAN(table.site_id.represent(send_row.site_id),
                            " - ",
                            table.date.represent(send_row.date)
                            )
            else:
                return "%s - %s" % (table.site_id.represent(send_row.site_id, show_link = False),
                                    table.date.represent(send_row.date),
                                   )
        else:
            return current.messages.NONE

    @staticmethod
    def inv_send_onaccept(form):
        """
           When a inv send record is created then create the send_ref.
        """
        s3db = current.s3db
        db = current.db
        
        # Add all inv_items with status matching the send shipment type
        # eg. Items for Dump, Sale, Reject, Surplus  
        type = int(form.vars.type)
        itable = s3db.inv_inv_item
        site_id = form.vars.site_id
        tracktable = s3db.inv_track_item
        query = (itable.site_id == site_id) & \
                (itable.status == type)
        rows = db(query).select()
        
        for row in rows:
            if row.quantity != 0:
                #Insert inv_item to inv_track_item
                inv_track_id = tracktable.insert(send_id = form.vars.id,
                                                  send_inv_item_id = row.id,
                                                  item_id = row.item_id,
                                                  quantity = row.quantity,
                                                  currency = row.currency,
                                                  pack_value = row.pack_value,
                                                  expiry_date = row.expiry_date,
                                                  owner_org_id = row.owner_org_id,
                                                  supply_org_id = row.supply_org_id,
                                                  item_source_no = row.item_source_no,
                                                  item_pack_id = row.item_pack_id,
                                                  item_status = row.status,
                                                  status = TRACK_STATUS_PREPARING,
                                                 )
                # Construct form.vars for inv_track_item_onaccept
                inv_item = Storage(vars = Storage())
                inv_item.vars.id = inv_track_id
                inv_item.vars.quantity = row.quantity
                inv_item.vars.item_pack_id = row.item_pack_id
                inv_item.vars.send_inv_item_id = row.id
                # Call inv_track_item_onaccept to remove inv_item from stock
                S3TrackingModel.inv_track_item_onaccept(inv_item) 
            
        
        stable = s3db.inv_send
        # If the send_ref is None then set it up
        id = form.vars.id
        if not stable[id].send_ref:
            code = S3TrackingModel.inv_get_shipping_code(current.deployment_settings.get_send_shortname(),
                                                         stable[id].site_id,
                                                         s3db.inv_send.send_ref,
                                                        )
            db(stable.id == id).update(send_ref = code)




    # ---------------------------------------------------------------------
    @staticmethod
    def inv_send_form (r, **attr):
        """
            Generate a PDF of a Waybill
        """

        s3db = current.s3db

        table = s3db.inv_send
        tracktable = s3db.inv_track_item
        table.date.readable = True

        record = table[r.id]
        send_ref = record.send_ref
        # hide the inv_item field
        tracktable.send_inv_item_id.readable = False
        tracktable.recv_inv_item_id.readable = False

        list_fields = ["item_id",
                       (T("Weight (kg)"), "item_id$weight"),
                       (T("Volume (m3)"), "item_id$volume"),
                       "item_source_no",
                       "item_pack_id",
                       "quantity",
                       "currency",
                       "pack_value",
                       "bin",
                      ]
        exporter = r.resource.exporter.pdf
        return exporter(r,
                        method = "list",
                        pdf_componentname = "inv_track_item",
                        pdf_title = current.deployment_settings.get_send_form_name(),
                        pdf_filename = send_ref,
                        list_fields = list_fields,
                        pdf_hide_comments = True,
                        pdf_header_padding = 12,
                        pdf_footer = inv_send_pdf_footer,
                        pdf_paper_alignment = "Landscape",
                        pdf_table_autogrow = "B",
                        **attr
                       )

    # ---------------------------------------------------------------------
    @staticmethod
    def inv_recv_represent(id, show_link=True):
        """
            @ToDo: 'From Organisation' is great for Donations
            (& Procurement if we make Suppliers Organisations), but isn't useful
            for shipments between facilities within a single Org where
            'From Facility' could be more appropriate
        """
        if id:

            db = current.db
            s3db = current.s3db

            table = s3db.inv_recv
            inv_recv_row = db(table.id == id).select(table.date,
                                                     table.site_id,
                                                     limitby=(0, 1)).first()
            if show_link:
                return SPAN(table.site_id.represent(inv_recv_row.site_id),
                            " - ",
                            table.date.represent(inv_recv_row.date)
                            )
            else:
                return "%s - %s" % (table.site_id.represent(inv_recv_row.site_id, show_link = False),
                                    table.date.represent(inv_recv_row.date),
                                   )
        else:
            return current.messages.NONE

    @staticmethod
    def inv_recv_onaccept(form):
        """
           When a inv recv record is created then create the recv_ref.
        """
        s3db = current.s3db
        db = current.db
        rtable = s3db.inv_recv
        # If the recv_ref is None then set it up
        id = form.vars.id
        if not rtable[id].recv_ref:
            #AR Number
            code = S3TrackingModel.inv_get_shipping_code(current.deployment_settings.get_recv_shortname(),
                                                         rtable[id].site_id,
                                                         s3db.inv_recv.recv_ref,
                                                        )
            db(rtable.id == id).update(recv_ref = code)

    # ---------------------------------------------------------------------
    @staticmethod
    def inv_recv_form (r, **attr):
        """
            Generate a PDF of a GRN (Goods Received Note)
        """

        T = current.T
        s3db = current.s3db

        table = s3db.inv_recv
        track_table = s3db.inv_track_item
        table.date.readable = True
        table.site_id.readable = True
        track_table.recv_quantity.readable = True
        table.site_id.label = T("By Warehouse")
        table.site_id.represent = s3db.org_site_represent

        record = table[r.id]
        recv_ref = record.recv_ref
        list_fields = ["item_id",
<<<<<<< HEAD
                       (T("Weight (kg)"), "item_id$weight"),
                       (T("Volume (m3)"), "item_id$volume"),
=======
                       #(T("Weight (kg)"), "item_id$weight"),
                       #(T("Volume (m3)"), "item_id$volume"),
>>>>>>> 8534f299
                       "item_source_no",
                       "item_pack_id",
                       "quantity",
                       "recv_quantity",
                       "currency",
                       "pack_value",
                       "bin"
                      ]
        exporter = r.resource.exporter.pdf
        return exporter(r,
                        method = "list",
                        pdf_title = T(current.deployment_settings.get_recv_form_name()),
                        pdf_filename = recv_ref,
                        list_fields = list_fields,
                        pdf_hide_comments = True,
                        pdf_componentname = "inv_track_item",
                        pdf_header_padding = 12,
                        pdf_footer = inv_recv_pdf_footer,
                        pdf_table_autogrow = "B",
                        pdf_paper_alignment = "Landscape",
                        **attr
                       )

    # -------------------------------------------------------------------------
    @staticmethod
    def inv_recv_donation_cert (r, **attr):
        """
            Generate a PDF of a Donation certificate
        """

        s3db = current.s3db

        table = s3db.inv_recv
        table.date.readable = True
        table.type.readable = False
        table.site_id.readable = True
        table.site_id.label = T("By Warehouse")
        table.site_id.represent = s3db.org_site_represent

        record = table[r.id]
        site_id = record.site_id
        site = table.site_id.represent(site_id,False)

        exporter = r.resource.exporter.pdf
        return exporter(r,
                        method="list",
                        pdf_title="Donation Certificate",
                        pdf_filename="DC-%s" % site,
                        pdf_hide_comments=True,
                        pdf_componentname = "inv_track_item",
                        **attr
                       )

    # -------------------------------------------------------------------------
    @staticmethod
    def qnty_recv_repr(value):
        if value:
            return value
        else:
            return B(value)

    # ---------------------------------------------------------------------
    @staticmethod
    def inv_send_ref_represent(value, show_link=True):
        """
            Represent for the Tall Out number, 
            if show_link is True then it will generate a link to the pdf
        """
        if value:

            if show_link:
                db = current.db
                s3db = current.s3db
    
                table = s3db.inv_send
                send_row = db(table.send_ref == value).select(table.id,
                                                              limitby=(0, 1)
                                                             ).first()
                if send_row:
                    return A(value,
                             _href = URL(f = "send",
                                         args = [send_row.id, "form"]
                                        ),
                            )
                else:
                    return B(value)
            else:
                return B(value)
        else:
            return current.messages.NONE

    # ---------------------------------------------------------------------
    @staticmethod
    def inv_recv_ref_represent(value, show_link=True):
        """
            Represent for the Goods Received Note 
            if show_link is True then it will generate a link to the pdf
        """
        if value:

            if show_link:
                db = current.db
                s3db = current.s3db
    
                table = s3db.inv_recv
                recv_row = db(table.recv_ref == value).select(table.id,
                                                              limitby=(0, 1)
                                                             ).first()
                return A(value,
                         _href = URL(f = "recv",
                                     args = [recv_row.id, "form"]
                                    ),
                        )
            else:
                return B(value)
        else:
            return current.messages.NONE

    # -------------------------------------------------------------------------
    @staticmethod
    def inv_track_item_onvalidate(form):
        """
            When a track item record is being created with a tracking number
            then the tracking number needs to be unique within the organisation.

            If the inv. item is coming out of a warehouse then the inv. item details
            need to be copied across (org, expiry etc)

            If the inv. item is being received then their might be a selected bin
            ensure that the correct bin is selected and save those details.
        """
        s3db = current.s3db
        db = current.db
        ttable = s3db.inv_track_item
        itable = s3db.inv_inv_item
        stable = s3db.org_site

        # save the organisation from where this tracking originates
        if form.vars.send_inv_item_id:
            query = (itable.id == form.vars.send_inv_item_id) & \
                    (itable.site_id == stable.id)
            record = db(query).select(stable.organisation_id,
                                      limitby=(0, 1)).first()

            form.vars.track_org_id = record.organisation_id

        # copy the data from the donated inv. item
        if form.vars.send_inv_item_id:
            query = (itable.id == form.vars.send_inv_item_id)
            record = db(query).select(limitby=(0, 1)).first()
            form.vars.item_id = record.item_id
            form.vars.item_source_no = record.item_source_no
            form.vars.expiry_date = record.expiry_date
            form.vars.bin = record.bin
            form.vars.owner_org_id = record.owner_org_id
            form.vars.supply_org_id = record.supply_org_id
            form.vars.pack_value = record.pack_value
            form.vars.currency = record.currency
        # if we have no send id and no recv_quantity then
        # copy the quantity sent directly into the received field
        # This is for when their is no related send record
        elif not form.vars.recv_quantity:
            form.vars.recv_quantity = form.vars.quantity

        # If their is a receiving bin select the right one
        if form.vars.recv_bin:
            if isinstance(form.vars.recv_bin, list):
                if form.vars.recv_bin[1] != "":
                    form.vars.recv_bin = form.vars.recv_bin[1]
                else:
                    form.vars.recv_bin = form.vars.recv_bin[0]

        return

    # -------------------------------------------------------------------------
    @staticmethod
    def inv_get_shipping_code(type, site_id, field):
        s3db = current.s3db
        db = current.db
        if site_id:
            ostable = s3db.org_site
            scode = ostable[site_id].code
            code = "%s-%s-" % (type, scode)
        else:
            code = "%s-###-" % (type)
        number = 0
        if field:
            query = (field.like("%s%%" % code))
            ref_row = db(query).select(field,
                                       limitby=(0, 1),
                                       orderby=~field).first()
            if ref_row:
                ref = ref_row(field)
                number = int(ref[-6:])
        return "%s%06d" % (code, number+1)

    # -------------------------------------------------------------------------
    @staticmethod
    def inv_track_item_onaccept(form):
        """
           When a track item record is created and it is linked to an inv_item
           then the inv_item quantity will be reduced.
        """
        s3db = current.s3db
        db = current.db
        tracktable = s3db.inv_track_item
        inv_item_table = s3db.inv_inv_item
        stable = s3db.inv_send
        rtable = s3db.inv_recv
        ritable = s3db.req_req_item
        rrtable = s3db.req_req
        siptable = s3db.supply_item_pack
        supply_item_add = s3db.supply_item_add
        oldTotal = 0
        # only modify the original inv. item total if we have a quantity on the form
        # and a sent item record to indicate where it came from.
        # There will not be a quantity if it is being received since by then it is read only
        # It will be there on an import and so the value will be deducted correctly
        if form.vars.quantity and form.vars.send_inv_item_id:
            inv_item = inv_item_table[form.vars.send_inv_item_id]
            quantity = inv_item.quantity
            inv_pack = siptable[inv_item.item_pack_id].quantity
            if form.record:
                if form.record.send_inv_item_id != None:
                    # Items have already been removed from stock, so first put them back
                    old_track_pack_quantity = siptable[form.record.item_pack_id].quantity
                    quantity = supply_item_add(quantity,
                                               inv_pack,
                                               form.record.quantity,
                                               old_track_pack_quantity
                                              )

            new_track_pack_quantity = siptable[form.vars.item_pack_id].quantity
            newTotal = supply_item_add(quantity,
                                       inv_pack,
                                       - float(form.vars.quantity),
                                       new_track_pack_quantity
                                      )
            db(inv_item_table.id == form.vars.send_inv_item_id).update(quantity = newTotal)
	if form.vars.send_id and form.vars.recv_id:
            db(rtable.id == form.vars.recv_id).update(send_ref = stable[form.vars.send_id].send_ref)
        # if this is linked to a request then copy the req_ref to the send item
        id = form.vars.id
        record = tracktable[id]
        if record.req_item_id:
            req_id = ritable[record.req_item_id].req_id
            req_ref = rrtable[req_id].req_ref
            db(stable.id == form.vars.send_id).update(req_ref = req_ref)
            if form.vars.recv_id:
                db(rtable.id == form.vars.recv_id).update(req_ref = req_ref)

        # if the status is 3 unloading
        # Move all the items into the site, update any request & make any adjustments
        # Finally change the status to 4 arrived
        if tracktable[id].status == TRACK_STATUS_UNLOADING:
            recv_rec = rtable[record.recv_id]
            recv_site_id = recv_rec.site_id
            query = (inv_item_table.site_id == recv_site_id) & \
                    (inv_item_table.item_id == record.item_id) & \
                    (inv_item_table.item_pack_id == record.item_pack_id) & \
                    (inv_item_table.currency == record.currency) & \
                    (inv_item_table.status == record.item_status) & \
                    (inv_item_table.pack_value == record.pack_value) & \
                    (inv_item_table.expiry_date == record.expiry_date) & \
                    (inv_item_table.bin == record.recv_bin) & \
                    (inv_item_table.owner_org_id == record.owner_org_id) & \
                    (inv_item_table.supply_org_id == record.supply_org_id)
            inv_item_row = db(query).select(inv_item_table.id,
                                            limitby=(0, 1)).first()
            if inv_item_row:
                inv_item_id = inv_item_row.id
                db(inv_item_table.id == inv_item_id).update(quantity = inv_item_table.quantity + record.recv_quantity)
            else:
                source_type = 0
                if form.vars.send_inv_item_id:
                    source_type = inv_item_table[form.vars.send_inv_item_id].source_type
                else:
                    if recv_rec.type == 2:
                        source_type = 1 # Donation
                    else:
                        source_type = 2 # Procured
                inv_item_id = inv_item_table.insert(site_id = recv_site_id,
                                             item_id = record.item_id,
                                             item_pack_id = record.item_pack_id,
                                             currency = record.currency,
                                             pack_value = record.pack_value,
                                             expiry_date = record.expiry_date,
                                             bin = record.recv_bin,
                                             owner_org_id = record.owner_org_id,
                                             supply_org_id = record.supply_org_id,
                                             quantity = record.recv_quantity,
                                             item_source_no = record.item_source_no,
                                             source_type = source_type,
                                             status = record.item_status,
                                            )
            # if this is linked to a request then update the quantity fulfil
            if record.req_item_id:
                req_item = ritable[record.req_item_id]
                req_quantity = req_item.quantity_fulfil
                req_pack_quantity = siptable[req_item.item_pack_id].quantity
                track_pack_quantity = siptable[record.item_pack_id].quantity
                quantity_fulfil = supply_item_add(req_quantity,
                                                  req_pack_quantity,
                                                  record.recv_quantity,
                                                  track_pack_quantity
                                                 )
                db(ritable.id == record.req_item_id).update(quantity_fulfil = quantity_fulfil)
                s3db.req_update_status(req_id)

            db(tracktable.id == id).update(recv_inv_item_id = inv_item_id,
                                           status = TRACK_STATUS_ARRIVED)
            # If the receive quantity doesn't equal the sent quantity
            # then an adjustment needs to be set up
            if record.quantity != record.recv_quantity:
                # Do we have an adjustment record?
                # (which might have be created for another item in this shipment)
                query = (tracktable.recv_id == record.recv_id) & \
                        (tracktable.adj_item_id != None)
                adj_rec = db(query).select(tracktable.adj_item_id,
                                          limitby = (0, 1)).first()
                adjitemtable = s3db.inv_adj_item
                if adj_rec:
                    adj_id = adjitemtable[adj_rec.adj_item_id].adj_id
                # If we don't yet have an adj record then create it
                else:
                    adjtable = s3db.inv_adj
                    recv_rec = s3db.inv_recv[record.recv_id]
                    adj_id = adjtable.insert(adjuster_id = recv_rec.recipient_id,
                                             site_id = recv_rec.site_id,
                                             adjustment_date = current.request.now.date(),
                                             category = 0,
                                             status = 1,
                                             comments = recv_rec.comments,
                                            )
                # Now create the adj item record
                adj_item_id = adjitemtable.insert(reason = 0,
                                                  adj_id = adj_id,
                                                  inv_item_id = record.send_inv_item_id, # original source inv_item
                                                  item_id = record.item_id, # the supply item
                                                  item_pack_id = record.item_pack_id,
                                                  old_quantity = record.quantity,
                                                  new_quantity = record.recv_quantity,
                                                  currency = record.currency,
                                                  pack_value = record.pack_value,
                                                  expiry_date = record.expiry_date,
                                                  bin = record.recv_bin,
                                                  comments = record.comments,
                                                  )
                # copy the adj_item_id to the tracking record
                db(tracktable.id == id).update(adj_item_id = adj_item_id)

    # -------------------------------------------------------------------------
    @staticmethod
    def inv_track_item_deleting(id):
        """
           A track item can only be deleted if the status is Preparing
           When a track item record is deleted and it is linked to an inv_item
           then the inv_item quantity will be reduced.
        """
        s3db = current.s3db
        db = current.db
        tracktable = s3db.inv_track_item
        inv_item_table = s3db.inv_inv_item
        ritable = s3db.req_req_item
        siptable = s3db.supply_item_pack
        record = tracktable[id]
        if record.status != 1:
            return False
        # if this is linked to a request
        # then remove these items from the quantity in transit
        if record.req_item_id:
            req_id = record.req_item_id
            req_item = ritable[req_id]
            req_quantity = req_item.quantity_transit
            req_pack_quantity = siptable[req_item.item_pack_id].quantity
            track_pack_quantity = siptable[record.item_pack_id].quantity
            quantity_transit = s3db.supply_item_add(req_quantity,
                                                   req_pack_quantity,
                                                   - record.quantity,
                                                   track_pack_quantity
                                                  )
            db(ritable.id == req_id).update(quantity_transit = quantity_transit)
            s3db.req_update_status(req_id)

        # Check that we have a link to a warehouse
        if record.send_inv_item_id:
            trackTotal = record.quantity
            # Remove the total from this record and place it back in the warehouse
            db(inv_item_table.id == record.send_inv_item_id).update(quantity = inv_item_table.quantity + trackTotal)
            db(tracktable.id == id).update(quantity = 0,
                                           comments = "%sQuantity was: %s" % (inv_item_table.comments, trackTotal))
        return True


# =============================================================================
def inv_tabs(r):
    """
        Add an expandable set of Tabs for a Site's Inventory Tasks

        @ToDo: Make these Expand/Contract without a server-side call
    """

    T = current.T
    s3db = current.s3db
    auth = current.auth
    session = current.session
    settings = current.deployment_settings

    if settings.has_module("inv") and \
        auth.s3_has_permission("read", "inv_inv_item"):
        collapse_tabs = settings.get_inv_collapse_tabs()
        tablename, record = s3_rheader_resource(r)
        if collapse_tabs and not \
            (tablename == "org_office" and record.type == 5): # 5 = Warehouse
            # Test if the tabs are collapsed
            show_collapse = True
            show_inv = r.get_vars.show_inv
            if show_inv == "True":
                show_inv = True
            elif show_inv == "False":
                show_inv = False
            else:
                show_inv = None
            if show_inv == True or show_inv == False:
                session.s3.show_inv["%s_%s" %  (r.name, r.id)] = show_inv
            else:
                show_inv = session.s3.show_inv.get("%s_%s" %  (r.name, r.id))
        else:
            show_inv = True
            show_collapse = False

        if show_inv:
            if settings.get_inv_shipment_name() == "order":
                recv_tab = T("Orders")
            else:
                recv_tab = T("Receive")
            inv_tabs = [(T("Warehouse Stock"), "inv_item"),
                        #(T("Incoming"), "incoming/"),
                        (recv_tab, "recv"),
                        (T("Send"), "send", dict(select="sent")),
                        ]
            if settings.has_module("proc"):
                inv_tabs.append((T("Planned Procurements"), "plan"))
            if show_collapse:
                inv_tabs.append(("- %s" % T("Warehouse"),
                                 None, dict(show_inv="False")))
        else:
            inv_tabs = [("+ %s" % T("Warehouse"), "inv_item",
                        dict(show_inv="True"))]
        return inv_tabs
    else:
        return []

# =============================================================================
def inv_warehouse_rheader(r):
    """ Resource Header for warehouse inv. item """
    if r.representation != "html" or r.method == "import":
        # RHeaders only used in interactive views
        return None

    s3 = current.response.s3
    tablename, record = s3_rheader_resource(r)
    rheader = None
    if tablename == "org_organisation" or tablename == "org_office":
        rheader = s3.org_rheader(r)
    if tablename == "inv_inv_item" and record != None:
        tabs = [(T("Details"), None),
                (T("Track Shipment"), "track_movement/"),
               ]
        rheader_tabs = DIV (s3_rheader_tabs(r, tabs))
        table = current.s3db[tablename]
        rheader = DIV( TABLE(
                           TR( TH("%s: " % table.item_id.label),
                               table.item_id.represent(record.item_id),
                               TH( "%s: " % table.item_pack_id.label),
                               table.item_pack_id.represent(record.item_pack_id),
                              ),
                           TR( TH( "%s: " % table.site_id.label),
                               TD(table.site_id.represent(record.site_id), _colspan=3),
                              ),
                             ),
                        rheader_tabs
                        )
    if tablename == "inv_track_item" and record != None:
        table = current.s3db["inv_inv_item"]
        irecord = table[record.item_id]
        tabs = [(T("Details"), None),
                (T("Track Shipment"), "inv_item/"),
               ]
        rheader_tabs = DIV (s3_rheader_tabs(r, tabs))
        rheader = DIV( TABLE(
                           TR( TH("%s: " % table.item_id.label),
                               table.item_id.represent(irecord.item_id),
                               TH( "%s: " % table.item_pack_id.label),
                               table.item_pack_id.represent(irecord.item_pack_id),
                              ),
                           TR( TH( "%s: " % table.site_id.label),
                               TD(table.site_id.represent(irecord.site_id), _colspan=3),
                              ),
                             ),
                        rheader_tabs
                        )

    rfooter = TAG[""]()
    if record and "site_id" in record:
        if (r.component and r.component.name == "inv_item"):
            as_btn = A( T("Adjust Stock"),
                          _href = URL(c = "inv",
                                      f = "adj",
                                      args = ["create"],
                                      vars = {"site":record.site_id},
                                      ),
                          _class = "action-btn"
                          )
            rfooter.append(as_btn)
            ts_btn = A( T("Track Shipment"),
                          _href = URL(c = "inv",
                                      f = "track_movement",
                                      vars = {"viewing":"inv_item.%s" % r.component_id},
                                      ),
                          _class = "action-btn"
                          )
            rfooter.append(ts_btn)
    # else:
        # ns_btn = A( T("Receive New Stock"),
                      # _href = URL(c = "inv",
                                  # f = "recv",
                                  # args = ["create"]
                                  # ),
                      # _class = "action-btn"
                      # )
        # rfooter.append(ns_btn)

    s3.rfooter = rfooter
    return rheader

# =============================================================================
def inv_recv_crud_strings():
    """
        CRUD Strings for inv_recv which ened to be visible to menus without a
        model load
    """

    if current.deployment_settings.get_inv_shipment_name() == "order":
        recv_id_label = T("Order")
        ADD_RECV = T("Add Order")
        LIST_RECV = T("List Orders")
        current.response.s3.crud_strings["inv_recv"] = Storage(
            title_create = ADD_RECV,
            title_display = T("Order Details"),
            title_list = LIST_RECV,
            title_update = T("Edit Order"),
            title_search = T("Search Orders"),
            subtitle_create = ADD_RECV,
            subtitle_list = T("Orders"),
            label_list_button = LIST_RECV,
            label_create_button = ADD_RECV,
            label_delete_button = T("Delete Order"),
            msg_record_created = T("Order Created"),
            msg_record_modified = T("Order updated"),
            msg_record_deleted = T("Order canceled"),
            msg_list_empty = T("No Orders registered")
        )
    else:
        recv_id_label = T("Receive Shipment")
        ADD_RECV = T("Add New Received Shipment")
        LIST_RECV = T("List Received Shipments")
        current.response.s3.crud_strings["inv_recv"] = Storage(
            title_create = ADD_RECV,
            title_display = T("Received Shipment Details"),
            title_list = LIST_RECV,
            title_update = T("Edit Received Shipment"),
            title_search = T("Search Received Shipments"),
            subtitle_create = ADD_RECV,
            subtitle_list = T("Received Shipments"),
            label_list_button = LIST_RECV,
            label_create_button = ADD_RECV,
            label_delete_button = T("Delete Received Shipment"),
            msg_record_created = T("Shipment Created"),
            msg_record_modified = T("Received Shipment updated"),
            msg_record_deleted = T("Received Shipment canceled"),
            msg_list_empty = T("No Received Shipments")
        )
    return


# =============================================================================
def inv_send_rheader(r):
    """ Resource Header for Send """

    if r.representation == "html" and r.name == "send":
        record = r.record
        if record:

            s3db = current.s3db
            auth = current.auth
            s3 = current.response.s3

            tabs = [(T("Edit Details"), None),
                    (T("Items"), "track_item"),
                ]

            rheader_tabs = s3_rheader_tabs(r, tabs)

            table = r.table

            site_id = record.site_id
            org_id = s3db.org_site[site_id].organisation_id
            logo = s3db.org_organisation_logo(org_id)
            rData = TABLE(
                           TR(TD(logo, _colspan=2),
                              TD(T(current.deployment_settings.get_send_form_name()), _colspan=2, _class="pdf_title")
                              ),
                           TR(TH("%s: " % table.send_ref.label),
                              table.send_ref.represent(record.send_ref),
                              TH("%s: " % table.status.label),
                               table.status.represent(record.status),
                              ),
                           TR( TH("%s: " % table.date.label),
                               table.date.represent(record.date),
                               TH("%s: " % table.delivery_date.label),
                               table.delivery_date.represent(record.delivery_date),
                              ),
                           TR( TH("%s: " % table.site_id.label),
                               table.site_id.represent(record.site_id),
                               TH("%s: " % table.to_site_id.label),
                               table.to_site_id.represent(record.to_site_id),
                              ),
                           TR(
                               TH("%s: " % table.comments.label),
                               TD(record.comments or "", _colspan=3)
                              )
                         )
            rSubdata = TABLE ()
            rfooter = TAG[""]()

            if record.status == SHIP_STATUS_IN_PROCESS:
                if auth.s3_has_permission("update",
                                          "inv_send",
                                          record_id=record.id):

                    tracktable = current.s3db.inv_track_item
                    query = (tracktable.send_id == record.id) & \
                            (tracktable.send_inv_item_id == None) & \
                            (tracktable.deleted == False)
                    row = current.db(query).select(tracktable.id,
                                        limitby=(0, 1)).first()
                    if row == None:
                        send_btn = A( T("Send Shipment"),
                                      _href = URL(c = "inv",
                                                  f = "send_process",
                                                  args = [record.id]
                                                  ),
                                      _id = "send_process",
                                      _class = "action-btn"
                                      )

                        send_btn_confirm = SCRIPT("S3ConfirmClick('#send_process', '%s')"
                                                  % T("Do you want to send this shipment?") )
                        rfooter.append(send_btn)
                        rfooter.append(send_btn_confirm)
                    ritable = current.s3db.req_req_item
                    rcitable = current.s3db.req_commit_item
                    query = (tracktable.send_id == record.id) & \
                            (rcitable.req_item_id == tracktable.req_item_id) & \
                            (tracktable.req_item_id == ritable.id) & \
                            (tracktable.deleted == False)
                    records = current.db(query).select()
                    for record in records:
                        rSubdata.append(TR( TH("%s: " % ritable.item_id.label),
                                   ritable.item_id.represent(record.req_req_item.item_id),
                                   TH("%s: " % rcitable.quantity.label),
                                   record.req_commit_item.quantity,
                                  ))
            elif record.status == SHIP_STATUS_RETURNING:
                    tracktable = current.s3db.inv_track_item
                    query = (tracktable.send_id == record.id) & \
                            (tracktable.return_quantity == None)
                    row = current.db(query).select(tracktable.id,
                                        limitby=(0, 1)).first()
                    if row == None:
                        return_btn = A( T("Complete Returns"),
                                      _href = URL(c = "inv",
                                                  f = "return_process",
                                                  args = [record.id]
                                                  ),
                                      _id = "return_process",
                                      _class = "action-btn"
                                      )
                        return_btn_confirm = SCRIPT("S3ConfirmClick('#return_process', '%s')"
                                                  % T("Do you want to complete the return process?") )
                        rfooter.append(return_btn)
                        rfooter.append(return_btn_confirm)
                    else:
                        msg = T("You need to check all item quantities before you can complete the return process")
                        rfooter.append(SPAN(msg))
            else:
                cn_btn = A( T(current.deployment_settings.get_send_form_name()),
                              _href = URL(f = "send",
                                          args = [record.id, "form"]
                                          ),
                              _class = "action-btn"
                              )
                rfooter.append(cn_btn)

                if record.status != SHIP_STATUS_CANCEL:
                    if record.status == SHIP_STATUS_SENT:
                        vars = current.request.vars
                        if "site_id" in vars and \
                            auth.s3_has_permission("update",
                                                   "org_site",
                                                   record_id=vars.site_id):
                            receive_btn = A( T("Process Received Shipment"),
                                            _href = URL(c = "inv",
                                                        f = "recv_sent",
                                                        args = [record.id],
                                                        vars = vars
                                                        ),
                                            _id = "send_receive",
                                            _class = "action-btn",
                                            _title = T("Receive this shipment")
                                            )

                            #receive_btn_confirm = SCRIPT("S3ConfirmClick('#send_receive', '%s')"
                            #                             % T("Receive this shipment?") )
                            rfooter.append(receive_btn)
                            #rheader.append(receive_btn_confirm)
                        if auth.s3_has_permission("update",
                                                  "inv_send",
                                                  record_id=record.id):
                            if "received" in vars:
                                s3db.inv_send[record.id] = \
                                    dict(status = SHIP_STATUS_RECEIVED)
                            else:
                                return_btn = A( T("Manage Returns"),
                                                _href = URL(f = "send_returns",
                                                            args = [record.id],
                                                            vars = None,
                                                            ),
                                                _id = "send_return",
                                                _class = "action-btn",
                                                _title = T("Only use this button to accept back into stock some items that were returned from a delivery to beneficiaries who do not record the shipment details directly into the system")
                                                )

                                return_btn_confirm = SCRIPT("S3ConfirmClick('#send_receive', '%s')"
                                                             % T("Confirm that the shipment has been received by a destination which will not record the shipment directly into the system and confirmed as received.") )
                                rfooter.append(return_btn)
                                rfooter.append(return_btn_confirm)
                                receive_btn = A( T("Confirm Shipment Received"),
                                                _href = URL(f = "send",
                                                            args = [record.id],
                                                            vars = dict(received = True),
                                                            ),
                                                _id = "send_receive",
                                                _class = "action-btn",
                                                _title = T("Only use this button to confirm that the shipment has been received by a destination which will not record the shipment directly into the system")
                                                )

                                receive_btn_confirm = SCRIPT("S3ConfirmClick('#send_receive', '%s')"
                                                             % T("Confirm that the shipment has been received by a destination which will not record the shipment directly into the system and confirmed as received.") )
                                rfooter.append(receive_btn)
                                rfooter.append(receive_btn_confirm)
                        if auth.s3_has_permission("delete",
                                                  "inv_send",
                                                  record_id=record.id):
                            cancel_btn = A( T("Cancel Shipment"),
                                            _href = URL(c = "inv",
                                                        f = "send_cancel",
                                                        args = [record.id]
                                                        ),
                                            _id = "send_cancel",
                                            _class = "action-btn"
                                            )

                            cancel_btn_confirm = SCRIPT("S3ConfirmClick('#send_cancel', '%s')"
                                                         % T("Do you want to cancel this sent shipment? The items will be returned to the Warehouse. This action CANNOT be undone!") )
                            rfooter.append(cancel_btn)
                            rfooter.append(cancel_btn_confirm)

            s3.rfooter = rfooter
            rheader = DIV (rData,
                           rheader_tabs,
                           rSubdata
                          )
            return rheader
    return None

# ---------------------------------------------------------------------
def inv_send_pdf_footer(r):
    record = r.record
    if record:
        footer = DIV (TABLE (TR(TH(T("Commodities Loaded")),
                                TH(T("Date")),
                                TH(T("Function")),
                                TH(T("Name")),
                                TH(T("Signature")),
                                TH(T("Location (Site)")),
                                TH(T("Condition")),
                                ),
                             TR(TD(T("Loaded By")),
                                TD(),
                                TD(),
                                TD(),
                                TD(),
                                TD(),
                                TD(),
                                ),
                             TR(TD(T("Transported By")),
                                TD(),
                                TD(),
                                TD(),
                                TD(),
                                TD(),
                                TD(),
                                ),
                             TR(TH(T("Reception")),
                                TH(T("Date")),
                                TH(T("Function")),
                                TH(T("Name")),
                                TH(T("Signature")),
                                TH(T("Location (Site)")),
                                TH(T("Condition")),
                                ),
                             TR(TD(T("Received By")),
                                TD(),
                                TD(),
                                TD(),
                                TD(),
                                TD(),
                                TD(),
                                ),
                            )
                     )
        return footer
    return None


# =============================================================================
def inv_recv_rheader(r):
    """ Resource Header for Receiving """

    if r.representation == "html" and r.name == "recv":
        record = r.record
        if record:

            s3db = current.s3db
            T = current.T
            s3 = current.response.s3
            auth = current.auth

            tabs = [(T("Edit Details"), None),
                    (T("Items"), "track_item"),
                    ]

            rheader_tabs = s3_rheader_tabs(r, tabs)

            table = r.table
            site_id = record.site_id
            org_id = s3db.org_site[site_id].organisation_id
            logo = s3db.org_organisation_logo(org_id)
            rData = TABLE(
<<<<<<< HEAD
                           TR(TD(T(current.deployment_settings.get_recv_form_name()),
                                 _colspan=2, _class="pdf_title"),
                              TD(logo, _colspan=2),
=======
                           TR(TD(logo, _colspan=2),
                              TD(T(current.deployment_settings.get_recv_form_name()), _colspan=2, _class="pdf_title")
>>>>>>> 8534f299
                              ),
                           TR(TH("%s: " % table.recv_ref.label),
                              table.recv_ref.represent(record.recv_ref),
                              TH("%s: " % table.status.label),
                               table.status.represent(record.status),
                              ),
                           TR( TH( "%s: " % table.eta.label),
                               table.eta.represent(record.eta),
                               TH( "%s: " % table.date.label),
                               table.date.represent(record.date),
                              ),
                           TR( TH( "%s: " % table.from_site_id.label),
                               table.from_site_id.represent(record.from_site_id),
                               TH( "%s: " % table.site_id.label),
                               table.site_id.represent(record.site_id),
                              ),
                           TR( TH( "%s: " % table.sender_id.label),
                               s3_fullname(record.sender_id),
                               TH( "%s: " % table.recipient_id.label),
                               s3_fullname(record.recipient_id),
                              ),
                           TR( TH( "%s: " % table.purchase_ref.label),
                               table.purchase_ref.represent(record.purchase_ref),
                               TH( "%s: " % table.comments.label),
                               record.comments,
                              ),
                            )

            rfooter = TAG[""]()

            if record.status == SHIP_STATUS_SENT or \
               record.status == SHIP_STATUS_IN_PROCESS:
                if auth.s3_has_permission("update",
                                          "inv_recv",
                                          record_id=record.id) and \
                not r.component:
                    tracktable = current.s3db.inv_track_item
                    query = (tracktable.recv_id == record.id) & \
                            (tracktable.recv_quantity == None)
                    row = current.db(query).select(tracktable.id,
                                        limitby=(0, 1)).first()
                    if row == None:
                        recv_btn = A( T("Receive Shipment"),
                                      _href = URL(c = "inv",
                                                  f = "recv_process",
                                                  args = [record.id]
                                                  ),
                                      _id = "recv_process",
                                      _class = "action-btn"
                                      )
                        recv_btn_confirm = SCRIPT("S3ConfirmClick('#recv_process', '%s')"
                                                  % T("Do you want to receive this shipment?") )
                        rfooter.append(recv_btn)
                        rfooter.append(recv_btn_confirm)
                    else:
                        msg = T("You need to check all item quantities and allocate to bins before you can receive the shipment")
                        rfooter.append(SPAN(msg))
            else:
                if record.status == SHIP_STATUS_RECEIVED:
                    if current.auth.s3_has_permission("delete",
                                                      "inv_recv",
                                                      record_id=record.id):
                        cancel_btn = A( T("Cancel Shipment"),
                                        _href = URL(c = "inv",
                                                    f = "recv_cancel",
                                                    args = [record.id]
                                                    ),
                                        _id = "recv_cancel",
                                        _class = "action-btn"
                                        )

                        cancel_btn_confirm = SCRIPT("S3ConfirmClick('#recv_cancel', '%s')"
                                                     % T("Do you want to cancel this received shipment? The items will be removed from the Warehouse. This action CANNOT be undone!") )
                        rfooter.append(cancel_btn)
                        rfooter.append(cancel_btn_confirm)

            s3.rfooter = rfooter
            rheader = DIV (rData,
                           rheader_tabs,
                          )
            return rheader
    return None
# ---------------------------------------------------------------------
def inv_recv_pdf_footer(r):
    record = r.record
    if record:
        footer = DIV (TABLE (TR(TH(T("Delivered By")),
                                TH(T("Date")),
                                TH(T("Function")),
                                TH(T("Name")),
                                TH(T("Signature")),
                                ),
                             TR(TD(),
                                TD(),
                                TD(),
                                TD(),
                                TD(),
                                ),
                            TR(TH(T("Received By")),
                                TH(T("Date")),
                                TH(T("Function")),
                                TH(T("Name")),
                                TH(T("Signature / Stamp")),
                                ),
                             TR(TD(),
                                TD(),
                                TD(),
                                TD(),
                                TD(),
                                ),
                            )
                     )
        return footer
    return None

# =============================================================================
class S3AdjustModel(S3Model):
    """
        A module to manage the shipment of inventory items
        - Sent Items
        - Received Items
        - And audit trail of the shipment process
    """

    names = ["inv_adj",
             "adj_id",
             "inv_adj_item",
             "adj_item_id",
             ]

    def model(self):

        T = current.T
        db = current.db
        auth = current.auth
        s3 = current.response.s3
        settings = current.deployment_settings

        person_id = self.pr_person_id
        org_id = self.org_organisation_id
        item_id = self.supply_item_id
        inv_item_id = self.inv_item_id
        item_pack_id = self.supply_item_pack_id
        currency_type = s3.currency_type

        org_site_represent = self.org_site_represent

        messages = current.messages
        NONE = messages.NONE
        UNKNOWN_OPT = messages.UNKNOWN_OPT

        s3_date_format = settings.get_L10n_date_format()
        s3_date_represent = lambda dt: S3DateTime.date_represent(dt, utc=True)

        # =====================================================================
        # Send (Outgoing / Dispatch / etc)
        #
        adjust_type = {0 : T("Shipment"),
                       1 : T("Inventory"),
                      }
        adjust_status = {0 : T("In Process"),
                         1 : T("Complete"),
                        }
        tablename = "inv_adj"
        table = self.define_table("inv_adj",
                                  person_id(name = "adjuster_id",
                                            label = T("Actioning officer"),
                                            ondelete = "RESTRICT",
                                            default = auth.s3_logged_in_person(),
                                            comment = self.pr_person_comment(child="adjuster_id")),
                                  self.super_link("site_id",
                                                  "org_site",
                                                  ondelete = "SET NULL",
                                                  label = T("Warehouse"),
                                                  default = auth.user.site_id if auth.is_logged_in() else None,
                                                  readable = True,
                                                  writable = True,
                                                  empty = False,
                                                  orderby = "org_site.name",
                                                  sort = True,
                                                  represent=org_site_represent),
                                  Field("adjustment_date",
                                        "date",
                                        label = T("Date of adjustment"),
                                        default = current.request.utcnow,
                                        writable = False,
                                        represent = s3_date_represent,
                                        widget = S3DateWidget()
                                        ),
                                  Field("status",
                                        "integer",
                                        requires = IS_NULL_OR(IS_IN_SET(adjust_status)),
                                        represent = lambda opt: adjust_status.get(opt, UNKNOWN_OPT),
                                        default = 0,
                                        label = T("Status of adjustment"),
                                        writable = False,
                                        ),
                                  Field("category",
                                        "integer",
                                        requires = IS_NULL_OR(IS_IN_SET(adjust_type)),
                                        represent = lambda opt: adjust_type.get(opt, UNKNOWN_OPT),
                                        default = 1,
                                        label = T("Type of adjustment"),
                                        writable = False,
                                        ),
                                  s3.comments(),
                                  *s3.meta_fields())
        self.configure("inv_adj",
                       onaccept = self.inv_adj_onaccept,
                       create_next = URL(args=["[id]", "adj_item"]),
                      )

        # Reusable Field
        adj_id = S3ReusableField( "adj_id",
                                  db.inv_adj,
                                  sortby="date",
                                  requires = IS_NULL_OR(IS_ONE_OF(db,
                                                                  "inv_adj.id",
                                                                  self.inv_adj_represent,
                                                                  orderby="inv_adj.adjustment_date",
                                                                  sort=True)),
                                  represent = self.inv_adj_represent,
                                  label = T("Inventory Adjustment"),
                                  ondelete = "RESTRICT")

        adjust_reason = {0 : T("Unknown"),
                         1 : T("None"),
                         2 : T("Lost"),
                         3 : T("Damaged"),
                         4 : T("Expired"),
                         5 : T("Found"),
                         6 : T("Transfer Ownership"),
                        }

        # CRUD strings
        ADJUST_STOCK = T("Add New Stock Adjustment")
        LIST_ADJUSTMENTS = T("List Stock Adjustments")
        s3.crud_strings["inv_adj"] = Storage(
            title_create = ADJUST_STOCK,
            title_display = T("Stock Adjustment Details"),
            title_list = LIST_ADJUSTMENTS,
            title_update = T("Edit Adjustment"),
            title_search = T("Search Stock Adjustments"),
            subtitle_create = T("Add New Stock Adjustment"),
            subtitle_list = T("Stock Adjustment"),
            label_list_button = LIST_ADJUSTMENTS,
            label_create_button = ADJUST_STOCK,
            label_delete_button = T("Delete Stock Adjustment"),
            msg_record_created = T("Adjustment created"),
            msg_record_modified = T("Adjustment modified"),
            msg_record_deleted = T("Adjustment deleted"),
            msg_list_empty = T("No stock adjustments have been done"))

        # @todo add the optional adj_id
        tablename = "inv_adj_item"
        table = self.define_table("inv_adj_item",
                                  item_id(ondelete = "RESTRICT"),      # supply item
                                  Field("reason",
                                        "integer",
                                        requires = IS_IN_SET(adjust_reason),
                                        default = 1,
                                        represent = lambda opt: adjust_reason.get(opt, current.messages.UNKNOWN_OPT),
                                        writable = False),
                                  inv_item_id(ondelete = "RESTRICT",
                                        writable = False),  # original inventory
                                  item_pack_id(ondelete = "SET NULL"), # pack table
                                  Field("old_quantity",
                                        "double",
                                        label = T("Original Quantity"),
                                        default = 0,
                                        notnull = True,
                                        writable = False),
                                  Field("new_quantity",
                                        "double",
                                        label = T("Revised Quantity"),
                                        represent = self.qnty_adj_repr,
                                        ),
                                  currency_type("currency"),
                                  Field("pack_value",
                                        "double",
                                        label = T("Value per Pack")),
                                  Field("old_status",
                                        "integer",
                                        requires = IS_NULL_OR(IS_IN_SET(inv_item_status_opts)),
                                        represent = lambda opt: inv_item_status_opts.get(opt, UNKNOWN_OPT),
                                        label = T("Current Status"),
                                        default = 0,
                                        writable = False),
                                  Field("new_status",
                                        "integer",
                                        requires = IS_NULL_OR(IS_IN_SET(inv_item_status_opts)),
                                        represent = lambda opt: inv_item_status_opts.get(opt, UNKNOWN_OPT),
                                        label = T("Revised Status"),
                                        default = 0,),
                                  Field("expiry_date",
                                        "date",
                                        label = T("Expiry Date"),
                                        represent = s3_date_represent,
                                        widget = S3DateWidget()
                                        ),
                                  Field("bin",
                                        "string",
                                        length = 16,
                                        ),
                                  org_id(name = "old_owner_org_id",
                                         label = "Current owning Organization",
                                         ondelete = "SET NULL",
                                         writable = False), # which org owned this item
                                  org_id(name = "new_owner_org_id",
                                         label = "Transfer ownership to Organization",
                                         ondelete = "SET NULL"), # which org owns this item
                                  adj_id(),
                                  s3.comments(),
                                  *s3.meta_fields()
                                  )
        # Reusable Field
        adj_item_id = S3ReusableField( "adj_item_id",
                                       db.inv_adj_item,
                                       sortby="item_id",
                                       requires = IS_NULL_OR(IS_ONE_OF(db,
                                                                  "inv_adj_item.id",
                                                                  self.inv_adj_item_represent,
                                                                  orderby="inv_adj_item.item_id",
                                                                  sort=True)),
                                       represent = self.inv_adj_item_represent,
                                       label = T("Inventory Adjustment Item"),
                                       ondelete = "RESTRICT")

        # CRUD strings
        ADJUST_STOCK = T("Add New Stock Items")
        LIST_ADJUSTMENTS = T("List Items in Stock")
        s3.crud_strings["inv_adj_item"] = Storage(
            title_create = ADJUST_STOCK,
            title_display = T("Item Details"),
            title_list = LIST_ADJUSTMENTS,
            title_update = T("Adjust Item Quantity"),
            title_search = T("Search Stock Items"),
            subtitle_create = T("Add New Item to Stock"),
            subtitle_list = T("Stock Items"),
            label_list_button = LIST_ADJUSTMENTS,
            label_create_button = ADJUST_STOCK,
            #label_delete_button = T("Remove Item from Stock"), # This should be forbidden - set qty to zero instead
            msg_record_created = T("Item added to stock"),
            msg_record_modified = T("Item quantity adjusted"),
            #msg_record_deleted = T("Item removed from Stock"), # This should be forbidden - set qty to zero instead
            msg_list_empty = T("No items currently in stock"))

        # Component
        self.add_component("inv_adj_item",
                           inv_adj="adj_id")

        return Storage(
                    adj_item_id = adj_item_id,
                    adj_id = adj_id,
                )

    # -------------------------------------------------------------------------
    @staticmethod
    def qnty_adj_repr(value):
        if value:
            return value
        else:
            return B(value)


    # ---------------------------------------------------------------------
    @staticmethod
    def inv_adj_onaccept(form):
        """
           When an adjustment record is created and it is of type inventory
           then an adj_item record for each inv_inv_item in the site will be
           created. If needed, extra adj_item records can be created later.
        """
        s3db = current.s3db
        db = current.db
        inv_item_table = s3db.inv_inv_item
        adjitemtable = s3db.inv_adj_item
        adjtable = s3db.inv_adj
        adj_rec = adjtable[form.vars.id]
        if adj_rec.category == 1:
            site_id = form.vars.site_id
            # Only get inv. item with a positive quantity
            query = (inv_item_table.site_id == site_id) & \
                    (inv_item_table.quantity > 0) & \
                    (inv_item_table.deleted == False)
            inv_item_row = db(query).select()
            for inv_item in inv_item_row:
                # add an adjustment item record
                adjitemtable.insert(reason = 0,
                                    adj_id = form.vars.id,
                                    inv_item_id = inv_item.id, # original source inv_item
                                    item_id = inv_item.item_id, # the supply item
                                    item_pack_id = inv_item.item_pack_id,
                                    old_quantity = inv_item.quantity,
                                    currency = inv_item.currency,
                                    old_status = inv_item.status,
                                    pack_value = inv_item.pack_value,
                                    expiry_date = inv_item.expiry_date,
                                    bin = inv_item.bin,
                                    old_owner_org_id = inv_item.owner_org_id,
                                   )


    # ---------------------------------------------------------------------
    @staticmethod
    def inv_adj_represent(id, show_link=True):
        """
        """

        if id:

            db = current.db
            s3db = current.s3db

            table = s3db.inv_adj
            send_row = db(table.id == id).select(table.adjustment_date,
                                                 table.adjuster_id,
                                                 limitby=(0, 1)).first()
            repr = "%s - %s" % (table.adjuster_id.represent(send_row.adjuster_id),
                                table.adjustment_date.represent(send_row.adjustment_date)
                                )
            if show_link:
                return SPAN(repr)
            else:
                return repr
        else:
            return current.messages.NONE


    # ---------------------------------------------------------------------
    @staticmethod
    def inv_adj_item_represent(id, show_link=True):
        """
        """

        if id:

            db = current.db
            s3db = current.s3db

            table = s3db.inv_adj_item
            adj_row = db(table.id == id).select(table.item_id,
                                                 table.old_quantity,
                                                 table.new_quantity,
                                                 table.item_pack_id,
                                                 limitby=(0, 1)).first()
            repr = "%s:%s %s" % (table.item_id.represent(adj_row.item_id,
                                                           show_link = show_link),
                                   (adj_row.new_quantity - adj_row.old_quantity),
                                   table.item_pack_id.represent(adj_row.item_pack_id),
                                )
            if show_link:
                return SPAN(repr)
            else:
                return repr
        else:
            return current.messages.NONE

def inv_adj_rheader(r):
    """ Resource Header for Inventory Adjustments """

    if r.representation == "html" and r.name == "adj":
        record = r.record
        if record:

            s3db = current.s3db
            auth = current.auth
            s3 = current.response.s3

            tabs = [(T("Edit Details"), None),
                    (T("Items"), "adj_item"),
                ]

            rheader_tabs = s3_rheader_tabs(r, tabs)

            table = r.table
            rheader = DIV( TABLE(
                               TR( TH("%s: " % table.adjuster_id.label),
                                   table.adjuster_id.represent(record.adjuster_id),
                                   TH("%s: " % table.adjustment_date.label),
                                   table.adjustment_date.represent(record.adjustment_date),
                                  ),
                               TR( TH("%s: " % table.site_id.label),
                                   table.site_id.represent(record.site_id),
                                   TH("%s: " % table.category.label),
                                   table.category.represent(record.category),
                                  ),
                                 ),
                            rheader_tabs
                            )

            rfooter = TAG[""]()
            if record.status == 0: # In process
                if auth.s3_has_permission("update",
                                          "inv_adj",
                                          record_id=record.id):
                    aitable = current.s3db.inv_adj_item
                    query = (aitable.adj_id == record.id) & \
                            (aitable.new_quantity == None)
                    row = current.db(query).select(aitable.id,
                                        limitby=(0, 1)).first()
                    if row == None:
                        close_btn = A( T("Close Adjustment"),
                                      _href = URL(c = "inv",
                                                  f = "adj_close",
                                                  args = [record.id]
                                                  ),
                                      _id = "adj_close",
                                      _class = "action-btn"
                                      )
                        close_btn_confirm = SCRIPT("S3ConfirmClick('#adj_close', '%s')"
                                                  % T("Do you want to close this adjustment?") )
                        rfooter.append(close_btn)
                        rfooter.append(close_btn_confirm)
                    else:
                        msg = T("You need to check all the revised quantities before you can close this adjustment")
                        rfooter.append(SPAN(msg))
            s3.rfooter = rfooter
            return rheader
    return None

# Generic function called by the duplicator methods to determine if the
# record already exists on the database.
def duplicator(job, query):
    """
      This callback will be called when importing records it will look
      to see if the record being imported is a duplicate.

      @param job: An S3ImportJob object which includes all the details
                  of the record being imported

      If the record is a duplicate then it will set the job method to update
    """
    # ignore this processing if the id is set
    if job.id:
        return

    db = current.db

    table = job.table
    _duplicate = db(query).select(table.id, limitby=(0, 1)).first()
    if _duplicate:
        job.id = _duplicate.id
        job.data.id = _duplicate.id
        job.method = job.METHOD.UPDATE
        return _duplicate.id
    return False


# =============================================================================
class InvItemVirtualFields:
    """ Virtual fields as dimension classes for reports """

    extra_fields = ["pack_value",
                    "quantity",
                    ]

    def total_value(self):
        """ Year/Month of the start date of the training event """
        try:
            v = self.inv_inv_item.quantity * self.inv_inv_item.pack_value
            # Need real numbers to use for Report calculations
            #return IS_FLOAT_AMOUNT.represent(v, precision=2)
            return v
        except:
            # not available
            return current.messages.NONE

    def item_code(self):
        try:
            return self.inv_inv_item.item_id.code
        except:
            # not available
            return current.messages.NONE

    def item_category(self):
        try:
            return self.inv_inv_item.item_id.item_category_id.name
        except:
            # not available
            return current.messages.NONE

# END =========================================================================<|MERGE_RESOLUTION|>--- conflicted
+++ resolved
@@ -1392,13 +1392,9 @@
         record = table[r.id]
         recv_ref = record.recv_ref
         list_fields = ["item_id",
-<<<<<<< HEAD
                        (T("Weight (kg)"), "item_id$weight"),
                        (T("Volume (m3)"), "item_id$volume"),
-=======
-                       #(T("Weight (kg)"), "item_id$weight"),
-                       #(T("Volume (m3)"), "item_id$volume"),
->>>>>>> 8534f299
+
                        "item_source_no",
                        "item_pack_id",
                        "quantity",
@@ -2260,14 +2256,9 @@
             org_id = s3db.org_site[site_id].organisation_id
             logo = s3db.org_organisation_logo(org_id)
             rData = TABLE(
-<<<<<<< HEAD
-                           TR(TD(T(current.deployment_settings.get_recv_form_name()),
-                                 _colspan=2, _class="pdf_title"),
-                              TD(logo, _colspan=2),
-=======
                            TR(TD(logo, _colspan=2),
-                              TD(T(current.deployment_settings.get_recv_form_name()), _colspan=2, _class="pdf_title")
->>>>>>> 8534f299
+                              TD(T(current.deployment_settings.get_recv_form_name()),
+                                 _colspan=2, _class="pdf_title")
                               ),
                            TR(TH("%s: " % table.recv_ref.label),
                               table.recv_ref.represent(record.recv_ref),
