# -*- coding: utf-8 -*-

""" Sahana Eden Inventory Model

    @copyright: 2009-2012 (c) Sahana Software Foundation
    @license: MIT

    Permission is hereby granted, free of charge, to any person
    obtaining a copy of this software and associated documentation
    files (the "Software"), to deal in the Software without
    restriction, including without limitation the rights to use,
    copy, modify, merge, publish, distribute, sublicense, and/or sell
    copies of the Software, and to permit persons to whom the
    Software is furnished to do so, subject to the following
    conditions:

    The above copyright notice and this permission notice shall be
    included in all copies or substantial portions of the Software.

    THE SOFTWARE IS PROVIDED "AS IS", WITHOUT WARRANTY OF ANY KIND,
    EXPRESS OR IMPLIED, INCLUDING BUT NOT LIMITED TO THE WARRANTIES
    OF MERCHANTABILITY, FITNESS FOR A PARTICULAR PURPOSE AND
    NONINFRINGEMENT. IN NO EVENT SHALL THE AUTHORS OR COPYRIGHT
    HOLDERS BE LIABLE FOR ANY CLAIM, DAMAGES OR OTHER LIABILITY,
    WHETHER IN AN ACTION OF CONTRACT, TORT OR OTHERWISE, ARISING
    FROM, OUT OF OR IN CONNECTION WITH THE SOFTWARE OR THE USE OR
    OTHER DEALINGS IN THE SOFTWARE.
"""

__all__ = ["S3InventoryModel",
           "S3TrackingModel",
           "S3AdjustModel",
           "inv_tabs",
           "inv_warehouse_rheader",
           "inv_recv_crud_strings",
           "inv_recv_rheader",
           "inv_send_rheader",
           "inv_ship_status",
           "inv_adj_rheader",
          ]

from gluon import *
from gluon.sqlhtml import RadioWidget
from gluon.storage import Storage
from ..s3 import *

SHIP_STATUS_IN_PROCESS = 0
SHIP_STATUS_RECEIVED   = 1
SHIP_STATUS_SENT       = 2
SHIP_STATUS_CANCEL     = 3

# To pass to global scope
inv_ship_status = {
                    "IN_PROCESS" : SHIP_STATUS_IN_PROCESS,
                    "RECEIVED"   : SHIP_STATUS_RECEIVED,
                    "SENT"       : SHIP_STATUS_SENT,
                    "CANCEL"     : SHIP_STATUS_CANCEL,
                }

T = current.T
shipment_status = { SHIP_STATUS_IN_PROCESS: T("In Process"),
                    SHIP_STATUS_RECEIVED:   T("Received"),
                    SHIP_STATUS_SENT:       T("Sent"),
                    SHIP_STATUS_CANCEL:     T("Canceled") }

SHIP_DOC_PENDING  = 0
SHIP_DOC_COMPLETE = 1

itn_label = T("Item Source Tracking Number")
# Overwrite the label until we have a better way to do this
itn_label = T("CTN")
wn_label = T("Waybill Number")
grn_label = T("Goods Received Note Number")
po_label = T("Purchase Order Number")
# =============================================================================
class S3InventoryModel(S3Model):
    """
        Inventory Management

        A module to record inventories of items at a location (site)
    """

    names = ["inv_inv_item",
             "inv_item_id",
             "inv_item_represent",
             "inv_prep",
            ]

    def model(self):

        T = current.T
        db = current.db
        auth = current.auth
        s3 = current.response.s3
        settings = current.deployment_settings

        org_id = self.org_organisation_id
        item_id = self.supply_item_entity_id
        supply_item_id = self.supply_item_id
        item_pack_id = self.supply_item_pack_id
        currency_type = s3.currency_type

        org_site_represent = self.org_site_represent

        item_pack_virtualfields = self.supply_item_pack_virtualfields

        s3_date_format = settings.get_L10n_date_format()
        s3_date_represent = lambda dt: S3DateTime.date_represent(dt, utc=True)

        # =====================================================================
        # Inventory Item
        #
        tablename = "inv_inv_item"
        # ondelete references have been set to RESTRICT because the inv. items
        # should never be automatically deleted
        table = self.define_table(tablename,
                                  self.super_link("site_id", "org_site",
                                                  label = T("Warehouse"),
                                                  default = auth.user.site_id if auth.is_logged_in() else None,
                                                  readable = True,
                                                  writable = True,
                                                  empty = False,
                                                  ondelete = "RESTRICT",
                                                  # Comment these to use a Dropdown & not an Autocomplete
                                                  #widget = S3SiteAutocompleteWidget(),
                                                  #comment = DIV(_class="tooltip",
                                                  #              _title="%s|%s" % (T("Inventory"),
                                                  #                                T("Enter some characters to bring up a list of possible matches"))),
                                                  represent=org_site_represent),
                                  item_id, #Item Entity
                                  supply_item_id(ondelete = "RESTRICT"),
                                  item_pack_id(ondelete = "RESTRICT"),
                                  Field("quantity",
                                        "double",
                                        label = T("Quantity"),
                                        notnull = True,
                                        represent=lambda v, row=None: \
                                            IS_FLOAT_AMOUNT.represent(v, precision=2),
                                        requires = IS_FLOAT_IN_RANGE(0,None),
                                        writable = False),
                                  Field("pack_value",
                                        "double",
                                        label = T("Value per Pack"),
                                        represent=lambda v, row=None: \
                                            IS_FLOAT_AMOUNT.represent(v, precision=2)),
                                  # @ToDo: Move this into a Currency Widget for the pack_value field
                                  currency_type("currency"),
                                  #Field("pack_quantity",
                                  #      "double",
                                  #      compute = record_pack_quantity), # defined in 06_supply
                                  Field("expiry_date", "date",
                                        label = T("Expiry Date"),
                                        requires = IS_NULL_OR(IS_DATE(format = s3_date_format)),
                                        represent = s3_date_represent,
                                        widget = S3DateWidget()
                                        ),
                                  Field("bin",
                                        "string",
                                        length = 16,
                                        ),
                                  Field("item_source_no",
                                        "string",
                                        length = 16,
                                        label = itn_label,
                                        ),
                                  org_id(name = "owner_org_id",
                                         label = "Organization/Department",
                                         ondelete = "SET NULL"), # which org owns this item
                                  org_id(name = "supply_org_id",
                                         label = "Supplier/Donor",
                                         ondelete = "SET NULL"), # original donating org
                                  # @ToDo: Allow items to be marked as 'still on the shelf but allocated to an outgoing shipment'
                                  #Field("status"),
                                  s3.comments(),
                                  *s3.meta_fields())

        table.virtualfields.append(item_pack_virtualfields(tablename=tablename))
        table.virtualfields.append(InvItemVirtualFields())

        # CRUD strings
        INV_ITEM = T("Warehouse Stock")
        ADD_INV_ITEM = T("Add Stock to Warehouse")
        LIST_INV_ITEMS = T("List Stock in Warehouse")
        s3.crud_strings[tablename] = Storage(
            title_create = ADD_INV_ITEM,
            title_display = T("Warehouse Stock Details"),
            title_list = LIST_INV_ITEMS,
            title_update = T("Edit Warehouse Stock"),
            title_search = T("Search Warehouse Stock"),
            title_report = T("Warehouse Stock Report"),
            title_upload = T("Import Warehouse Stock"),
            subtitle_create = ADD_INV_ITEM,
            subtitle_list = T("Warehouse Stock"),
            label_list_button = LIST_INV_ITEMS,
            label_create_button = ADD_INV_ITEM,
            label_delete_button = T("Remove Stock from Warehouse"),
            msg_record_created = T("Stock added to Warehouse"),
            msg_record_modified = T("Warehouse Stock updated"),
            msg_record_deleted = T("Stock removed from Warehouse"),
            msg_list_empty = T("No Stock currently registered in this Warehouse"))

        # Reusable Field
        inv_item_id = S3ReusableField("inv_item_id", db.inv_inv_item,
                                      requires = IS_ONE_OF(db,
                                                           "inv_inv_item.id",
                                                           self.inv_item_represent,
                                                           orderby="inv_inv_item.id",
                                                           sort=True),
                                      represent = self.inv_item_represent,
                                      label = INV_ITEM,
                                      comment = DIV( _class="tooltip",
                                                     _title="%s|%s" % (INV_ITEM,
                                                                       T("Select Stock from this Warehouse"))),
                                      ondelete = "CASCADE",
                                      script = SCRIPT("""
$(document).ready(function() {
    S3FilterFieldChange({
        'FilterField':    'inv_item_id',
        'Field':          'item_pack_id',
        'FieldResource':  'item_pack',
        'FieldPrefix':    'supply',
        'url':             S3.Ap.concat('/inv/inv_item_packs/'),
        'msgNoRecords':    S3.i18n.no_packs,
        'fncPrep':         fncPrepItem,
        'fncRepresent':    fncRepresentItem
    });
});"""),
                                )

        report_filter = [
                         S3SearchSimpleWidget(
                             name="inv_item_search_text",
                             label=T("Search"),
                             comment=T("Search for an item by text."),
                             field=[ "item_id$name",
                                     #"item_id$category_id$name",
                                     #"site_id$name"
                                    ]
                             ),
                          S3SearchOptionsWidget(
                              name="inv_item_search_site",
                              label=T("Facility"),
                              field=["site_id"],
                              represent ="%(name)s",
                              comment=T("If none are selected, then all are searched."),
                              cols = 2
                              ),
                          # NotImplemented yet
                          # S3SearchOptionsWidget(
                              # name="inv_item_search_category",
                              # label=T("Category"),
                              # field=["item_category"],
                              ##represent ="%(name)s",
                              # comment=T("If none are selected, then all are searched."),
                              # cols = 2
                              # ),
                          S3SearchMinMaxWidget(
                              name="inv_item_search_expiry_date",
                              method="range",
                              label=T("Expiry Date"),
                              field=["expiry_date"]
                              )
                         ]

        # Item Search Method (Advanced Search only)
        inv_item_search = S3Search(advanced=report_filter)

        self.configure(tablename,
                       super_entity = "supply_item_entity",
                       list_fields = ["id",
                                      "site_id",
                                      "item_id",
                                      (T("Item Code"), "item_code"),
                                      (T("Category"), "item_category"),
                                      "quantity",
                                      "pack_value",
                                      (T("Total Value"), "total_value"),
                                      "currency",
                                      "bin",
                                      "owner_org_id",
                                      "supply_org_id",
                                      ],
                       onvalidation = self.inv_inv_item_onvalidate,
                       search_method = inv_item_search,
                       report_filter = report_filter,
                       #report_rows = ["item_id", "currency"],
                       report_rows = ["item_id",
                                      (T("Category"), "item_category"),
                                      ],
                       #report_cols = ["site_id", "currency"],
                       report_cols = ["site_id"],
                       report_fact = ["quantity",
                                      (T("Total Value"), "total_value"),
                                      ],
                       report_method=["sum"],
                       report_groupby = self.inv_inv_item.site_id,
                       report_hide_comments = True,
                       deduplicate = self.inv_item_duplicate
                       )

        # ---------------------------------------------------------------------
        # Pass variables back to global scope (response.s3.*)
        #
        return Storage(
                    inv_item_id = inv_item_id,
                    inv_item_represent = self.inv_item_represent,
                    inv_prep = self.inv_prep,
                )
    # ---------------------------------------------------------------------

    @staticmethod
    def inv_inv_item_onvalidate(form):
        """
            When a inv item record is being created with a source number
            then the source number needs to be unique within the organisation.
        """
        s3db = current.s3db
        db = current.db
        itable = s3db.inv_inv_item
        stable = s3db.org_site

        # If their is a tracking number check that it is unique within the org
        if form.vars.item_source_no:
            if form.record.item_source_no and form.record.item_source_no == form.vars.item_source_no:
                # the tracking number hasn't changes so no validation needed
                pass
            else:
                query = (itable.track_org_id == form.vars.track_org_id) & \
                        (itable.item_source_no == form.vars.item_source_no)
                record = db(query).select(limitby=(0, 1)).first()
                if record:
                    org_repr = current.response.s3.org_organisation_represent
                    form.errors.item_source_no = T("The Tracking Number %s is already used by %s.") % (form.vars.item_source_no,
                                                                                                    org_repr(record.track_org_id))

    @staticmethod
    def inv_prep(r):
        """
            Used in site REST controllers to Filter out items which are
            already in this inventory
        """

        if r.component:

            db = current.db
            s3db = current.s3db

            if r.component.name == "inv_item":
                table = s3db.inv_inv_item
                # Filter out items which are already in this inventory
                query = (table.site_id == r.record.site_id) & \
                        (table.deleted == False)
                inv_item_rows =  db(query).select(table.item_id)
                item_ids = [row.item_id for row in inv_item_rows]

                # Ensure that the current item CAN be selected
                if r.method == "update":
                    item_ids.remove(table[r.args[2]].item_id)
                table.item_id.requires.set_filter(not_filterby = "id",
                                                  not_filter_opts = item_ids)

            elif r.component.name == "send":
                # Default to the Search tab in the location selector
                current.response.s3.gis.tab = "search"
                if current.request.get_vars.get("select", "sent") == "incoming":
                    # Display only incoming shipments which haven't been received yet
                    filter = (s3db.inv_send.status == SHIP_STATUS_SENT)
                    #r.resource.add_component_filter("send", filter)

    # ---------------------------------------------------------------------
    @staticmethod
    def inv_item_represent(id):
        """
        """

        db = current.db
        s3db = current.s3db

        itable = s3db.inv_inv_item
        stable = s3db.supply_item
        query = (itable.id == id) & \
                (itable.item_id == stable.id)
        record = db(query).select(stable.name,
                                  limitby = (0, 1)).first()
        if record:
            return record.name
        else:
            return None

    @staticmethod
    def inv_item_duplicate(job):
        """
          Rules for finding a duplicate:
           - Look for a record with the same site,
                                             bin,
                                             supply item and,
                                             pack item

            If a item is added as part of an inv_track_item import then the
            quantity will be set to zero. This will overwrite any existing
            total, if we have a duplicate. If the total was None then
            validation would fail (it's a not null field). So if a duplicate
            is found then the quantity needs to be removed.
        """
        if job.tablename == "inv_inv_item":
            table = job.table
            # @ToDo: Do this in a loop with a list of fields
            site_id = "site_id" in job.data and job.data.site_id
            item_id = "item_id" in job.data and job.data.item_id
            pack_id = "item_pack_id" in job.data and job.data.item_pack_id
            owner_org_id = "owner_org_id" in job.data and job.data.owner_org_id
            supply_org_id = "supply_org_id" in job.data and job.data.supply_org_id
            pack_value = "pack_value" in job.data and job.data.pack_value
            currency = "currency" in job.data and job.data.currency
            bin = "bin" in job.data and job.data.bin
            query = (table.site_id == site_id) & \
                    (table.item_id == item_id) & \
                    (table.item_pack_id == pack_id) & \
                    (table.owner_org_id == owner_org_id) & \
                    (table.supply_org_id == supply_org_id) & \
                    (table.pack_value == pack_value) & \
                    (table.currency == currency) & \
                    (table.bin == bin)
            id = duplicator(job, query)
            if id:
                if "quantity" in job.data and job.data.quantity == 0:
                    job.data.quantity = table[id].quantity

class S3TrackingModel(S3Model):
    """
        A module to manage the shipment of inventory items
        - Sent Items
        - Received Items
        - And audit trail of the shipment process
    """

    names = ["inv_send",
             "inv_send_represent",
             "inv_recv",
             "inv_recv_represent",
             "inv_track_item",
             "inv_track_item_onaccept"
             ]

    def model(self):

        current.manager.load("inv_adj_item")
        T = current.T
        db = current.db
        auth = current.auth
        s3 = current.response.s3
        settings = current.deployment_settings

        person_id = self.pr_person_id
        org_id = self.org_organisation_id
        item_id = self.supply_item_id
        inv_item_id = self.inv_item_id
        item_pack_id = self.supply_item_pack_id
        currency_type = s3.currency_type
        req_item_id = self.req_item_id
        adj_item_id = self.adj_item_id

        item_pack_virtualfields = self.supply_item_pack_virtualfields

        org_site_represent = self.org_site_represent

        messages = current.messages
        NONE = messages.NONE
        UNKNOWN_OPT = messages.UNKNOWN_OPT

        s3_date_format = settings.get_L10n_date_format()
        s3_date_represent = lambda dt: S3DateTime.date_represent(dt, utc=True)

        send_ref = S3ReusableField( "send_ref",
                                    "string",
                                    label = wn_label,
                                    writable = False)
        recv_ref = S3ReusableField( "recv_ref",
                                    "string",
                                    label = grn_label,
                                    writable = False)
        purchase_ref = S3ReusableField( "purchase_ref",
                                        "string",
                                        label = po_label)

        # =====================================================================
        # Send (Outgoing / Dispatch / etc)
        #
        tablename = "inv_send"
        table = self.define_table("inv_send",
                                  send_ref(),
                                  req_ref(),
                                  person_id(name = "sender_id",
                                            label = T("Sent By"),
                                            default = auth.s3_logged_in_person(),
                                            ondelete = "SET NULL",
                                            comment = self.pr_person_comment(child="sender_id")),
                                  self.super_link("site_id",
                                                  "org_site",
                                                  label = T("From Facility"),
                                                  default = auth.user.site_id if auth.is_logged_in() else None,
                                                  readable = True,
                                                  writable = True,
                                                  represent=org_site_represent,
                                                  ondelete = "SET NULL"
                                                  ),
                                  Field("date",
                                        "date",
                                        label = T("Date Sent"),
                                        writable = False,
                                        requires = IS_NULL_OR(IS_DATE(format = s3_date_format)),
                                        represent = s3_date_represent,
                                        widget = S3DateWidget()
                                        ),
                                  person_id(name = "recipient_id",
                                            label = T("To Person"),
                                            ondelete = "SET NULL",
                                            comment = self.pr_person_comment(child="recipient_id")),
                                  Field("delivery_date",
                                        "date",
                                        label = T("Est. Delivery Date"),
                                        requires = IS_NULL_OR(IS_DATE(format = s3_date_format)),
                                        represent = s3_date_represent,
                                        widget = S3DateWidget()
                                        ),
                                  Field("to_site_id",
                                        self.org_site,
                                        label = T("To Facility"),
                                        requires = IS_ONE_OF(db,
                                                             "org_site.site_id",
                                                             lambda id: org_site_represent(id, link = False),
                                                             sort=True,
                                                             ),
                                        ondelete = "SET NULL",
                                        represent =  org_site_represent
                                       ),
                                  Field("status",
                                        "integer",
                                        requires = IS_NULL_OR(IS_IN_SET(shipment_status)),
                                        represent = lambda opt: shipment_status.get(opt, UNKNOWN_OPT),
                                        default = SHIP_STATUS_IN_PROCESS,
                                        label = T("Status"),
                                        writable = False,
                                        ),
                                  Field("transport_type",
                                        "string",
                                        label = T("Type of Transport"),
                                        ),
                                  Field("vehicle_plate_no",
                                        "string",
                                        label = T("Vehicle Plate Number"),
                                        ),
                                  Field("driver_name",
                                        "string",
                                        label = T("Name of Driver"),
                                        ),
                                  Field("time_in",
                                        "time",
                                        label = T("Time In"),
                                        ),
                                  Field("time_out",
                                        "time",
                                        label = T("Time Out"),
                                        ),
                                  s3.comments(),
                                  *s3.meta_fields())

        # CRUD strings
        ADD_SEND = T("Add New Shipment")
        LIST_SEND = T("List Sent Shipments")
        s3.crud_strings[tablename] = Storage(
            title_create = ADD_SEND,
            title_display = T("Sent Shipment Details"),
            title_list = LIST_SEND,
            title_update = T("Shipment to Send"),
            title_search = T("Search Sent Shipments"),
            subtitle_create = ADD_SEND,
            subtitle_list = T("Sent Shipments"),
            label_list_button = LIST_SEND,
            label_create_button = ADD_SEND,
            label_delete_button = T("Delete Sent Shipment"),
            msg_record_created = T("Shipment Created"),
            msg_record_modified = T("Sent Shipment updated"),
            msg_record_deleted = T("Sent Shipment canceled"),
            msg_list_empty = T("No Sent Shipments"))

        # Reusable Field
        send_id = S3ReusableField( "send_id", db.inv_send, sortby="date",
                                   requires = IS_NULL_OR(IS_ONE_OF(db,
                                                                   "inv_send.id",
                                                                   self.inv_send_represent,
                                                                   orderby="inv_send_id.date",
                                                                   sort=True)),
                                   represent = self.inv_send_represent,
                                   label = T("Send Shipment"),
                                   ondelete = "RESTRICT")

        # it shouldn't be possible for the user to delete a send item
        # unless *maybe* if it is pending and has no items referencing it
        self.configure("inv_send",
                        deletable=False,
                       )

        # Component
        self.add_component("inv_track_item",
                           inv_send="send_id")

        # Generate Consignment Note
        self.set_method(tablename,
                        method="form",
                        action=self.inv_send_form )

        # Redirect to the Items tabs after creation
        send_item_url = URL(f="send", args=["[id]",
                                            "track_item"])
        self.configure(tablename,
                       onaccept = self.inv_send_onaccept,
                       create_next = send_item_url,
                       update_next = send_item_url)

        # =====================================================================
        # Received (In/Receive / Donation / etc)
        #
        inv_recv_type = { 0: NONE,
                          1: T("Other Warehouse"),
                          2: T("Donation"),
                          3: T("Supplier"),
                        }

        ship_doc_status = { SHIP_DOC_PENDING  : T("Pending"),
                            SHIP_DOC_COMPLETE : T("Complete") }

        radio_widget = lambda field, value: \
                                RadioWidget().widget(field, value, cols = 2)

        tablename = "inv_recv"
        table = self.define_table("inv_recv",
                                  send_ref(),
                                  recv_ref(),
                                  po_ref(),
                                  person_id(name = "sender_id",
                                            label = T("Sent By Person"),
                                            ondelete = "SET NULL",
                                            comment = self.pr_person_comment(child="sender_id"),
                                            ),
                                  Field("from_site_id",
                                        "reference org_site",
                                        label = T("From Facility"),
                                        ondelete = "SET NULL",
                                        represent = org_site_represent
                                        ),
                                  Field("eta", "date",
                                        label = T("Date Expected"),
                                        writable = False,
                                        requires = IS_NULL_OR(IS_DATE(format = s3_date_format)),
                                        represent = s3_date_represent,
                                        widget = S3DateWidget()
                                        ),
                                  person_id(name = "recipient_id",
                                            label = T("Received By"),
                                            ondelete = "SET NULL",
                                            default = auth.s3_logged_in_person(),
                                            comment = self.pr_person_comment(child="recipient_id")),
                                  Field("site_id",
                                        "reference org_site",
                                         label=T("By Facility"),
                                         ondelete = "SET NULL",
                                         default = auth.user.site_id if auth.is_logged_in() else None,
                                         readable = True,
                                         writable = True,
                                         widget = S3SiteAutocompleteWidget(),
                                         represent=org_site_represent),
                                  Field("date", "date",
                                        label = T("Date Received"),
                                        requires = IS_NULL_OR(IS_DATE(format = s3_date_format)),
                                        represent = s3_date_represent,
                                        widget = S3DateWidget(),
                                        comment = DIV(_class="tooltip",
                                                      _title="%s|%s" % (T("Date Received"),
                                                                        T("Will be filled automatically when the Shipment has been Received"))
                                                      )
                                        ),
                                  Field("type",
                                        "integer",
                                        requires = IS_NULL_OR(IS_IN_SET(inv_recv_type)),
                                        represent = lambda opt: inv_recv_type.get(opt, UNKNOWN_OPT),
                                        label = T("Type"),
                                        default = 0,
                                        ),
                                  Field("status",
                                        "integer",
                                        requires = IS_NULL_OR(IS_IN_SET(shipment_status)),
                                        represent = lambda opt: shipment_status.get(opt, UNKNOWN_OPT),
                                        default = SHIP_STATUS_IN_PROCESS,
                                        label = T("Status"),
                                        writable = False,
                                        ),
                                  req_ref(),
                                  Field("grn_status",
                                        "integer",
                                        requires = IS_NULL_OR(IS_IN_SET(ship_doc_status)),
                                        represent = lambda opt: ship_doc_status.get(opt, UNKNOWN_OPT),
                                        default = SHIP_DOC_PENDING,
                                        widget = radio_widget,
                                        label = T("GRN Status"),
                                        comment = DIV( _class="tooltip",
                                                       _title="%s|%s" % (T("GRN Status"),
                                                                         T("Has the GRN (Goods Received Note) been completed?"))),
                                        ),
                                  Field("cert_status",
                                        "integer",
                                        requires = IS_NULL_OR(IS_IN_SET(ship_doc_status)),
                                        represent = lambda opt: ship_doc_status.get(opt, UNKNOWN_OPT),
                                        default = SHIP_DOC_PENDING,
                                        widget = radio_widget,
                                        label = T("Certificate Status"),
                                        comment = DIV( _class="tooltip",
                                                       _title="%s|%s" % (T("Certificate Status"),
                                                                         T("Has the Certificate for receipt of the shipment been given to the sender?"))),
                                        ),
                                  s3.comments(),
                                  *s3.meta_fields())


        # CRUD Strings
        inv_recv_crud_strings()
        if settings.get_inv_shipment_name() == "order":
            recv_id_label = T("Order")
        else:
            recv_id_label = T("Receive Shipment")

        # Reusable Field
        recv_id = S3ReusableField("recv_id", db.inv_recv, sortby="date",
                                  requires = IS_NULL_OR(IS_ONE_OF(db,
                                                                  "inv_recv.id",
                                                                  self.inv_recv_represent,
                                                                  orderby="inv_recv.date",
                                                                  sort=True)),
                                  represent = self.inv_recv_represent,
                                  label = recv_id_label,
                                  ondelete = "RESTRICT")

        # Search Method
        if settings.get_inv_shipment_name() == "order":
            recv_search_comment = T("Search for an order by looking for text in any field.")
            recv_search_date_field = "eta"
            recv_search_date_comment = T("Search for an order expected between these dates")
        else:
            recv_search_comment = T("Search for a shipment by looking for text in any field.")
            recv_search_date_field = "date"
            recv_search_date_comment = T("Search for a shipment received between these dates")
        recv_search = S3Search(
            simple=(S3SearchSimpleWidget(
                        name="recv_search_text_simple",
                        label=T("Search"),
                        comment=recv_search_comment,
                        field=[ "from_person",
                                "comments",
                                "from_site_id$name",
                                "recipient_id$first_name",
                                "recipient_id$middle_name",
                                "recipient_id$last_name",
                                "site_id$name"
                                ]
                      )),
            advanced=(S3SearchSimpleWidget(
                        name="recv_search_text_advanced",
                        label=T("Search"),
                        comment=recv_search_comment,
                        field=[ "from_person",
                                "comments",
                                "from_site_id$name",
                                "recipient_id$first_name",
                                "recipient_id$middle_name",
                                "recipient_id$last_name",
                                "site_id$name"
                                ]
                      ),
                      S3SearchMinMaxWidget(
                        name="recv_search_date",
                        method="range",
                        label=table[recv_search_date_field].label,
                        comment=recv_search_date_comment,
                        field=[recv_search_date_field]
                      ),
                      S3SearchOptionsWidget(
                        name="recv_search_site",
                        label=T("Facility"),
                        field=["site_id"],
                        represent ="%(name)s",
                        cols = 2
                      ),
                      S3SearchOptionsWidget(
                        name="recv_search_status",
                        label=T("Status"),
                        field=["status"],
                        cols = 2
                      ),
                      S3SearchOptionsWidget(
                        name="recv_search_grn",
                        label=T("GRN Status"),
                        field=["grn_status"],
                        cols = 2
                      ),
                      S3SearchOptionsWidget(
                        name="recv_search_cert",
                        label=T("Certificate Status"),
                        field=["grn_status"],
                        cols = 2
                      ),
            ))

        # Redirect to the Items tabs after creation
        recv_item_url = URL(f="recv", args=["[id]",
                                            "track_item"])

        # it shouldn't be possible for the user to delete a send item
        self.configure("inv_recv",
                        deletable=False,
                       )

        self.configure(tablename,
                       onaccept = self.inv_recv_onaccept,
                       search_method = recv_search,
                       create_next = recv_item_url,
                       update_next = recv_item_url)
        # Component
        self.add_component("inv_track_item",
                           inv_recv="recv_id")

        # Print Forms
        self.set_method(tablename,
                        method="form",
                        action=self.inv_recv_form)

        self.set_method(tablename,
                        method="cert",
                        action=self.inv_recv_donation_cert )


        # =====================================================================
        # Tracking Items
        #
        tracking_status = {0 : T("Unknown"),
                           1 : T("Preparing"),
                           2 : T("In transit"),
                           3 : T("Unloading"),
                           4 : T("Arrived"),
                           5 : T("Canceled"),
                           }

        # @todo add the optional adj_id
        tablename = "inv_track_item"
        table = self.define_table("inv_track_item",
                                  org_id(name = "track_org_id",
                                         label = T("Shipping Organization"),
                                         ondelete = "SET NULL",
                                         readable = False,
                                         writable = False),
                                  Field("item_source_no",
                                        "string",
                                        length = 16,
                                        label = itn_label,
                                        ),
                                  Field("status",
                                        "integer",
                                        required = True,
                                        requires = IS_IN_SET(tracking_status),
                                        default = 1,
                                        represent = lambda opt: tracking_status[opt],
                                        writable = False),
                                  inv_item_id(name="send_inv_item_id",
                                              ondelete = "RESTRICT",
                                              script = SCRIPT("""
$(document).ready(function() {
    S3FilterFieldChange({
        'FilterField':    'send_inv_item_id',
        'Field':          'item_pack_id',
        'FieldResource':  'item_pack',
        'FieldPrefix':    'supply',
        'url':             S3.Ap.concat('/inv/inv_item_packs/'),
        'msgNoRecords':    S3.i18n.no_packs,
        'fncPrep':         fncPrepItem,
        'fncRepresent':    fncRepresentItem
    });
});""") # need to redefine the script because of the change in the field name :/
                                ),  # original inventory
                                  item_id(ondelete = "RESTRICT"),      # supply item
                                  item_pack_id(ondelete = "SET NULL"), # pack table
                                  Field("quantity",
                                        "double",
                                        label = T("Quantity Sent"),
                                        notnull = True),
                                  Field("recv_quantity",
                                        "double",
                                        label = T("Quantity Received"),
                                        represent = self.qnty_recv_repr,
                                        readable = False,
                                        writable = False,),
                                  currency_type("currency"),
                                  Field("pack_value",
                                        "double",
                                        label = T("Value per Pack")),
                                  Field("expiry_date", "date",
                                        label = T("Expiry Date"),
                                        #requires = IS_NULL_OR(IS_DATE(format = s3_date_format)),
                                        represent = s3_date_represent,
                                        widget = S3DateWidget()
                                        ),
                                  Field("bin",                # The bin at origin
                                        "string",
                                        length = 16,
                                        ),
                                  send_id(), # send record
                                  recv_id(), # receive record
                                  inv_item_id(name="recv_inv_item_id",
                                              label = "Receiving Inventory",
                                              required = False,
                                              readable = False,
                                              writable = False,
                                              ondelete = "RESTRICT"),  # received inventory
                                  Field("recv_bin",                # The bin at destination
                                        "string",
                                        length = 16,
                                        readable = False,
                                        writable = False,
                                        widget = S3InvBinWidget("inv_track_item")
                                        ),
                                  org_id(name = "owner_org_id",
                                         label = "Organization/Department",
                                         ondelete = "SET NULL"), # which org owns this item
                                  org_id(name = "supply_org_id",
                                         label = "Supplier/Donor",
                                         ondelete = "SET NULL"), # original donating org
                                  adj_item_id(ondelete = "RESTRICT"), # any adjustment record
                                  s3.comments(),
                                  req_item_id(readable = False,
                                              writable = False),
                                  *s3.meta_fields()
                                  )

        # pack_quantity virtual field
        table.virtualfields.append(item_pack_virtualfields(tablename=tablename))

        # CRUD strings
        ADD_SEND_ITEM = T("Add Item to Shipment")
        LIST_SEND_ITEMS = T("List Sent Items")
        s3.crud_strings[tablename] = Storage(
            title_create = ADD_SEND_ITEM,
            title_display = T("Sent Item Details"),
            title_list = LIST_SEND_ITEMS,
            title_update = T("Edit Sent Item"),
            title_search = T("Search Sent Items"),
            subtitle_create = T("Add New Sent Item"),
            subtitle_list = T("Shipment Items"),
            label_list_button = LIST_SEND_ITEMS,
            label_create_button = ADD_SEND_ITEM,
            label_delete_button = T("Delete Sent Item"),
            msg_record_created = T("Item Added to Shipment"),
            msg_record_modified = T("Sent Item updated"),
            msg_record_deleted = T("Sent Item deleted"),
            msg_list_empty = T("No Sent Items currently registered"))

        # Resource configuration
        self.configure(tablename,
                       onaccept = self.inv_track_item_onaccept,
                       onvalidation = self.inv_track_item_onvalidate,
                       )

        # ---------------------------------------------------------------------
        # Pass variables back to global scope (response.s3.*)
        #
        return Storage(inv_track_item_deleting = self.inv_track_item_deleting,
<<<<<<< HEAD
                       inv_getShippingCode = self.getShippingCode
=======
                       inv_track_item_onaccept = self.inv_track_item_onaccept,
>>>>>>> a76ed81d
                      )

    # ---------------------------------------------------------------------
    @staticmethod
    def inv_send_represent(id):
        """
        """

        if id:

            db = current.db
            s3db = current.s3db

            table = s3db.inv_send
            send_row = db(table.id == id).select(table.date,
                                                 table.to_site_id,
                                                 limitby=(0, 1)).first()
            return SPAN(table.to_site_id.represent(send_row.to_site_id),
                        " - ",
                        table.date.represent(send_row.date)
                        )
        else:
            return current.messages.NONE

    @staticmethod
    def inv_send_onaccept(form):
        """
           When a inv send record is created then create the send_ref.
        """
        s3db = current.s3db
        db = current.db
        stable = s3db.inv_send
        # If the send_ref is None then set it up
        id = form.vars.id
        if not stable[id].send_ref:
            code = inv_getShippingCode("WB", stable[id].site_id, id)
            db(stable.id == id).update(send_ref = code)

    # ---------------------------------------------------------------------
    @staticmethod
    def inv_send_form (r, **attr):
        """
            Generate a PDF of a Consignment Note
        """

        s3db = current.s3db

        table = s3db.inv_send
        tracktable = s3db.inv_track_item
        table.date.readable = True

        record = table[r.id]
        site_id = record.site_id
        site = table.site_id.represent(site_id,False)
        # hide the inv_item field
        tracktable.send_inv_item_id.readable = False
        tracktable.recv_inv_item_id.readable = False

        exporter = S3PDF()
        return exporter(r,
                        method="list",
                        componentname="inv_track_item",
                        formname="Waybill",
                        filename="Waybill-%s" % site,
                        report_hide_comments=True,
                        **attr
                       )

    # ---------------------------------------------------------------------
    @staticmethod
    def inv_recv_represent(id):
        """
            @ToDo: 'From Organisation' is great for Donations
            (& Procurement if we make Suppliers Organisations), but isn't useful
            for shipments between facilities within a single Org where
            'From Facility' could be more appropriate
        """
        if id:

            db = current.db
            s3db = current.s3db

            table = s3db.inv_recv
            inv_recv_row = db(table.id == id).select(table.date,
                                                     table.from_site_id,
                                                     limitby=(0, 1)).first()
            return SPAN(table.from_site_id.represent(inv_recv_row.from_site_id),
                        " - ",
                        table.date.represent(inv_recv_row.date)
                        )
        else:
            return current.messages.NONE

    @staticmethod
    def inv_recv_onaccept(form):
        """
           When a inv send record is created then create the recv_ref.
        """
        s3db = current.s3db
        db = current.db
        rtable = s3db.inv_recv
        # If the send_ref is None then set it up
        id = form.vars.id
        if not rtable[id].recv_ref:
            code = inv_getShippingCode("GRN", rtable[id].site_id, id)
            db(rtable.id == id).update(recv_ref = code)


    # ---------------------------------------------------------------------
    @staticmethod
    def inv_recv_form (r, **attr):
        """
            Generate a PDF of a GRN (Goods Received Note)
        """

        T = current.T
        s3db = current.s3db

        table = s3db.inv_recv
        table.date.readable = True
        table.site_id.readable = True
        table.site_id.label = T("By Warehouse")
        table.site_id.represent = s3db.org_site_represent

        record = table[r.id]
        site_id = record.site_id
        site = table.site_id.represent(site_id,False)

        exporter = S3PDF()
        return exporter(r,
                        method="list",
                        formname="Goods Received Note",
                        filename="GRN-%s" % site,
                        report_hide_comments=True,
                        componentname = "inv_track_item",
                        **attr
                       )

    # -------------------------------------------------------------------------
    @staticmethod
    def inv_recv_donation_cert (r, **attr):
        """
            Generate a PDF of a Donation certificate
        """

        s3db = current.s3db

        table = s3db.inv_recv
        table.date.readable = True
        table.type.readable = False
        table.site_id.readable = True
        table.site_id.label = T("By Warehouse")
        table.site_id.represent = s3db.org_site_represent

        record = table[r.id]
        site_id = record.site_id
        site = table.site_id.represent(site_id,False)

        exporter = S3PDF()
        return exporter(r,
                        method="list",
                        formname="Donation Certificate",
                        filename="DC-%s" % site,
                        report_hide_comments=True,
                        componentname = "inv_track_item",
                        **attr
                       )

    # -------------------------------------------------------------------------
    @staticmethod
    def qnty_recv_repr(value):
        if value:
            return value
        else:
            return B(value)

    # -------------------------------------------------------------------------
    @staticmethod
    def inv_track_item_onvalidate(form):
        """
            When a track item record is being created with a tracking number
            then the tracking number needs to be unique within the organisation.

            If the inv. item is coming out of a warehouse then the inv. item details
            need to be copied across (org, expiry etc)

            If the inv. item is being received then their might be a selected bin
            ensure that the correct bin is selected and save those details.
        """
        s3db = current.s3db
        db = current.db
        ttable = s3db.inv_track_item
        itable = s3db.inv_inv_item
        stable = s3db.org_site

        # save the organisation from where this tracking originates
        if form.vars.send_inv_item_id:
            query = (itable.id == form.vars.send_inv_item_id) & \
                    (itable.site_id == stable.id)
            record = db(query).select(stable.organisation_id,
                                      limitby=(0, 1)).first()

            form.vars.track_org_id = record.organisation_id

        # copy the data from the donated inv. item
        if form.vars.send_inv_item_id:
            query = (itable.id == form.vars.send_inv_item_id)
            record = db(query).select(limitby=(0, 1)).first()
            form.vars.item_id = record.item_id
            form.vars.item_source_no = record.item_source_no
            form.vars.expiry_date = record.expiry_date
            form.vars.bin = record.bin
            form.vars.owner_org_id = record.owner_org_id
            form.vars.supply_org_id = record.supply_org_id
            form.vars.pack_value = record.pack_value
            form.vars.currency = record.currency

        # if we have no send id then copy the quantity sent directly into the received field
        if not form.vars.send_id:
            form.vars.recv_quantity = form.vars.quantity

        # If their is a receiving bin select the right one
        if form.vars.recv_bin:
            if isinstance(form.vars.recv_bin, list):
                if form.vars.recv_bin[1] != "":
                    form.vars.recv_bin = form.vars.recv_bin[1]
                else:
                    form.vars.recv_bin = form.vars.recv_bin[0]

        return

    # -------------------------------------------------------------------------
    @staticmethod
    def getShippingCode(type, site_id, id):
        s3db = current.s3db
        if site_id:
            ostable = s3db.org_site
            scode = ostable[site_id]
            return "%s-%s-%06d" % (type, scode, id)
        else:
            return "%s-###-%06d" % (type, id)
    # -------------------------------------------------------------------------
    @staticmethod
    def inv_track_item_onaccept(form):
        """
           When a track item record is created and it is linked to an inv_item
           then the inv_item quantity will be reduced.
        """
        s3db = current.s3db
        db = current.db
        tracktable = s3db.inv_track_item
        inv_item_table = s3db.inv_inv_item
        stable = s3db.inv_send
        rtable = s3db.inv_recv
        ritable = s3db.req_req_item
        rrtable = s3db.req_req
        oldTotal = 0
        # only modify the original inv. item total if we have a quantity on the form
        # Their'll not be one if it is being received since by then it is read only
        # It will be there on an import and so the value will be deducted correctly
        if form.vars.quantity:
            if form.record:
                if form.record.send_inv_item_id != None:
                    oldTotal = form.record.quantity
                    db(inv_item_table.id == form.record.send_inv_item_id).update(quantity = inv_item_table.quantity + oldTotal)
            newTotal = form.vars.quantity
            db(inv_item_table.id == form.vars.send_inv_item_id).update(quantity = inv_item_table.quantity - newTotal)
        if form.vars.send_id and form.vars.recv_id:
            db(rtable.id == form.vars.recv_id).update(send_ref = stable[form.vars.send_id].send_ref)
        # if this is linked to a request then copy the req_ref to the send item
        if record.req_item_id:
            req_id = ritable[req_item_id].req_id
            req_ref = rrtable[req_id].ref_ref
            db(stable.id == form.vars.send_id).update(req_ref = ref_ref)
            if form.vars.recv_id:
                db(rtable.id == form.vars.recv_id).update(req_ref = ref_ref)

        # if the status is 3 unloading
        # Move all the items into the site, update any request & make any adjustments
        # Finally change the status to 4 arrived
        id = form.vars.id
        if tracktable[id].status == 3:
            record = tracktable[id]
            query = (inv_item_table.item_id == record.item_id) & \
                    (inv_item_table.item_pack_id == record.item_pack_id) & \
                    (inv_item_table.currency == record.currency) & \
                    (inv_item_table.pack_value == record.pack_value) & \
                    (inv_item_table.expiry_date == record.expiry_date) & \
                    (inv_item_table.bin == record.recv_bin) & \
                    (inv_item_table.owner_org_id == record.owner_org_id) & \
                    (inv_item_table.supply_org_id == record.supply_org_id)
            inv_item_row = db(query).select(inv_item_table.id,
                                            limitby=(0, 1)).first()
            if inv_item_row:
                inv_item_id = inv_item_row.id
                db(inv_item_table.id == inv_item_id).update(quantity = inv_item_table.quantity + record.recv_quantity)
            else:
                inv_item_id = inv_item_table.insert(site_id = rtable[record.recv_id].site_id,
                                             item_id = record.item_id,
                                             item_pack_id = record.item_pack_id,
                                             currency = record.currency,
                                             pack_value = record.pack_value,
                                             expiry_date = record.expiry_date,
                                             bin = record.recv_bin,
                                             owner_org_id = record.owner_org_id,
                                             supply_org_id = record.supply_org_id,
                                             quantity = record.recv_quantity,
                                             item_source_no = record.item_source_no,
                                            )
            # if this is linked to a request then update the quantity fulfil
            if record.req_item_id:
                query = (ritable.id == track_item.req_item_id)
                db(query).update(quantity_fulfil
                                = ritable.quantity_fulfil
                                + record.quantity
                                )

            db(tracktable.id == id).update(recv_inv_item_id = inv_item_id,
                                           status = 4)
            # If the receive quantity doesn't equal the sent quantity
            # then an adjustment needs to be set up
            if record.quantity != record.recv_quantity:
                # De we have an adjustment record?
                query = (tracktable.recv_id == recv_id) & \
                        (tracktable.adj_id != None)
                record = db(query).select(tracktable.adj_id,
                                          limitby = (0, 1)).first()
                if record:
                    adj_id = record.adj_id
                # If we don't yet have an adj record then create it
                else:
                    adjtable = s3db.inv_adj
                    recv_rec = s3db.inv_recv[record.recv_id]
                    adj_id = adjtable.insert(adjuster_id = recv_rec.recipient_id,
                                             site_id = recv_rec.site_id,
                                             adjustment_date = current.request.now.date(),
                                             category = 0,
                                             status = 1,
                                             comments = recv_rec.comments,
                                            )
                # Now create the adj item record
                adjitemtable = s3db.inv_adj_item
                adj_item_id = adjitemtable.insert(reason = 0,
                                                  adj_id = adj_id,
                                                  inv_item_id = record.send_inv_item_id, # original source inv_item
                                                  item_id = record.item_id, # the supply item
                                                  item_pack_id = record.item_pack_id,
                                                  old_quantity = record.quantity,
                                                  new_quantity = record.recv_quantity,
                                                  currency = record.currency,
                                                  pack_value = record.pack_value,
                                                  expiry_date = record.expiry_date,
                                                  bin = record.recv_bin,
                                                  comments = record.comments,
                                                  )
                # copy the adj_item_id to the tracking record
                db(tracktable.id == id).update(adj_item_id = adj_item_id)


    @staticmethod
    def inv_track_item_deleting(id):
        """
           A track item can only be deleted if the status is Preparing
           When a track item record is deleted and it is linked to an inv_item
           then the inv_item quantity will be reduced.
        """
        s3db = current.s3db
        db = current.db
        tracktable = s3db.inv_track_item
        inv_item_table = s3db.inv_inv_item
        ritable = s3db.req_req_item
        record = tracktable[id]
        if record.status != 1:
            return False
        # if this is linked to a request
        # then remove these items from the quantity in transit
        if record.req_item_id:
            db(ritable.id == record.req_item_id).update(quantity_transit = ritable.quantity_transit - record.quantity)
        # Check that we have a link to a warehouse
        if record.send_inv_item_id:
            trackTotal = record.quantity
            # Remove the total from this record and place it back in the warehouse
            db(inv_item_table.id == record.send_inv_item_id).update(quantity = inv_item_table.quantity + trackTotal)
            db(tracktable.id == id).update(quantity = 0,
                                           comments = "%sQuantity was: %s" % (inv_item_table.comments, trackTotal))
        return True


# =============================================================================
def inv_tabs(r):
    """
        Add an expandable set of Tabs for a Site's Inventory Tasks

        @ToDo: Make these Expand/Contract without a server-side call
    """

    T = current.T
    s3db = current.s3db
    auth = current.auth
    session = current.session
    settings = current.deployment_settings

    if settings.has_module("inv") and \
        auth.s3_has_permission("read", "inv_inv_item"):
        collapse_tabs = settings.get_inv_collapse_tabs()
        if collapse_tabs and not \
            (r.tablename == "org_office" and r.record.type == 5): # 5 = Warehouse
            # Test if the tabs are collapsed
            show_collapse = True
            show_inv = r.get_vars.show_inv
            if show_inv == "True":
                show_inv = True
            elif show_inv == "False":
                show_inv = False
            else:
                show_inv = None
            if show_inv == True or show_inv == False:
                session.s3.show_inv["%s_%s" %  (r.name, r.id)] = show_inv
            else:
                show_inv = session.s3.show_inv.get("%s_%s" %  (r.name, r.id))
        else:
            show_inv = True
            show_collapse = False

        if show_inv:
            if settings.get_inv_shipment_name() == "order":
                recv_tab = T("Orders")
            else:
                recv_tab = T("Receive")
            inv_tabs = [(T("Warehouse Stock"), "inv_item"),
                        #(T("Incoming"), "incoming/"),
                        (recv_tab, "recv"),
                        (T("Send"), "send", dict(select="sent")),
                        ]
            if settings.has_module("proc"):
                inv_tabs.append((T("Planned Procurements"), "plan"))
            if show_collapse:
                inv_tabs.append(("- %s" % T("Warehouse"),
                                 None, dict(show_inv="False")))
        else:
            inv_tabs = [("+ %s" % T("Warehouse"), "inv_item",
                        dict(show_inv="True"))]
        return inv_tabs
    else:
        return []

# =============================================================================
def inv_warehouse_rheader(r):
    """ Resource Header for warehouse inv. item """
    if r.representation != "html" or r.method == "import":
        # RHeaders only used in interactive views
        return None

    s3 = current.response.s3
    tablename, record = s3_rheader_resource(r)
    rheader = None
    if tablename == "org_organisation" or tablename == "org_office":
        rheader = s3.org_rheader(r)
    if tablename == "inv_inv_item" and record != None:
        tabs = [(T("Details"), None),
                (T("Track Shipment"), "track_movement/"),
               ]
        rheader = DIV (s3_rheader_tabs(r, tabs))
    rfooter = TAG[""]()
    if record and "site_id" in record:
        if (r.component and r.component.name == "inv_item"):
            as_btn = A( T("Adjust Stock"),
                          _href = URL(c = "inv",
                                      f = "adj",
                                      args = ["create"],
                                      vars = {"site":record.site_id},
                                      ),
                          _class = "action-btn"
                          )
            rfooter.append(as_btn)
            ts_btn = A( T("Track Shipment"),
                          _href = URL(c = "inv",
                                      f = "track_movement",
                                      vars = {"viewing":"inv_item.%s" % r.component_id},
                                      ),
                          _class = "action-btn"
                          )
            rfooter.append(ts_btn)
    # else:
        # ns_btn = A( T("Receive New Stock"),
                      # _href = URL(c = "inv",
                                  # f = "recv",
                                  # args = ["create"]
                                  # ),
                      # _class = "action-btn"
                      # )
        # rfooter.append(ns_btn)

    s3.rfooter = rfooter
    return rheader

# =============================================================================
def inv_recv_crud_strings():
    """
        CRUD Strings for inv_recv which ened to be visible to menus without a
        model load
    """

    if current.deployment_settings.get_inv_shipment_name() == "order":
        recv_id_label = T("Order")
        ADD_RECV = T("Add Order")
        LIST_RECV = T("List Orders")
        current.response.s3.crud_strings["inv_recv"] = Storage(
            title_create = ADD_RECV,
            title_display = T("Order Details"),
            title_list = LIST_RECV,
            title_update = T("Edit Order"),
            title_search = T("Search Orders"),
            subtitle_create = ADD_RECV,
            subtitle_list = T("Orders"),
            label_list_button = LIST_RECV,
            label_create_button = ADD_RECV,
            label_delete_button = T("Delete Order"),
            msg_record_created = T("Order Created"),
            msg_record_modified = T("Order updated"),
            msg_record_deleted = T("Order canceled"),
            msg_list_empty = T("No Orders registered")
        )
    else:
        recv_id_label = T("Receive Shipment")
        ADD_RECV = T("Add New Received Shipment")
        LIST_RECV = T("List Received Shipments")
        current.response.s3.crud_strings["inv_recv"] = Storage(
            title_create = ADD_RECV,
            title_display = T("Received Shipment Details"),
            title_list = LIST_RECV,
            title_update = T("Edit Received Shipment"),
            title_search = T("Search Received Shipments"),
            subtitle_create = ADD_RECV,
            subtitle_list = T("Received Shipments"),
            label_list_button = LIST_RECV,
            label_create_button = ADD_RECV,
            label_delete_button = T("Delete Received Shipment"),
            msg_record_created = T("Shipment Created"),
            msg_record_modified = T("Received Shipment updated"),
            msg_record_deleted = T("Received Shipment canceled"),
            msg_list_empty = T("No Received Shipments")
        )
    return


# =============================================================================
def inv_send_rheader(r):
    """ Resource Header for Send """

    if r.representation == "html" and r.name == "send":
        record = r.record
        if record:

            s3db = current.s3db
            auth = current.auth
            s3 = current.response.s3

            tabs = [(T("Edit Details"), None),
                    (T("Items"), "track_item"),
                ]

            rheader_tabs = s3_rheader_tabs(r, tabs)

            table = r.table

            rData = TABLE(
                           TR( TH("%s: " % table.date.label),
                               table.date.represent(record.date),
                               TH("%s: " % table.delivery_date.label),
                               table.delivery_date.represent(record.delivery_date),
                              ),
                           TR( TH("%s: " % table.site_id.label),
                               table.site_id.represent(record.site_id),
                               TH("%s: " % table.to_site_id.label),
                               table.to_site_id.represent(record.to_site_id),
                              ),
                           TR( TH("%s: " % table.status.label),
                               table.status.represent(record.status),
                               TH("%s: " % table.comments.label),
                               TD(record.comments or "", _colspan=3)
                              )
                         )
            rSubdata = TABLE ()
            rfooter = TAG[""]()

            if record.status == SHIP_STATUS_IN_PROCESS:
                if auth.s3_has_permission("update",
                                          "inv_send",
                                          record_id=record.id):

                    tracktable = current.s3db.inv_track_item
                    query = (tracktable.send_id == record.id) & \
                            (tracktable.send_inv_item_id == None) & \
                            (tracktable.deleted == False)
                    row = current.db(query).select(tracktable.id,
                                        limitby=(0, 1)).first()
                    if row == None:
                        send_btn = A( T("Send Shipment"),
                                      _href = URL(c = "inv",
                                                  f = "send_process",
                                                  args = [record.id]
                                                  ),
                                      _id = "send_process",
                                      _class = "action-btn"
                                      )

                        send_btn_confirm = SCRIPT("S3ConfirmClick('#send_process', '%s')"
                                                  % T("Do you want to send this shipment?") )
                        rfooter.append(send_btn)
                        rfooter.append(send_btn_confirm)
                    ritable = current.s3db.req_req_item
                    rcitable = current.s3db.req_commit_item
                    query = (tracktable.send_id == record.id) & \
                            (rcitable.req_item_id == tracktable.req_item_id) & \
                            (tracktable.req_item_id == ritable.id) & \
                            (tracktable.deleted == False)
                    records = current.db(query).select()
                    for record in records:
                        rSubdata.append(TR( TH("%s: " % ritable.item_id.label),
                                   ritable.item_id.represent(record.req_req_item.item_id),
                                   TH("%s: " % rcitable.quantity.label),
                                   record.req_commit_item.quantity,
                                  ))
            else:
                cn_btn = A( T("Waybill"),
                              _href = URL(f = "send",
                                          args = [record.id, "form"]
                                          ),
                              _class = "action-btn"
                              )
                rfooter.append(cn_btn)

                if record.status != SHIP_STATUS_CANCEL:
                    if record.status == SHIP_STATUS_SENT:
                        vars = current.request.vars
                        if "site_id" in vars and \
                            auth.s3_has_permission("update",
                                                   "org_site",
                                                   record_id=vars.site_id):
                            receive_btn = A( T("Process Received Shipment"),
                                            _href = URL(c = "inv",
                                                        f = "recv_sent",
                                                        args = [record.id],
                                                        vars = vars
                                                        ),
                                            _id = "send_receive",
                                            _class = "action-btn",
                                            _title = T("Receive this shipment")
                                            )

                            #receive_btn_confirm = SCRIPT("S3ConfirmClick('#send_receive', '%s')"
                            #                             % T("Receive this shipment?") )
                            rfooter.append(receive_btn)
                            #rheader.append(receive_btn_confirm)
                        if auth.s3_has_permission("update",
                                                  "inv_send",
                                                  record_id=record.id):
                            if "received" in vars:
                                s3db.inv_send[record.id] = \
                                    dict(status = SHIP_STATUS_RECEIVED)
                            else:
                                receive_btn = A( T("Confirm Shipment Received"),
                                                _href = URL(f = "send",
                                                            args = [record.id],
                                                            vars = dict(received = True),
                                                            ),
                                                _id = "send_receive",
                                                _class = "action-btn",
                                                _title = T("Only use this button to confirm that the shipment has been received by a destination which will not record the shipment directly into the system")
                                                )

                                receive_btn_confirm = SCRIPT("S3ConfirmClick('#send_receive', '%s')"
                                                             % T("Confirm that the shipment has been received by a destination which will not record the shipment directly into the system and confirmed as received.") )
                                rfooter.append(receive_btn)
                                rfooter.append(receive_btn_confirm)
                        if auth.s3_has_permission("delete",
                                                  "inv_send",
                                                  record_id=record.id):
                            cancel_btn = A( T("Cancel Shipment"),
                                            _href = URL(c = "inv",
                                                        f = "send_cancel",
                                                        args = [record.id]
                                                        ),
                                            _id = "send_cancel",
                                            _class = "action-btn"
                                            )

                            cancel_btn_confirm = SCRIPT("S3ConfirmClick('#send_cancel', '%s')"
                                                         % T("Do you want to cancel this sent shipment? The items will be returned to the Warehouse. This action CANNOT be undone!") )
                            rfooter.append(cancel_btn)
                            rfooter.append(cancel_btn_confirm)

            s3.rfooter = rfooter
            rheader = DIV (rData,
                           rheader_tabs,
                           rSubdata
                          )
            return rheader
    return None

# =============================================================================
def inv_recv_rheader(r):
    """ Resource Header for Receiving """

    if r.representation == "html" and r.name == "recv":
        record = r.record
        if record:

            T = current.T
            s3 = current.response.s3
            auth = current.auth

            tabs = [(T("Edit Details"), None),
                    (T("Items"), "track_item"),
                    ]

            rheader_tabs = s3_rheader_tabs(r, tabs)

            table = r.table

            rheader = DIV( TABLE(
                               TR( TH( "%s: " % table.eta.label),
                                   table.eta.represent(record.eta),
                                   TH("%s: " % table.status.label),
                                   table.status.represent(record.status),
                                  ),
                               TR( TH( "%s: " % table.date.label),
                                   table.date.represent(record.date),
                                  ),
                               TR( TH( "%s: " % table.site_id.label),
                                   table.site_id.represent(record.site_id),
                                  ),
                               TR( TH( "%s: " % table.from_site_id.label),
                                   table.from_site_id.represent(record.from_site_id),
                                  ),
                               TR( TH( "%s: " % table.sender_id.label),
                                   s3_fullname(record.sender_id),
                                   TH( "%s: " % table.recipient_id.label),
                                   s3_fullname(record.recipient_id),
                                  ),
                               TR( TH( "%s: " % table.comments.label),
                                   TD(record.comments or "", _colspan=2),
                                  ),
                                 ),
                            rheader_tabs
                            )

            rfooter = TAG[""]()

            if record.status == SHIP_STATUS_SENT or \
               record.status == SHIP_STATUS_IN_PROCESS:
                if auth.s3_has_permission("update",
                                          "inv_recv",
                                          record_id=record.id):
                    tracktable = current.s3db.inv_track_item
                    query = (tracktable.recv_id == record.id) & \
                            (tracktable.recv_quantity == None)
                    row = current.db(query).select(tracktable.id,
                                        limitby=(0, 1)).first()
                    if row == None:
                        recv_btn = A( T("Receive Shipment"),
                                      _href = URL(c = "inv",
                                                  f = "recv_process",
                                                  args = [record.id]
                                                  ),
                                      _id = "recv_process",
                                      _class = "action-btn"
                                      )
                        recv_btn_confirm = SCRIPT("S3ConfirmClick('#recv_process', '%s')"
                                                  % T("Do you want to receive this shipment?") )
                        rfooter.append(recv_btn)
                        rfooter.append(recv_btn_confirm)
                    else:
                        msg = T("You need to check all item quantities and allocate to bins before you can receive the shipment")
                        rfooter.append(SPAN(msg))
            else:
                grn_btn = A( T("Goods Received Note"),
                              _href = URL(f = "recv",
                                          args = [record.id, "form"]
                                          ),
                              _class = "action-btn"
                              )
                rfooter.append(grn_btn)
                dc_btn = A( T("Donation Certificate"),
                              _href = URL(f = "recv",
                                          args = [record.id, "cert"]
                                          ),
                              _class = "action-btn"
                              )
                rfooter.append(dc_btn)

                if record.status == SHIP_STATUS_RECEIVED:
                    if current.auth.s3_has_permission("delete",
                                                      "inv_recv",
                                                      record_id=record.id):
                        cancel_btn = A( T("Cancel Shipment"),
                                        _href = URL(c = "inv",
                                                    f = "recv_cancel",
                                                    args = [record.id]
                                                    ),
                                        _id = "recv_cancel",
                                        _class = "action-btn"
                                        )

                        cancel_btn_confirm = SCRIPT("S3ConfirmClick('#recv_cancel', '%s')"
                                                     % T("Do you want to cancel this received shipment? The items will be removed from the Warehouse. This action CANNOT be undone!") )
                        rfooter.append(cancel_btn)
                        rfooter.append(cancel_btn_confirm)

            s3.rfooter = rfooter
            return rheader
    return None

# =============================================================================
class S3AdjustModel(S3Model):
    """
        A module to manage the shipment of inventory items
        - Sent Items
        - Received Items
        - And audit trail of the shipment process
    """

    names = ["inv_adj",
             "adj_id",
             "inv_adj_item",
             "adj_item_id",
             ]

    def model(self):

        T = current.T
        db = current.db
        auth = current.auth
        s3 = current.response.s3
        settings = current.deployment_settings

        person_id = self.pr_person_id
        org_id = self.org_organisation_id
        item_id = self.supply_item_id
        inv_item_id = self.inv_item_id
        item_pack_id = self.supply_item_pack_id
        currency_type = s3.currency_type
        req_item_id = self.req_item_id

        org_site_represent = self.org_site_represent

        messages = current.messages
        NONE = messages.NONE
        UNKNOWN_OPT = messages.UNKNOWN_OPT

        s3_date_format = settings.get_L10n_date_format()
        s3_date_represent = lambda dt: S3DateTime.date_represent(dt, utc=True)

        # =====================================================================
        # Send (Outgoing / Dispatch / etc)
        #
        adjust_type = {0 : T("Shipment"),
                       1 : T("Inventory"),
                      }
        adjust_status = {0 : T("In Process"),
                         1 : T("Complete"),
                        }
        tablename = "inv_adj"
        table = self.define_table("inv_adj",
                                  person_id(name = "adjuster_id",
                                            label = T("Actioning officer"),
                                            ondelete = "RESTRICT",
                                            default = auth.s3_logged_in_person(),
                                            comment = self.pr_person_comment(child="adjuster_id")),

                                  self.super_link("site_id",
                                                  "org_site",
                                                  ondelete = "SET NULL",
                                                  label = T("Warehouse"),
                                                  default = auth.user.site_id if auth.is_logged_in() else None,
                                                  readable = True,
                                                  writable = True,
                                                  empty = False,
                                                  represent=org_site_represent),
                                  Field("adjustment_date",
                                        "date",
                                        label = T("Date of adjustment"),
                                        default = current.request.utcnow,
                                        writable = False,
                                        represent = s3_date_represent,
                                        widget = S3DateWidget()
                                        ),
                                  Field("status",
                                        "integer",
                                        requires = IS_NULL_OR(IS_IN_SET(adjust_status)),
                                        represent = lambda opt: adjust_status.get(opt, UNKNOWN_OPT),
                                        default = 0,
                                        label = T("Status of adjustment"),
                                        writable = False,
                                        ),
                                  Field("category",
                                        "integer",
                                        requires = IS_NULL_OR(IS_IN_SET(adjust_type)),
                                        represent = lambda opt: adjust_type.get(opt, UNKNOWN_OPT),
                                        default = 1,
                                        label = T("Type of adjustment"),
                                        writable = False,
                                        ),
                                  s3.comments(),
                                  *s3.meta_fields())
        self.configure("inv_adj",
                       onaccept = self.inv_adj_onaccept,
                       create_next = URL(args=["[id]", "adj_item"]),
                      )

        # Reusable Field
        adj_id = S3ReusableField( "adj_id",
                                  db.inv_adj,
                                  sortby="date",
                                  requires = IS_NULL_OR(IS_ONE_OF(db,
                                                                  "inv_adj.id",
                                                                  self.inv_adj_represent,
                                                                  orderby="inv_adj.adjustment_date",
                                                                  sort=True)),
                                  represent = self.inv_adj_represent,
                                  label = T("Inventory Adjustment"),
                                  ondelete = "RESTRICT")

        adjust_reason = {0 : T("Unknown"),
                         1 : T("None"),
                         2 : T("Lost"),
                         3 : T("Damaged"),
                         4 : T("Expired"),
                         5 : T("Found"),
                        }

        # CRUD strings
        ADJUST_STOCK = T("Add New Stock Adjustment")
        LIST_ADJUSTMENTS = T("List Stock Adjustments")
        s3.crud_strings["inv_adj"] = Storage(
            title_create = ADJUST_STOCK,
            title_display = T("Stock Adjustment Details"),
            title_list = LIST_ADJUSTMENTS,
            title_update = T("Edit Adjustment"),
            title_search = T("Search Stock Adjustments"),
            subtitle_create = T("Add New Stock Adjustment"),
            subtitle_list = T("Stock Adjustment"),
            label_list_button = LIST_ADJUSTMENTS,
            label_create_button = ADJUST_STOCK,
            label_delete_button = T("Delete Stock Adjustment"),
            msg_record_created = T("Adjustment created"),
            msg_record_modified = T("Adjustment modified"),
            msg_record_deleted = T("Adjustment deleted"),
            msg_list_empty = T("No stock adjustments have been done"))

        # @todo add the optional adj_id
        tablename = "inv_adj_item"
        table = self.define_table("inv_adj_item",
                                  item_id(ondelete = "RESTRICT"),      # supply item
                                  Field("reason",
                                        "integer",
                                        required = True,
                                        requires = IS_IN_SET(adjust_reason),
                                        default = 1,
                                        represent = lambda opt: adjust_reason[opt],
                                        writable = False),
                                  inv_item_id(ondelete = "RESTRICT",
                                        writable = False),  # original inventory
                                  item_pack_id(ondelete = "SET NULL"), # pack table
                                  Field("old_quantity",
                                        "double",
                                        label = T("Original Quantity"),
                                        default = 0,
                                        notnull = True,
                                        writable = False),
                                  Field("new_quantity",
                                        "double",
                                        label = T("Revised Quantity"),
                                        represent = self.qnty_adj_repr,
                                        ),
                                  currency_type("currency"),
                                  Field("pack_value",
                                        "double",
                                        label = T("Value per Pack")),
                                  Field("expiry_date",
                                        "date",
                                        label = T("Expiry Date"),
                                        represent = s3_date_represent,
                                        widget = S3DateWidget()
                                        ),
                                  Field("bin",
                                        "string",
                                        length = 16,
                                        ),
                                  adj_id(),
                                  s3.comments(),
                                  *s3.meta_fields()
                                  )
        # Reusable Field
        adj_item_id = S3ReusableField( "adj_item_id",
                                       db.inv_adj_item,
                                       sortby="item_id",
                                       requires = IS_NULL_OR(IS_ONE_OF(db,
                                                                  "inv_adj_item.id",
                                                                  self.inv_adj_item_represent,
                                                                  orderby="inv_adj_item.item_id",
                                                                  sort=True)),
                                       represent = self.inv_adj_item_represent,
                                       label = T("Inventory Adjustment Item"),
                                       ondelete = "RESTRICT")

        # CRUD strings
        ADJUST_STOCK = T("Add New Stock Items")
        LIST_ADJUSTMENTS = T("List Items in Stock")
        s3.crud_strings["inv_adj_item"] = Storage(
            title_create = ADJUST_STOCK,
            title_display = T("Item Details"),
            title_list = LIST_ADJUSTMENTS,
            title_update = T("Adjust Item Quantity"),
            title_search = T("Search Stock Items"),
            subtitle_create = T("Add New Item to Stock"),
            subtitle_list = T("Stock Items"),
            label_list_button = LIST_ADJUSTMENTS,
            label_create_button = ADJUST_STOCK,
            #label_delete_button = T("Remove Item from Stock"), # This should be forbidden - set qty to zero instead
            msg_record_created = T("Item added to stock"),
            msg_record_modified = T("Item quantity adjusted"),
            #msg_record_deleted = T("Item removed from Stock"), # This should be forbidden - set qty to zero instead
            msg_list_empty = T("No items currently in stock"))

        # Component
        self.add_component("inv_adj_item",
                           inv_adj="adj_id")

        return Storage(
                    adj_item_id = adj_item_id,
                    adj_id = adj_id,
                )

    # -------------------------------------------------------------------------
    @staticmethod
    def qnty_adj_repr(value):
        if value:
            return value
        else:
            return B(value)


    # ---------------------------------------------------------------------
    @staticmethod
    def inv_adj_onaccept(form):
        """
           When an adjustment record is created and it is of type inventory
           then an adj_item record for each inv_inv_item in the site will be
           created. If needed, extra adj_item records can be created later.
        """
        s3db = current.s3db
        db = current.db
        inv_item_table = s3db.inv_inv_item
        adjitemtable = s3db.inv_adj_item
        adjtable = s3db.inv_adj
        adj_rec = adjtable[form.vars.id]
        if adj_rec.category == 1:
            site_id = form.vars.site_id
            # Only get inv. item with a positive quantity
            query = (inv_item_table.site_id == site_id) & \
                    (inv_item_table.quantity > 0) & \
                    (inv_item_table.deleted == False)
            inv_item_row = db(query).select()
            for inv_item in inv_item_row:
                # add an adjustment item record
                adjitemtable.insert(reason = 0,
                                    adj_id = form.vars.id,
                                    inv_item_id = inv_item.id, # original source inv_item
                                    item_id = inv_item.item_id, # the supply item
                                    item_pack_id = inv_item.item_pack_id,
                                    old_quantity = inv_item.quantity,
                                    currency = inv_item.currency,
                                    pack_value = inv_item.pack_value,
                                    expiry_date = inv_item.expiry_date,
                                    bin = inv_item.bin,
                                   )


    # ---------------------------------------------------------------------
    @staticmethod
    def inv_adj_represent(id):
        """
        """

        if id:

            db = current.db
            s3db = current.s3db

            table = s3db.inv_adj
            send_row = db(table.id == id).select(table.adjustment_date,
                                                 table.adjuster_id,
                                                 limitby=(0, 1)).first()
            return SPAN(table.adjuster_id.represent(send_row.adjuster_id),
                        " - ",
                        table.adjustment_date.represent(send_row.adjustment_date)
                        )
        else:
            return current.messages.NONE


    # ---------------------------------------------------------------------
    @staticmethod
    def inv_adj_item_represent(id):
        """
        """

        if id:

            db = current.db
            s3db = current.s3db

            table = s3db.inv_adj_item
            adj_row = db(table.id == id).select(table.item_id,
                                                 table.old_quantity,
                                                 table.new_quantity,
                                                 table.item_pack_id,
                                                 limitby=(0, 1)).first()
            return SPAN(table.item_id.represent(adj_row.item_id),
                        ": ",
                        (adj_row.new_quantity - adj_row.old_quantity),
                        " ",
                        table.item_pack_id.represent(adj_row.item_pack_id)
                        )
        else:
            return current.messages.NONE

def inv_adj_rheader(r):
    """ Resource Header for Inventory Adjustments """

    if r.representation == "html" and r.name == "adj":
        record = r.record
        if record:

            s3db = current.s3db
            auth = current.auth
            s3 = current.response.s3

            tabs = [(T("Edit Details"), None),
                    (T("Items"), "adj_item"),
                ]

            rheader_tabs = s3_rheader_tabs(r, tabs)

            table = r.table
            rheader = DIV( TABLE(
                               TR( TH("%s: " % table.adjuster_id.label),
                                   table.adjuster_id.represent(record.adjuster_id),
                                   TH("%s: " % table.adjustment_date.label),
                                   table.adjustment_date.represent(record.adjustment_date),
                                  ),
                               TR( TH("%s: " % table.site_id.label),
                                   table.site_id.represent(record.site_id),
                                   TH("%s: " % table.category.label),
                                   table.category.represent(record.category),
                                  ),
                                 ),
                            rheader_tabs
                            )

            rfooter = TAG[""]()
            if record.status == 0: # In process
                if auth.s3_has_permission("update",
                                          "inv_adj",
                                          record_id=record.id):
                    aitable = current.s3db.inv_adj_item
                    query = (aitable.adj_id == record.id) & \
                            (aitable.new_quantity == None)
                    row = current.db(query).select(aitable.id,
                                        limitby=(0, 1)).first()
                    if row == None:
                        close_btn = A( T("Close Adjustment"),
                                      _href = URL(c = "inv",
                                                  f = "adj_close",
                                                  args = [record.id]
                                                  ),
                                      _id = "adj_close",
                                      _class = "action-btn"
                                      )
                        close_btn_confirm = SCRIPT("S3ConfirmClick('#adj_close', '%s')"
                                                  % T("Do you want to close this adjustment?") )
                        rfooter.append(close_btn)
                        rfooter.append(close_btn_confirm)
                    else:
                        msg = T("You need to check all the revised quantities before you can close this adjustment")
                        rfooter.append(SPAN(msg))
            s3.rfooter = rfooter
            return rheader
    return None

# Generic function called by the duplicator methods to determine if the
# record already exists on the database.
def duplicator(job, query):
    """
      This callback will be called when importing records it will look
      to see if the record being imported is a duplicate.

      @param job: An S3ImportJob object which includes all the details
                  of the record being imported

      If the record is a duplicate then it will set the job method to update
    """
    # ignore this processing if the id is set
    if job.id:
        return

    db = current.db

    table = job.table
    _duplicate = db(query).select(table.id, limitby=(0, 1)).first()
    if _duplicate:
        job.id = _duplicate.id
        job.data.id = _duplicate.id
        job.method = job.METHOD.UPDATE
        return _duplicate.id
    return False


# =============================================================================
class InvItemVirtualFields:
    """ Virtual fields as dimension classes for reports """

    extra_fields = ["pack_value",
                    "quantity"
                    ]

    def total_value(self):
        """ Year/Month of the start date of the training event """
        try:
            v = self.inv_inv_item.quantity * self.inv_inv_item.pack_value
            # Need real numbers to use for Report calculations
            #return IS_FLOAT_AMOUNT.represent(v, precision=2)
            return v
        except:
            # not available
            return current.messages.NONE

    def item_code(self):
        try:
            return self.inv_inv_item.item_id.code
        except:
            # not available
            return current.messages.NONE

    def item_category(self):
        try:
            return self.inv_inv_item.item_id.item_category_id.name
        except:
            # not available
            return current.messages.NONE

# END =========================================================================<|MERGE_RESOLUTION|>--- conflicted
+++ resolved
@@ -971,11 +971,8 @@
         # Pass variables back to global scope (response.s3.*)
         #
         return Storage(inv_track_item_deleting = self.inv_track_item_deleting,
-<<<<<<< HEAD
-                       inv_getShippingCode = self.getShippingCode
-=======
+                       inv_getShippingCode = self.getShippingCode,
                        inv_track_item_onaccept = self.inv_track_item_onaccept,
->>>>>>> a76ed81d
                       )
 
     # ---------------------------------------------------------------------
