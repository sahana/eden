--- conflicted
+++ resolved
@@ -872,19 +872,12 @@
                     org_site_id = site_id
                 )
 
-<<<<<<< HEAD
-=======
     # -------------------------------------------------------------------------
->>>>>>> 49f8a06d
     @staticmethod
     def org_site_onaccept(form):
         """
             Create the code from the name
         """
-<<<<<<< HEAD
-=======
-
->>>>>>> 49f8a06d
         s3db = current.s3db
         db = current.db
         site_table = s3db.org_site
@@ -901,50 +894,27 @@
             temp_code = None
             wildcard_bit = 1
             length = len(code)
-<<<<<<< HEAD
-            max_wc_bit = pow(2,length)
-            while not temp_code and wildcard_bit < max_wc_bit:
-                wildcard_posn = []
-                for w in range(length):
-                    if wildcard_bit & pow(2,w):
-                        wildcard_posn.append(length-(1+w))
-=======
             max_wc_bit = pow(2, length)
             while not temp_code and wildcard_bit < max_wc_bit:
                 wildcard_posn = []
                 for w in range(length):
                     if wildcard_bit & pow(2, w):
                         wildcard_posn.append(length - (1 + w))
->>>>>>> 49f8a06d
                 wildcard_bit += 1
                 code_list = S3SiteModel.getCodeList(code, wildcard_posn)
                 temp_code = S3SiteModel.returnUniqueCode(code, wildcard_posn, code_list)
         if temp_code:
-<<<<<<< HEAD
-            db(site_table.id == form.vars.id).update(code = temp_code)
-
-    @staticmethod
-    def getCodeList(code, wildcard_posn=[]):
-=======
             db(site_table.site_id == form.vars.site_id).update(code = temp_code)
 
-    # -------------------------------------------------------------------------
     @staticmethod
     def getCodeList(code, wildcard_posn=[]):
         """
         """
-
->>>>>>> 49f8a06d
         s3db = current.s3db
         db = current.db
         site_table = s3db.org_site
         temp_code = ""
-<<<<<<< HEAD
-        # inject the wildcard charater in the right positions
-=======
-
         # Inject the wildcard charater in the right positions
->>>>>>> 49f8a06d
         for posn in range(len(code)):
             if posn in wildcard_posn:
                 temp_code += "%"
@@ -955,29 +925,18 @@
         rows = db(query).select(site_table.id,
                                 site_table.code,
                                )
-<<<<<<< HEAD
-        # extract the rows on the database to provide a list of used codes
-=======
         # Extract the rows on the database to provide a list of used codes
->>>>>>> 49f8a06d
         codeList = []
         for record in rows:
             codeList.append(record.code)
         return codeList
 
-<<<<<<< HEAD
-    @staticmethod
-    def returnUniqueCode(code, wildcard_posn=[], code_list=[]):
-        # select the replacement letters with numbers first and then
-=======
     # -------------------------------------------------------------------------
     @staticmethod
     def returnUniqueCode(code, wildcard_posn=[], code_list=[]):
         """
         """
-
         # Select the replacement letters with numbers first and then
->>>>>>> 49f8a06d
         # followed by the letters in least commonly used order
         replacement_char = "1234567890ZQJXKVBWPYGUMCFLDHSIRNOATE"
         rep_posn = [0] * len(wildcard_posn)
