# -*- coding: utf-8 -*-

""" Sahana Eden Person Registry Model

    @copyright: 2009-2012 (c) Sahana Software Foundation
    @license: MIT

    Permission is hereby granted, free of charge, to any person
    obtaining a copy of this software and associated documentation
    files (the "Software"), to deal in the Software without
    restriction, including without limitation the rights to use,
    copy, modify, merge, publish, distribute, sublicense, and/or sell
    copies of the Software, and to permit persons to whom the
    Software is furnished to do so, subject to the following
    conditions:

    The above copyright notice and this permission notice shall be
    included in all copies or substantial portions of the Software.

    THE SOFTWARE IS PROVIDED "AS IS", WITHOUT WARRANTY OF ANY KIND,
    EXPRESS OR IMPLIED, INCLUDING BUT NOT LIMITED TO THE WARRANTIES
    OF MERCHANTABILITY, FITNESS FOR A PARTICULAR PURPOSE AND
    NONINFRINGEMENT. IN NO EVENT SHALL THE AUTHORS OR COPYRIGHT
    HOLDERS BE LIABLE FOR ANY CLAIM, DAMAGES OR OTHER LIABILITY,
    WHETHER IN AN ACTION OF CONTRACT, TORT OR OTHERWISE, ARISING
    FROM, OUT OF OR IN CONNECTION WITH THE SOFTWARE OR THE USE OR
    OTHER DEALINGS IN THE SOFTWARE.
"""

__all__ = ["S3PersonEntity",
           "S3OrgAuthModel",
           "S3PersonModel",
           "S3GroupModel",
           "S3ContactModel",
           "S3PersonAddressModel",
           "S3PersonImageModel",
           "S3PersonIdentityModel",
           "S3PersonEducationModel",
           "S3SavedSearch",
           "S3PersonPresence",
           "S3PersonDescription",
           # Representation Methods
           "pr_get_entities",
           "pr_pentity_represent",
           "pr_person_represent",
           "pr_person_comment",
           "pr_rheader",
           # Custom Resource Methods
           "pr_contacts",
           "pr_profile",
           # Hierarchy Manipulation
           "pr_update_affiliations",
           "pr_add_affiliation",
           "pr_remove_affiliation",
           # PE Helpers
           "pr_get_pe_id",
           # Back-end Role Tools
           "pr_define_role",
           "pr_delete_role",
           "pr_add_to_role",
           "pr_remove_from_role",
           # Hierarchy Lookup
           "pr_realm",
           "pr_realm_users",
           "pr_get_role_paths",
           "pr_get_role_branches",
           "pr_get_path",
           "pr_get_ancestors",
           "pr_get_descendants",
           "pr_ancestors",
           "pr_descendants",
           # Internal Path Tools
           "pr_rebuild_path",
           "pr_role_rebuild_path"]

import re

import gluon.contrib.simplejson as json

from gluon import *
from gluon.dal import Row
from gluon.storage import Storage
from gluon.sqlhtml import RadioWidget
from ..s3 import *
from layouts import *
from eden.layouts import S3AddResourceLink

OU = 1 # role type which indicates hierarchy, see role_types
OTHER_ROLE = 9

# =============================================================================
class S3PersonEntity(S3Model):
    """ Person Super-Entity """

    names = ["pr_pentity",
             "pr_affiliation",
             "pr_role",
             "pr_role_types",
             "pr_role_id",
             "pr_pe_label",
             "pr_pe_types"]

    def model(self):

        db = current.db
        T = current.T
        s3 = current.response.s3

        add_component = self.add_component
        configure = self.configure
        crud_strings = s3.crud_strings
        define_table = self.define_table
        meta_fields= s3.meta_fields
        super_entity = self.super_entity
        super_key = self.super_key
        super_link = self.super_link

        YES = T("yes") #current.messages.YES
        NO = T("no") #current.messages.NO
        UNKNOWN_OPT = current.messages.UNKNOWN_OPT

        # ---------------------------------------------------------------------
        # Person Super-Entity
        #
        #if current.deployment_settings.get_ui_camp():
        #    shelter = T("Camp")
        #else:
        #    shelter = T("Shelter")
        pe_types = Storage(pr_person = T("Person"),
                           pr_group = T("Group"),
                           org_organisation = T("Organization"),
                           org_office = T("Office"),
                           # If we want these, then pe_id needs adding to their
                           # tables & configuring as a super-entity
                           #cr_shelter = shelter,
                           #fire_station = T("Fire Station"),
                           dvi_morgue = T("Morgue"),
                           hms_hospital = T("Hospital"),
                           dvi_body = T("Body"))

        tablename = "pr_pentity"
        table = super_entity(tablename, "pe_id", pe_types,
                             Field("type"),
                             Field("pe_label", length=128))

        # Search method
        pentity_search = S3PentitySearch(name = "pentity_search_simple",
                                         label = T("Name and/or ID"),
                                         comment = T(""),
                                         field = ["pe_label"])

        pentity_search.pentity_represent = pr_pentity_represent

        # Resource configuration
        configure(tablename,
                  editable=False,
                  deletable=False,
                  listadd=False,
                  onaccept=self.pr_pentity_onaccept,
                  search_method=pentity_search)

        # Reusable fields
        pr_pe_label = S3ReusableField("pe_label", length=128,
                                      label = T("ID Tag Number"),
                                      requires = IS_NULL_OR(IS_NOT_ONE_OF(db,
                                                            "pr_pentity.pe_label")))

        # Components
        pe_id = super_key(table)
        add_component("pr_contact_emergency", pr_pentity=pe_id)
        add_component("pr_address", pr_pentity=pe_id)
        add_component("pr_image", pr_pentity=pe_id)
        add_component("pr_contact", pr_pentity=pe_id)
        add_component("pr_note", pr_pentity=pe_id)
        add_component("pr_physical_description",
                      pr_pentity=dict(joinby=pe_id,
                                      multiple=False))
        add_component("dvi_identification",
                      pr_pentity=dict(joinby=pe_id,
                                      multiple=False))
        add_component("dvi_effects",
                      pr_pentity=dict(joinby=pe_id,
                                      multiple=False))
        add_component("dvi_checklist",
                      pr_pentity=dict(joinby=pe_id,
                                      multiple=False))
        # Map Configs
        #   - Personalised configurations
        #   - OU configurations (Organisation/Branch/Facility/Team)
        add_component("gis_config",
                      pr_pentity=dict(joinby=pe_id,
                                      multiple=False))

        # ---------------------------------------------------------------------
        # Person <-> User
        #
        utable = current.auth.settings.table_user
        tablename = "pr_person_user"
        table = define_table(tablename,
                             super_link("pe_id", "pr_pentity"),
                             Field("user_id", utable),
                             *meta_fields())

        # ---------------------------------------------------------------------
        # Role (Affiliates Group)
        #
        role_types = {
            1:T("Organizational Units"),  # business hierarchy (reporting units)
            2:T("Membership"),            # membership role
            3:T("Association"),           # other non-reporting role
            9:T("Other")                  # other role type
        }
        tablename = "pr_role"
        table = define_table(tablename,
                             # The "parent" entity
                             super_link("pe_id", "pr_pentity",
                                        label=T("Corporate Entity"),
                                        readable=True,
                                        writable=True),
                             # Role type
                             Field("role_type", "integer",
                                   requires = IS_IN_SET(role_types, zero=None),
                                   represent = lambda opt: \
                                               role_types.get(opt, UNKNOWN_OPT)),
                             # Role name
                             Field("role", notnull=True),
                             # Path, for faster lookups
                             Field("path",
                                   readable = False,
                                   writable = False),
                             # Type filter, type of entities which can have this role
                             Field("entity_type", "string",
                                   requires = IS_EMPTY_OR(IS_IN_SET(pe_types, zero=T("ANY"))),
                                   represent = lambda opt: pe_types.get(opt, UNKNOWN_OPT)),
                             # Subtype filter, if the entity type defines its own type
                             Field("sub_type", "integer",
                                   readable = False,
                                   writable = False),
                             *meta_fields())

        # Field configuration
        table.pe_id.requires = IS_ONE_OF(db, "pr_pentity.pe_id",
                                         pr_pentity_represent, sort=True)
        table.pe_id.represent = pr_pentity_represent

        # CRUD Strings
        crud_strings[tablename] = Storage(
            title_create = T("Add Role"),
            title_display = T("Role Details"),
            title_list = T("Roles"),
            title_update = T("Edit Role"),
            title_search = T("Search Roles"),
            subtitle_create = T("Add New Role"),
            subtitle_list = T("List of Roles"),
            label_list_button = T("List Roles"),
            label_create_button = T("Add Role"),
            label_delete_button = T("Delete Role"),
            msg_record_created = T("Role added"),
            msg_record_modified = T("Role updated"),
            msg_record_deleted = T("Role deleted"),
            msg_list_empty = T("No Roles defined"))

        # Resource configuration
        configure(tablename,
                  onvalidation=self.pr_role_onvalidation)

        # Reusable fields
        role_id = S3ReusableField("role_id", db.pr_role,
                                  requires = IS_ONE_OF(db, "pr_role.id",
                                                       self.pr_role_represent),
                                  represent = self.pr_role_represent,
                                  label = T("Role"),
                                  ondelete = "CASCADE")

        # ---------------------------------------------------------------------
        # Affiliation
        #
        tablename = "pr_affiliation"
        table = define_table(tablename,
                             role_id(),
                             super_link("pe_id", "pr_pentity",
                                        label=T("Entity"),
                                        readable=True,
                                        writable=True),
                             *meta_fields())

        table.pe_id.requires = IS_ONE_OF(db, "pr_pentity.pe_id",
                                         pr_pentity_represent, sort=True)
        table.pe_id.represent = pr_pentity_represent

        # CRUD Strings
        crud_strings[tablename] = Storage(
            title_create = T("Add Affiliation"),
            title_display = T("Affiliation Details"),
            title_list = T("Affiliations"),
            title_update = T("Edit Affiliation"),
            title_search = T("Search Affiliations"),
            subtitle_create = T("Add New Affiliation"),
            subtitle_list = T("List of Affiliations"),
            label_list_button = T("List Affiliations"),
            label_create_button = T("Add Affiliation"),
            label_delete_button = T("Delete Affiliation"),
            msg_record_created = T("Affiliation added"),
            msg_record_modified = T("Affiliation updated"),
            msg_record_deleted = T("Affiliation deleted"),
            msg_list_empty = T("No Affiliations defined"))

        # Resource configuration
        configure(tablename,
                  onaccept=self.pr_affiliation_onaccept,
                  ondelete=self.pr_affiliation_ondelete)

        # ---------------------------------------------------------------------
        # Return model-global names to response.s3
        #
        return Storage(
            pr_pe_types=pe_types,
            pr_pe_label=pr_pe_label,
            pr_role_types=role_types,
            pr_role_id=role_id,
        )

    # -------------------------------------------------------------------------
    @staticmethod
    def pr_role_represent(role_id):
        """
            Represent an entity role

            @param role_id: the pr_role record ID
        """

        db = current.db
        s3db = current.s3db

        table = s3db.pr_role
        role = db(table.id == role_id).select(table.role,
                                              table.pe_id,
                                              limitby=(0, 1)).first()
        if role:
            entity = pr_pentity_represent(role.pe_id)
            return "%s: %s" % (entity, role.role)
        else:
            return current.messages.NONE

    # -------------------------------------------------------------------------
    @staticmethod
    def pr_role_onvalidation(form):
        """
            Clear descendant paths if role type has changed

            @param form: the CRUD form
        """

        db = current.db
        s3db = current.s3db

        formvars = form.vars
        if not formvars:
            return
        if "role_type" in formvars:
            role_id = form.record_id
            if not role_id:
                return
            role_type = formvars.role_type
            rtable = s3db.pr_role
            role = db(rtable.id == role_id).select(rtable.role_type,
                                                   limitby=(0, 1)).first()
            if role and str(role.role_type) != str(role_type):
                # If role type has changed, then clear paths
                if str(role_type) != str(OU):
                    formvars["path"] = None
                s3db.pr_role_rebuild_path(role_id, clear=True)
        return

    # -------------------------------------------------------------------------
    @staticmethod
    def pr_pentity_onaccept(form):
        """
            Update organisation affiliations for org_site instances.
        """

        db = current.db
        s3db = current.s3db

        ptable = s3db.pr_pentity

        pe_id = form.vars.pe_id
        pe = db(ptable.pe_id == pe_id).select(ptable.instance_type,
                                              limitby=(0, 1)).first()
        if pe:
            itable = s3db.table(pe.instance_type, None)
            if itable and \
               "site_id" in itable.fields and \
               "organisation_id" in itable.fields:
                q = itable.pe_id == pe_id
                instance = db(q).select(itable.pe_id,
                                        itable.organisation_id,
                                        limitby=(0, 1)).first()
                if instance:
                    s3db.pr_update_affiliations("org_site", instance)
        return

    # -------------------------------------------------------------------------
    @staticmethod
    def pr_affiliation_onaccept(form):
        """
            Remove duplicate affiliations and clear descendant paths (to
            trigger lazy rebuild)

            @param form: the CRUD form
        """

        db = current.db
        s3db = current.s3db
        manager = current.manager

        atable = s3db.pr_affiliation

        formvars = form.vars
        role_id = formvars["role_id"]
        pe_id = formvars["pe_id"]
        record_id = formvars["id"]

        if role_id and pe_id and record_id:
            # Remove duplicates
            query = (atable.id != record_id) & \
                    (atable.role_id == role_id) & \
                    (atable.pe_id == pe_id)
            deleted_fk = {"role_id": role_id, "pe_id": pe_id}
            data = {"deleted": True,
                    "role_id": None,
                    "pe_id": None,
                    "deleted_fk": json.dumps(deleted_fk)}
            db(query).update(**data)
            # Clear descendant paths
            s3db.pr_rebuild_path(pe_id, clear=True)
        return

    # -------------------------------------------------------------------------
    @staticmethod
    def pr_affiliation_ondelete(row):
        """
            Clear descendant paths, also called indirectly via
            ondelete-CASCADE when a role gets deleted.

            @param row: the deleted row
        """

        db = current.db
        s3db = current.s3db

        atable = s3db.pr_affiliation

        if row and row.id:
            query = atable.id == row.id
            record = db(query).select(atable.deleted_fk,
                                      limitby=(0, 1)).first()
        else:
            return
        if record and record.deleted_fk:
            data = json.loads(record.deleted_fk)
            pe_id = data.get("pe_id", None)
            if pe_id:
                s3db.pr_rebuild_path(pe_id, clear=True)
        return

# =============================================================================
class S3OrgAuthModel(S3Model):
    """ Organisation-based Authorization Model """

    names = ["pr_delegation"]

    def model(self):

        auth = current.auth
        s3 = current.response.s3
        role_id = current.s3db.pr_role_id

        define_table = self.define_table
        super_link = self.super_link
        meta_fields = s3.meta_fields

        # ---------------------------------------------------------------------
        # Delegation: Role <-> Auth Group Link
        # This "delegates" the permissions of a user group for the records
        # owned by a person entity to a group of affiliated entities.
        #
        gtable = auth.settings.table_group
        tablename = "pr_delegation"
        table = define_table(tablename,
                             role_id(),
                             Field("group_id", gtable,
                                   ondelete="CASCADE"),
                             *meta_fields())

        # ---------------------------------------------------------------------
        return Storage()

# =============================================================================
class S3PersonModel(S3Model):
    """ Persons and Groups """

    names = ["pr_person",
             "pr_person_user",
             "pr_gender",
             "pr_gender_opts",
             "pr_age_group",
             "pr_age_group_opts",
             "pr_person_id",
            ]

    def model(self):

        T = current.T
        db = current.db
        request = current.request
        s3 = current.response.s3
        gis = current.gis
        settings = current.deployment_settings

        pe_label = self.pr_pe_label

        location_id = self.gis_location_id

        messages = current.messages
        UNKNOWN_OPT = messages.UNKNOWN_OPT
        SELECT_LOCATION = messages.SELECT_LOCATION

        define_table = self.define_table
        super_link = self.super_link
        add_component = self.add_component

        # ---------------------------------------------------------------------
        # Person
        #
        pr_gender_opts = {
            1:"",
            2:T("female"),
            3:T("male")
        }
        pr_gender = S3ReusableField("gender", "integer",
                                    requires = IS_IN_SET(pr_gender_opts, zero=None),
                                    default = 1,
                                    label = T("Gender"),
                                    represent = lambda opt: \
                                                pr_gender_opts.get(opt, UNKNOWN_OPT))

        pr_age_group_opts = {
            1:T("unknown"),
            2:T("Infant (0-1)"),
            3:T("Child (2-11)"),
            4:T("Adolescent (12-20)"),
            5:T("Adult (21-50)"),
            6:T("Senior (50+)")
        }
        pr_age_group = S3ReusableField("age_group", "integer",
                                       requires = IS_IN_SET(pr_age_group_opts,
                                                            zero=None),
                                       default = 1,
                                       label = T("Age Group"),
                                       represent = lambda opt: \
                                                   pr_age_group_opts.get(opt,
                                                                         UNKNOWN_OPT))

        pr_marital_status_opts = {
            1:T("unknown"),
            2:T("single"),
            3:T("married"),
            4:T("separated"),
            5:T("divorced"),
            6:T("widowed"),
            9:T("other")
        }

        pr_religion_opts = settings.get_L10n_religions()

        pr_impact_tags = {
            1: T("injured"),
            4: T("diseased"),
            2: T("displaced"),
            5: T("separated from family"),
            3: T("suffered financial losses")
        }

        if settings.get_L10n_mandatory_lastname():
            last_name_validate = IS_NOT_EMPTY(error_message = T("Please enter a last name"))
        else:
            last_name_validate = None

        s3_date_format = settings.get_L10n_date_format()

        tablename = "pr_person"
        table = define_table(tablename,
                             super_link("pe_id", "pr_pentity"),
                             super_link("track_id", "sit_trackable"),
                             location_id(readable=False,
                                         writable=False),       # base location
                             pe_label(comment = DIV(DIV(_class="tooltip",
                                                        _title="%s|%s" % (T("ID Tag Number"),
                                                                          T("Number or Label on the identification tag this person is wearing (if any)."))))),
                             Field("missing", "boolean",
                                   readable=False,
                                   writable=False,
                                   default=False,
                                   represent = lambda missing: \
                                               (missing and ["missing"] or [""])[0]),
                             Field("volunteer", "boolean",
                                   readable=False,
                                   writable=False,
                                   default=False),
                             Field("first_name",
                                   notnull=True,
                                   default = "?" if current.auth.permission.format != "html" else "",
                                   length=64, # Mayon Compatibility
                                   # NB Not possible to have an IS_NAME() validator here
                                   # http://eden.sahanafoundation.org/ticket/834
                                   requires = IS_NOT_EMPTY(error_message = T("Please enter a first name")),
                                   comment =  DIV(_class="tooltip",
                                                  _title="%s|%s" % (T("First name"),
                                                                    T("The first or only name of the person (mandatory)."))),
                                   label = T("First Name")),
                             Field("middle_name",
                                   length=64, # Mayon Compatibility
                                   label = T("Middle Name")),
                             Field("last_name",
                                   length=64, # Mayon Compatibility
                                   label = T("Last Name"),
                                   requires = last_name_validate),
                             Field("initials",
                                   length=8,
                                   label = T("Initials")),
                             Field("preferred_name",
                                   label = T("Preferred Name"),
                                   comment = DIV(DIV(_class="tooltip",
                                                     _title="%s|%s" % (T("Preferred Name"),
                                                                       T("The name to be used when calling for or directly addressing the person (optional).")))),
                                   length=64), # Mayon Compatibility
                             Field("local_name",
                                   label = T("Local Name"),
                                    comment = DIV(DIV(_class="tooltip",
                                                        _title="%s|%s" % (T("Local Name"),
                                                                        T("Name of the person in local language and script (optional)."))))),
                             Field("father_name",
                                   label = T("Name of Father"),
                                  ),
                             Field("mother_name",
                                   label = T("Name of Mother"),
                                  ),
                             pr_gender(label = T("Gender")),
                             Field("date_of_birth", "date",
                                   label = T("Date of Birth"),
                                   requires = [IS_EMPTY_OR(IS_DATE_IN_RANGE(
                                                format = s3_date_format,
                                                maximum=request.utcnow.date(),
                                                error_message="%s %%(max)s!" %
                                                              T("Enter a valid date before")))],
                                   widget = S3DateWidget(past=1320,  # Months, so 110 years
                                                         future=0)),
                             pr_age_group(label = T("Age group")),
                             Field("nationality",
                                   requires = IS_NULL_OR(IS_IN_SET_LAZY(
                                                lambda: gis.get_countries(key_type="code"),
                                                zero = SELECT_LOCATION)),
                                   label = T("Nationality"),
                                   comment = DIV(DIV(_class="tooltip",
                                                     _title="%s|%s" % (T("Nationality"),
                                                                       T("Nationality of the person.")))),
                                   represent = lambda code: \
                                               gis.get_country(code, key_type="code") or UNKNOWN_OPT),
                             Field("religion", length=128,
                                   label = T("Religion"),
                                   requires = IS_NULL_OR(IS_IN_SET(pr_religion_opts)),
                                   represent = lambda opt: \
                                    pr_religion_opts.get(opt, UNKNOWN_OPT),
                                   ),
                             Field("occupation", length=128, # Mayon Compatibility
                                   label = T("Profession"),
                                   ),
                             Field("opt_in",
                                   "string", # list of mailing lists which link to teams
                                   default=False,
                                   label = T("Receive updates"),
                                   comment = DIV(DIV(_class="tooltip",
                                                     _title="%s|%s" % (T("Mailing list"),
                                                                       T("By selecting this you agree that we may contact you.")))),
                                   ),
                             s3.comments(),
                             *(s3.lx_fields() + s3.meta_fields()))

        # CRUD Strings
        ADD_PERSON = current.messages.ADD_PERSON
        LIST_PERSONS = T("List Persons")
        s3.crud_strings[tablename] = Storage(
            title_create = T("Add a Person"),
            title_display = T("Person Details"),
            title_list = LIST_PERSONS,
            title_update = T("Edit Person Details"),
            title_search = T("Search Persons"),
            subtitle_create = ADD_PERSON,
            subtitle_list = T("Persons"),
            label_list_button = LIST_PERSONS,
            label_create_button = ADD_PERSON,
            label_delete_button = T("Delete Person"),
            msg_record_created = T("Person added"),
            msg_record_modified = T("Person details updated"),
            msg_record_deleted = T("Person deleted"),
            msg_list_empty = T("No Persons currently registered"))

        # add an opt in clause to receive emails depending on the deployment settings
        if current.deployment_settings.get_auth_opt_in_to_email():
            table.opt_in.readable = True
            table.opt_in.writable = True
        else:
            table.opt_in.readable = False
            table.opt_in.writable = False

        # Search method
        pr_person_search = S3PersonSearch(
                                name="person_search_simple",
                                label=T("Name and/or ID"),
                                comment=T("To search for a person, enter any of the first, middle or last names and/or an ID number of a person, separated by spaces. You may use % as wildcard. Press 'Search' without input to list all persons."),
                                field=["pe_label",
                                       "first_name",
                                       "middle_name",
                                       "last_name",
                                       "local_name",
                                       "identity.value"
                                      ])

        # Resource configuration
        self.configure(tablename,
                       super_entity=("pr_pentity", "sit_trackable"),
                       list_fields = ["id",
                                      "first_name",
                                      "middle_name",
                                      "last_name",
                                      #"picture",
                                      "gender",
                                      "age_group",
                                      (T("Organization"), "hrm_human_resource:organisation_id$name")
                                     ],
                       onvalidation=self.pr_person_onvalidation,
                       search_method=pr_person_search,
                       deduplicate=self.person_deduplicate,
                       main="first_name",
                       extra="last_name")

        person_id_comment = pr_person_comment(
                                    T("Person"),
                                    T("Type the first few characters of one of the Person's names."),
                                    child="person_id")

        person_id = S3ReusableField("person_id", db.pr_person,
                                    sortby = ["first_name", "middle_name", "last_name"],
                                    requires = IS_NULL_OR(IS_ONE_OF(db, "pr_person.id",
                                                                    pr_person_represent,
                                                                    orderby="pr_person.first_name",
                                                                    sort=True,
                                                                    error_message=T("Person must be specified!"))),
                                    represent = pr_person_represent,
                                    label = T("Person"),
                                    comment = person_id_comment,
                                    ondelete = "RESTRICT",
                                    widget = S3PersonAutocompleteWidget())

        # Components
        add_component("pr_group_membership", pr_person="person_id")
        add_component("pr_identity", pr_person="person_id")
        add_component("pr_education", pr_person="person_id")
        add_component("pr_save_search", pr_person="person_id")
        add_component("msg_subscription", pr_person="person_id")

        # HR Record as component of Persons
        add_component("hrm_human_resource", pr_person="person_id")
        add_component("member_membership", pr_person="person_id")

        # Skills as components of Persons
        add_component("hrm_certification", pr_person="person_id")
        add_component("hrm_competency", pr_person="person_id")
        add_component("hrm_credential", pr_person="person_id")
        add_component("hrm_experience", pr_person="person_id")
        # @ToDo: Double link table to show the Courses attended?
        add_component("hrm_training", pr_person="person_id")

        # Assets as component of persons
        add_component("asset_asset", pr_person="assigned_to_id")

        # ---------------------------------------------------------------------
        # Return model-global names to response.s3
        #
        return Storage(
            pr_gender = pr_gender,
            pr_gender_opts = pr_gender_opts,
            pr_age_group = pr_age_group,
            pr_age_group_opts = pr_age_group_opts,
            pr_person_id = person_id,
        )

    # -------------------------------------------------------------------------
    @staticmethod
    def pr_person_onvalidation(form):
        """ Onvalidation callback """

        try:
            age = int(form.vars.get("age_group", None))
        except (ValueError, TypeError):
            age = None
        dob = form.vars.get("date_of_birth", None)

        if age and age != 1 and dob:
            now = current.request.utcnow
            dy = int((now.date() - dob).days / 365.25)
            if dy < 0:
                ag = 1
            elif dy < 2:
                ag = 2
            elif dy < 12:
                ag = 3
            elif dy < 21:
                ag = 4
            elif dy < 51:
                ag = 5
            else:
                ag = 6

            if age != ag:
                form.errors.age_group = T("Age group does not match actual age.")
                return False

        return True

    # -------------------------------------------------------------------------
    @staticmethod
    def person_deduplicate(item):
        """ Import item deduplication """

        db = current.db
        s3db = current.s3db

        # Ignore this processing if the id is set
        if item.id:
            return
        if item.tablename == "pr_person":
            ptable = s3db.pr_person
            ctable = s3db.pr_contact

            # Match by first name and last name, and if given, by email address
            fname = "first_name" in item.data and item.data.first_name
            lname = "last_name" in item.data and item.data.last_name
            if fname and lname:
                # "LIKE" is inappropriate here:
                # E.g. "Fran Boon" would overwrite "Frank Boones"
                #query = (ptable.first_name.lower().like('%%%s%%' % fname.lower())) & \
                        #(ptable.last_name.lower().like('%%%s%%' % lname.lower()))

                # But even an exact name match does not necessarily indicate a
                # duplicate: depending on the scope of the deployment, you could
                # have thousands of people with exactly the same names (or just
                # two of them - and it can already go wrong).
                # We take the email address as additional criterion, however, where
                # person data do not usually contain email addresses you might need
                # to add more/other criteria here
                query = (ptable.first_name.lower() == fname.lower()) & \
                        (ptable.last_name.lower() == lname.lower())
                email = False
                for citem in item.components:
                    if citem.tablename == "pr_contact":
                        if "contact_method" in citem.data and \
                        citem.data.contact_method == "EMAIL":
                            email = citem.data.value
                if email != False:
                    query = query & \
                            (ptable.pe_id == ctable.pe_id) & \
                            (ctable.value.lower() == email.lower())

            else:
                # Try Initials (this is a weak test but works well in small teams)
                initials = "initials" in item.data and item.data.initials
                if not initials:
                    # Nothing we can do
                    return
                query = (ptable.initials.lower() == initials.lower())

            # Look for details on the database
            _duplicate = db(query).select(ptable.id,
                                          limitby=(0, 1)).first()
            if _duplicate:
                item.id = _duplicate.id
                item.data.id = _duplicate.id
                item.method = item.METHOD.UPDATE
                for citem in item.components:
                    citem.method = citem.METHOD.UPDATE

# =============================================================================
class S3GroupModel(S3Model):
    """ Groups """

    names = ["pr_group",
             "pr_group_id",
             "pr_group_represent",
             "pr_group_membership"]

    def model(self):

        T = current.T
        db = current.db
        request = current.request
        s3 = current.response.s3

        person_id = self.pr_person_id

        messages = current.messages
        NONE = messages.NONE
        UNKNOWN_OPT = messages.UNKNOWN_OPT

        comments = s3.comments
        configure = self.configure
        crud_strings = s3.crud_strings
        define_table = self.define_table
        meta_fields = s3.meta_fields

        # ---------------------------------------------------------------------
        # Group
        #
        pr_group_types = {
            1:T("Family"),
            2:T("Tourist Group"),
            3:T("Relief Team"),
            4:T("other"),
            5:T("Mailing Lists"),
        }

        tablename = "pr_group"
        table = define_table(tablename,
                             self.super_link("pe_id", "pr_pentity"),
                             Field("group_type", "integer",
                                   requires = IS_IN_SET(pr_group_types, zero=None),
                                   default = 4,
                                   label = T("Group Type"),
                                   represent = lambda opt: \
                                               pr_group_types.get(opt, UNKNOWN_OPT)),
                             Field("system", "boolean",
                                   default=False,
                                   readable=False,
                                   writable=False),
                             Field("name",
                                   label=T("Group Name"),
                                   requires = IS_NOT_EMPTY()),
                             Field("description",
                                   label=T("Group Description")),
                             comments(),
                             *meta_fields())

        # Field configuration
        table.description.comment = DIV(DIV(_class="tooltip",
                                            _title="%s|%s" % (T("Group description"),
                                                              T("A brief description of the group (optional)"))))

        # CRUD Strings
        ADD_GROUP = T("Add Group")
        LIST_GROUPS = T("List Groups")
        crud_strings[tablename] = Storage(
            title_create = ADD_GROUP,
            title_display = T("Group Details"),
            title_list = LIST_GROUPS,
            title_update = T("Edit Group"),
            title_search = T("Search Groups"),
            subtitle_create = T("Add New Group"),
            subtitle_list = T("Groups"),
            label_list_button = LIST_GROUPS,
            label_create_button = ADD_GROUP,
            label_delete_button = T("Delete Group"),
            msg_record_created = T("Group added"),
            msg_record_modified = T("Group updated"),
            msg_record_deleted = T("Group deleted"),
            msg_list_empty = T("No Groups currently registered"))

        # CRUD Strings
        ADD_GROUP = T("Add Mailing List")
        LIST_GROUPS = T("Mailing List")
        mailing_list_crud_strings = Storage(
            title_create = ADD_GROUP,
            title_display = T("Mailing List Details"),
            title_list = LIST_GROUPS,
            title_update = T("Edit Mailing List"),
            title_search = T("Search Mailing Lists"),
            subtitle_create = T("Add New Mailing List"),
            subtitle_list = T("Mailing Lists"),
            label_list_button = LIST_GROUPS,
            label_create_button = ADD_GROUP,
            label_delete_button = T("Delete Mailing List"),
            msg_record_created = T("Mailing list added"),
            msg_record_modified = T("Mailing list updated"),
            msg_record_deleted = T("Mailing list deleted"),
            msg_list_empty = T("No Mailing List currently established"))

        # Resource configuration
        configure(tablename,
                  super_entity="pr_pentity",
                  deduplicate=self.group_deduplicate,
                  main="name",
                  extra="description")

        # Reusable fields
        group_represent = lambda id: (id and [db.pr_group[id].name] or [NONE])[0]
        group_id = S3ReusableField("group_id", db.pr_group,
                                   sortby="name",
                                   requires = IS_NULL_OR(IS_ONE_OF(db, "pr_group.id",
                                                                   "%(id)s: %(name)s",
                                                                   filterby="system",
                                                                   filter_opts=(False,))),
                                   represent = group_represent,
                                   comment=S3AddResourceLink(c="pr",
                                                             f="group",
                                                             label=s3.crud_strings.pr_group.label_create_button,
                                                             title=T("Create Group Entry"),
                                                             tooltip=T("Create a group entry in the registry.")),
                                   ondelete = "RESTRICT")

        # Components
        self.add_component("pr_group_membership", pr_group="group_id")

        # ---------------------------------------------------------------------
        # Group membership
        #
        resourcename = "group_membership"
        tablename = "pr_group_membership"
        table = define_table(tablename,
                             group_id(label = T("Group"),
                                      ondelete="CASCADE"),
                             person_id(label = T("Person"),
                                       ondelete="CASCADE"),
                             Field("group_head", "boolean",
                                   label = T("Group Head"),
                                   default=False),
                             Field("description",
                                   label = T("Description")),
                             comments(),
                             *meta_fields())

        # Field configuration
        table.group_head.represent = lambda group_head: \
                                        (group_head and [T("yes")] or [""])[0]

        # CRUD strings
        request = current.request
        if request.function in ("person", "group_membership"):
            crud_strings[tablename] = Storage(
                title_create = T("Add Membership"),
                title_display = T("Membership Details"),
                title_list = T("Memberships"),
                title_update = T("Edit Membership"),
                title_search = T("Search Membership"),
                subtitle_create = T("Add New Membership"),
                subtitle_list = T("Current Memberships"),
                label_list_button = T("List All Memberships"),
                label_create_button = T("Add Membership"),
                label_delete_button = T("Delete Membership"),
                msg_record_created = T("Membership added"),
                msg_record_modified = T("Membership updated"),
                msg_record_deleted = T("Membership deleted"),
                msg_list_empty = T("No Memberships currently registered"))

        elif request.function == "group":
            crud_strings[tablename] = Storage(
                title_create = T("Add Member"),
                title_display = T("Membership Details"),
                title_list = T("Group Members"),
                title_update = T("Edit Membership"),
                title_search = T("Search Member"),
                subtitle_create = T("Add New Member"),
                subtitle_list = T("Current Group Members"),
                label_list_button = T("List Members"),
                label_create_button = T("Add Group Member"),
                label_delete_button = T("Delete Membership"),
                msg_record_created = T("Group Member added"),
                msg_record_modified = T("Membership updated"),
                msg_record_deleted = T("Membership deleted"),
                msg_list_empty = T("No Members currently registered"))

        # Resource configuration
        configure(tablename,
                  onaccept = self.group_membership_onaccept,
                  ondelete = self.group_membership_onaccept,
                  list_fields=["id",
                               "group_id",
                               "person_id",
                               "group_head",
                               "description"
                              ])

        # ---------------------------------------------------------------------
        # Return model-global names to response.s3
        #
        return Storage(
            pr_group_id = group_id,
            pr_group_represent = group_represent,
            pr_mailing_list_crud_strings = mailing_list_crud_strings
        )

    # -------------------------------------------------------------------------
    @staticmethod
    def group_deduplicate(item):
        """ Group de-duplication """

        if item.id:
            return
        if item.tablename == "pr_group":
            table = item.table
            name = item.data.get("name", None)

            query = (table.name == name) & \
                    (table.deleted != True)
            duplicate = current.db(query).select(table.id,
                                                 limitby=(0, 1)).first()
            if duplicate:
                item.id = duplicate.id
                item.method = item.METHOD.UPDATE
        return

    # -------------------------------------------------------------------------
    @staticmethod
    def group_membership_onaccept(form):
        """
            Remove any duplicate memberships and update affiliations
        """

        db = current.db
        s3db = current.s3db

        mtable = s3db.pr_group_membership

        if hasattr(form, "vars"):
            _id = form.vars.id
        elif isinstance(form, Row) and "id" in form:
            _id = form.id
        else:
            return
        if _id:
            record = db(mtable.id == _id).select(limitby=(0, 1)).first()
        else:
            return
        if record:
            person_id = record.person_id
            group_id = record.group_id
            if person_id and group_id and not record.deleted:
                query = (mtable.person_id == person_id) & \
                        (mtable.group_id == group_id) & \
                        (mtable.id != record.id) & \
                        (mtable.deleted != True)
                deleted_fk = {"person_id": person_id,
                              "group_id": group_id}
                db(query).update(deleted = True,
                                 person_id = None,
                                 group_id = None,
                                 deleted_fk = json.dumps(deleted_fk))
            pr_update_affiliations(mtable, record)
        return

# =============================================================================
class S3ContactModel(S3Model):
    """ Person Contacts """

    names = ["pr_contact",
             "pr_contact_emergency"
             ]

    def model(self):

        T = current.T
        db = current.db
        msg = current.msg
        request = current.request
        s3 = current.response.s3

        UNKNOWN_OPT = current.messages.UNKNOWN_OPT

        comments = s3.comments
        define_table = self.define_table
        meta_fields = s3.meta_fields
        super_link = self.super_link

        # ---------------------------------------------------------------------
        # Contact
        #
        # @ToDo: Provide widgets which can be dropped into the main person form to have
        #        the relevant ones for that deployment/context collected on that same
        #        form
        #
        contact_methods = msg.CONTACT_OPTS

        tablename = "pr_contact"
        table = define_table(tablename,
                             super_link("pe_id", "pr_pentity"),
                             Field("contact_method",
                                   length=32,
                                   requires = IS_IN_SET(contact_methods,
                                                        zero=None),
                                   default = "SMS",
                                   label = T("Contact Method"),
                                   represent = lambda opt: \
                                               contact_methods.get(opt, UNKNOWN_OPT)),
                             Field("value",
                                   label= T("Value"),
                                   notnull=True,
                                   requires = IS_NOT_EMPTY()),
                             Field("priority", "integer",
                                   label= T("Priority"),
                                   comment = DIV(_class="tooltip",
                                                 _title="%s|%s" % (T("Priority"),
                                                                   T("What order to be contacted in."))),
                                   requires = IS_IN_SET(range(1, 10), zero=None)),
                             comments(),
                             *meta_fields())

        # Field configuration
        table.pe_id.requires = IS_ONE_OF(db, "pr_pentity.pe_id",
                                         pr_pentity_represent,
                                         orderby="instance_type",
                                         filterby="instance_type",
                                         filter_opts=("pr_person", "pr_group"))

        # CRUD Strings
        s3.crud_strings[tablename] = Storage(
            title_create = T("Add Contact Information"),
            title_display = T("Contact Details"),
            title_list = T("Contact Information"),
            title_update = T("Edit Contact Information"),
            title_search = T("Search Contact Information"),
            subtitle_create = T("Add Contact Information"),
            subtitle_list = T("Contact Information"),
            label_list_button = T("List Contact Information"),
            label_create_button = T("Add Contact Information"),
            label_delete_button = T("Delete Contact Information"),
            msg_record_created = T("Contact Information Added"),
            msg_record_modified = T("Contact Information Updated"),
            msg_record_deleted = T("Contact Information Deleted"),
            msg_list_empty = T("No contact information available"))

        # Resource configuration
        self.configure(tablename,
                       onvalidation=self.contact_onvalidation,
                       deduplicate=self.contact_deduplicate,
                       list_fields=["id",
                                    "contact_method",
                                    "value",
                                    "priority",
                                   ])

        # ---------------------------------------------------------------------
        # Emergency Contact Information
        #
        tablename = "pr_contact_emergency"
        table = define_table(tablename,
                             super_link("pe_id", "pr_pentity"),
                             Field("name",
                                   label= T("Name")),
                             Field("relationship",
                                   label= T("Relationship")),
                             Field("phone",
                                   label = T("Phone"),
                                   requires = IS_NULL_OR(s3_phone_requires)),
                             comments(),
                             *meta_fields())

        # ---------------------------------------------------------------------
        # Return model-global names to response.s3
        #
        return Storage(
        )

    # -------------------------------------------------------------------------
    @staticmethod
    def contact_onvalidation(form):
        """ Contact form validation """

        if form.vars.contact_method == "EMAIL":
            email, error = IS_EMAIL()(form.vars.value)
            if error:
                form.errors.value = T("Enter a valid email")
        return False

    # -------------------------------------------------------------------------
    @staticmethod
    def contact_deduplicate(item):
        """ Contact information de-duplication """

        if item.id:
            return
        if item.tablename == "pr_contact":
            table = item.table
            pe_id = item.data.get("pe_id", None)
            contact_method = item.data.get("contact_method", None)
            value = item.data.get("value", None)

            if pe_id is None:
                return

            query = (table.pe_id == pe_id) & \
                    (table.contact_method == contact_method) & \
                    (table.value == value) & \
                    (table.deleted != True)
            duplicate = current.db(query).select(table.id,
                                                 limitby=(0, 1)).first()
            if duplicate:
                item.id = duplicate.id
                item.method = item.METHOD.UPDATE
        return

# =============================================================================
class S3PersonAddressModel(S3Model):
    """ Addresses for Persons """

    names = ["pr_address",
             "pr_address_type_opts"
            ]

    def model(self):

        T = current.T
        db = current.db
        request = current.request
        s3 = current.response.s3

        location_id = self.gis_location_id

        UNKNOWN_OPT = current.messages.UNKNOWN_OPT

        # ---------------------------------------------------------------------
        # Address
        #
        pr_address_type_opts = {
            1:T("Current Home Address"),
            2:T("Permanent Home Address"),
            3:T("Office Address"),
            #4:T("Holiday Address"),
            9:T("Other Address")
        }

        tablename = "pr_address"
        table = self.define_table(tablename,
                                  self.super_link("pe_id", "pr_pentity"),
                                  Field("type", "integer",
                                        requires = IS_IN_SET(pr_address_type_opts, zero=None),
                                        widget = RadioWidget.widget,
                                        default = 1,
                                        label = T("Address Type"),
                                        represent = lambda opt: \
                                                    pr_address_type_opts.get(opt, UNKNOWN_OPT)),
                                  location_id(),
                                  s3.comments(),
                                  *(s3.address_fields() + s3.meta_fields()))

        table.pe_id.requires = IS_ONE_OF(db, "pr_pentity.pe_id",
                                         pr_pentity_represent,
                                         orderby="instance_type",
                                         filterby="instance_type",
                                         filter_opts=("pr_person", "pr_group"))

        # Field configuration
        if not self.settings.get_gis_building_name():
            table.building_name.readable = False

        # CRUD Strings
        ADD_ADDRESS = T("Add Address")
        LIST_ADDRESS = T("List of addresses")
        s3.crud_strings[tablename] = Storage(
            title_create = ADD_ADDRESS,
            title_display = T("Address Details"),
            title_list = LIST_ADDRESS,
            title_update = T("Edit Address"),
            title_search = T("Search Addresses"),
            subtitle_create = T("Add New Address"),
            subtitle_list = T("Addresses"),
            label_list_button = LIST_ADDRESS,
            label_create_button = ADD_ADDRESS,
            msg_record_created = T("Address added"),
            msg_record_modified = T("Address updated"),
            msg_record_deleted = T("Address deleted"),
            msg_list_empty = T("There is no address for this person yet. Add new address."))

        # Resource configuration
        self.configure(tablename,
                       onaccept=self.address_onaccept,
                       onvalidation=s3.address_onvalidation,
                       deduplicate=self.address_deduplicate,
                       list_fields = ["id",
                                      "type",
                                      "address",
                                      "postcode",
                                      #"L4",
                                      "L3",
                                      "L2",
                                      "L1",
                                      "L0"
                                    ])

        # ---------------------------------------------------------------------
        # Return model-global names to response.s3
        #
        return Storage(
                pr_address_type_opts = pr_address_type_opts
            )

    # -------------------------------------------------------------------------
    @staticmethod
    def address_onaccept(form):
        """
            Updates the Base Location to be the same as the Address

            If the base location hasn't yet been set or if this is specifically
            requested
        """

        db = current.db
        s3db = current.s3db
        request = current.request
        settings = current.deployment_settings
        lx_update = current.response.s3.lx_update

        vars = form.vars
        location_id = vars.location_id
        pe_id = vars.pe_id

        if location_id:
            person = None
            table = s3db.pr_person
            if "base_location" in request.vars and \
               request.vars.base_location == "on":
                # Specifically requested
                S3Tracker()(s3db.pr_pentity, pe_id).set_base_location(location_id)
                person = db(table.pe_id == pe_id).select(table.id,
                                                         limitby=(0, 1)).first()
                if person:
                    # Update the Lx fields
                    lx_update(table, person.id)
            else:
                # Check if a base location already exists
                query = (table.pe_id == pe_id)
                person = db(query).select(table.id,
                                          table.location_id).first()
                if person and not person.location_id:
                    # Hasn't yet been set so use this
                    S3Tracker()(s3db.pr_pentity, pe_id).set_base_location(location_id)
                    # Update the Lx fields
                    lx_update(table, person.id)

            if person and str(vars.type) == "1": # Home Address
                if settings.has_module("hrm"):
                    # Also check for any Volunteer HRM record(s)
                    htable = s3db.hrm_human_resource
                    query = (htable.person_id == person.id) & \
                            (htable.type == 2) & \
                            (htable.deleted != True)
                    hrs = db(query).select(htable.id)
                    for hr in hrs:
                        db(htable.id == hr.id).update(location_id=location_id)
                        # Update the Lx fields
                        lx_update(htable, hr.id)
                if settings.has_module("member"):
                    # Also check for any Member record(s)
                    mtable = s3db.member_membership
                    query = (mtable.person_id == person.id) & \
                            (mtable.deleted != True)
                    members = db(query).select(mtable.id)
                    for member in members:
                        db(mtable.id == member.id).update(location_id=location_id)
                        # Update the Lx fields
                        lx_update(mtable, member.id)
        return

    # -------------------------------------------------------------------------
    @staticmethod
    def address_deduplicate(item):
        """ Address de-duplication """

        if item.id:
            return
        if item.tablename == "pr_address":
            table = item.table
            pe_id = item.data.get("pe_id", None)
            address = item.data.get("address", None)

            if pe_id is None:
                return

            query = (table.pe_id == pe_id) & \
                    (table.address == address) & \
                    (table.deleted != True)
            duplicate = current.db(query).select(table.id,
                                                 limitby=(0, 1)).first()
            if duplicate:
                item.id = duplicate.id
                item.method = item.METHOD.UPDATE
        return

# =============================================================================
class S3PersonImageModel(S3Model):
    """ Images for Persons """

    names = ["pr_image"]

    def model(self):

        T = current.T
        db = current.db
        request = current.request
        s3 = current.response.s3

        UNKNOWN_OPT = current.messages.UNKNOWN_OPT

        # ---------------------------------------------------------------------
        # Image
        #
        pr_image_type_opts = {
            1:T("Photograph"),
            2:T("Sketch"),
            3:T("Fingerprint"),
            4:T("X-Ray"),
            5:T("Document Scan"),
            9:T("other")
        }

        tablename = "pr_image"
        table = self.define_table(tablename,
                                  self.super_link("pe_id", "pr_pentity"),
                                  Field("profile", "boolean",
                                        default = False,
                                        label = T("Profile Picture?")
                                        ),
                                  Field("type", "integer",
                                        requires = IS_IN_SET(pr_image_type_opts, zero=None),
                                        default = 1,
                                        label = T("Image Type"),
                                        represent = lambda opt: pr_image_type_opts.get(opt,
                                                                                        UNKNOWN_OPT)),
                                  Field("title", label=T("Title"),
                                        requires = IS_NOT_EMPTY(),
                                        comment = DIV(_class="tooltip",
                                                      _title="%s|%s" % (T("Title"),
                                                                        T("Specify a descriptive title for the image.")))),
                                  Field("image", "upload", autodelete=True,
                                        represent = lambda image: image and \
                                                   DIV(A(IMG(_src=URL(c="default", f="download",
                                                                       args=image),
                                                              _height=60, _alt=T("View Image")),
                                                              _href=URL(c="default", f="download",
                                                                        args=image))) or T("No Image"),
                                        comment =  DIV(_class="tooltip",
                                                       _title="%s|%s" % (T("Image"),
                                                                         T("Upload an image file here. If you don't upload an image file, then you must specify its location in the URL field.")))),
                                  Field("url",
                                        label = T("URL"),
                                        represent = lambda url: url and \
                                                                DIV(A(IMG(_src=url, _height=60), _href=url)) or T("None"),
                                        comment = DIV(_class="tooltip",
                                                      _title="%s|%s" % (T("URL"),
                                                                       T("The URL of the image file. If you don't upload an image file, then you must specify its location here.")))),
                                   Field("description",
                                        label=T("Description"),
                                        comment = DIV(_class="tooltip",
                                                      _title="%s|%s" % (T("Description"),
                                                                        T("Give a brief description of the image, e.g. what can be seen where on the picture (optional).")))),
                                  s3.comments(),
                                  *s3.meta_fields())

        # CRUD Strings
        LIST_IMAGES = T("List Images")
        s3.crud_strings[tablename] = Storage(
            title_create = T("Image"),
            title_display = T("Image Details"),
            title_list = LIST_IMAGES,
            title_update = T("Edit Image Details"),
            title_search = T("Search Images"),
            subtitle_create = T("Add New Image"),
            subtitle_list = T("Images"),
            label_list_button = LIST_IMAGES,
            label_create_button = T("Add Image"),
            label_delete_button = T("Delete Image"),
            msg_record_created = T("Image added"),
            msg_record_modified = T("Image updated"),
            msg_record_deleted = T("Image deleted"),
            msg_list_empty = T("No Images currently registered"))

        # Resource configuration
        self.configure(tablename,
                       onaccept = self.pr_image_onaccept,
                       onvalidation = self.pr_image_onvalidation,
                       mark_required = ["url", "image"],
                       list_fields=["id",
                                    "title",
                                    "profile",
                                    "type",
                                    "image",
                                    "url",
                                    "description"
                                   ])

        # ---------------------------------------------------------------------
        # Return model-global names to response.s3
        #
        return Storage()

    # -------------------------------------------------------------------------
    @staticmethod
    def pr_image_onaccept(form):
        """
            If this is the profile image then remove this flag from all
            others for this person.
        """

        db = current.db
        s3db = current.s3db
        table = s3db.pr_image

        vars = form.vars
        id = vars.id
        profile = vars.profile
        url = vars.url
        newfilename = vars.image_newfilename
        if profile == 'False':
            profile = False

        if newfilename and not url:
            # Provide the link to the file in the URL field
            url = URL(c="default", f="download", args=newfilename)
            query = (table.id == id)
            db(query).update(url = url)

        if profile:
            # Find the pe_id
            query = (table.id == id)
            pe = db(query).select(table.pe_id,
                                  limitby=(0, 1)).first()
            if pe:
                pe_id = pe.pe_id
                # Set all others for this person as not the Profile picture
                query  = (table.pe_id == pe_id) & \
                         (table.id != id)
                db(query).update(profile = False)

    # -------------------------------------------------------------------------
    @staticmethod
    def pr_image_onvalidation(form):
        """ Image form validation """

        db = current.db
        s3db = current.s3db
        request = current.request

        vars = form.vars
        table = s3db.pr_image
        image = vars.image
        url = vars.url

        if not hasattr(image, "file"):
            id = request.post_vars.id
            if id:
                record = db(table.id == id).select(table.image,
                                                   limitby=(0, 1)).first()
                if record:
                    image = record.image

        if not hasattr(image, "file") and not image and not url:
            form.errors.image = \
            form.errors.url = T("Either file upload or image URL required.")
        return

# =============================================================================
class S3PersonIdentityModel(S3Model):
    """ Identities for Persons """

    names = ["pr_identity"]

    def model(self):

        T = current.T
        db = current.db
        request = current.request
        s3 = current.response.s3

        person_id = self.pr_person_id

        UNKNOWN_OPT = current.messages.UNKNOWN_OPT

        # ---------------------------------------------------------------------
        # Identity
        #
        # http://docs.oasis-open.org/emergency/edxl-have/cs01/xPIL-types.xsd
        # <xs:simpleType name="DocumentTypeList">
        #  <xs:enumeration value="Passport"/>
        #  <xs:enumeration value="DriverLicense"/>
        #  <xs:enumeration value="CreditCard"/>
        #  <xs:enumeration value="BankCard"/>
        #  <xs:enumeration value="KeyCard"/>
        #  <xs:enumeration value="AccessCard"/>
        #  <xs:enumeration value="IdentificationCard"/>
        #  <xs:enumeration value="Certificate"/>
        #  <xs:enumeration value="MileageProgram"/>
        #
        pr_id_type_opts = {
            1:T("Passport"),
            2:T("National ID Card"),
            3:T("Driving License"),
            #4:T("Credit Card"),
            99:T("other")
        }

        tablename = "pr_identity"
        table = self.define_table(tablename,
                                  person_id(label = T("Person"),
                                            ondelete="CASCADE"),
                                  Field("type", "integer",
                                        requires = IS_IN_SET(pr_id_type_opts, zero=None),
                                        default = 1,
                                        label = T("ID type"),
                                        represent = lambda opt: \
                                                    pr_id_type_opts.get(opt,
                                                                        UNKNOWN_OPT)),
                                  Field("value", label = T("Number")),
                                  Field("valid_from", "date"),
                                  Field("valid_until", "date"),
                                  Field("description"),
                                  Field("country_code", length=4),
                                  Field("ia_name", label = T("Issuing Authority")),
                                  #Field("ia_subdivision"), # Name of issuing authority subdivision
                                  #Field("ia_code"), # Code of issuing authority (if any)
                                  s3.comments(),
                                  *s3.meta_fields())

        # Field configuration
        table.value.requires = [IS_NOT_EMPTY(),
                                IS_NOT_ONE_OF(db, "%s.value" % tablename)]

        # CRUD Strings
        ADD_IDENTITY = T("Add Identity")
        s3.crud_strings[tablename] = Storage(
            title_create = ADD_IDENTITY,
            title_display = T("Identity Details"),
            title_list = T("Known Identities"),
            title_update = T("Edit Identity"),
            title_search = T("Search Identity"),
            subtitle_create = T("Add New Identity"),
            subtitle_list = T("Current Identities"),
            label_list_button = T("List Identities"),
            label_create_button = ADD_IDENTITY,
            msg_record_created = T("Identity added"),
            msg_record_modified = T("Identity updated"),
            msg_record_deleted = T("Identity deleted"),
            msg_list_empty = T("No Identities currently registered"))

        # Resource configuration
        self.configure(tablename,
                       deduplicate=self.identity_deduplicate,
                       list_fields=["id",
                                    "type",
                                    "value",
                                    "country_code",
                                    "ia_name"
                                   ])

        # ---------------------------------------------------------------------
        # Return model-global names to response.s3
        #
        return Storage()
    # -------------------------------------------------------------------------
    @staticmethod
    def identity_deduplicate(item):
        """ Identity de-duplication """

        if item.id:
            return
        if item.tablename == "pr_identity":
            table = item.table
            person_id = item.data.get("person_id", None)
            id_type = item.data.get("type", None)
            id_value = item.data.get("value", None)

<<<<<<< HEAD
            if person_id is None:
                return

            query = (table.person_id == person_id) & \
                    (table.type == id_type) & \
                    (table.value == id_value) & \
                    (table.deleted != True)
            duplicate = current.db(query).select(table.id,
                                                 limitby=(0, 1)).first()
            if duplicate:
                item.id = duplicate.id
                item.method = item.METHOD.UPDATE
        return

=======
>>>>>>> 53b08b4f
# =============================================================================
class S3PersonEducationModel(S3Model):
    """ Education details for Persons """

    names = ["pr_education"]

    def model(self):

        T = current.T
        db = current.db
        request = current.request
        s3 = current.response.s3

        person_id = self.pr_person_id

        tablename = "pr_education"
        table = self.define_table("pr_education",
                                  person_id(label = T("Person"),
                                            ondelete="CASCADE"),
                                  Field("level", label=T("Level of Award")),
                                  Field("award", label=T("Name of Award")),
                                  Field("institute", label = T("Name of Institute")),
                                  Field("year",),
                                  Field("major"),
                                  Field("grade"),
                                  s3.comments(),
                                  *s3.meta_fields())


        # CRUD Strings
        ADD_IDENTITY = T("Add Educational Achievements")
        s3.crud_strings[tablename] = Storage(
            title_create = ADD_IDENTITY,
            title_display = T("Education Details"),
            title_list = T("Recorded Education Details"),
            title_update = T("Edit Education Details"),
            title_search = T("Search Education Details"),
            subtitle_create = T("Add Education Detail"),
            subtitle_list = T("Current Education Details"),
            label_list_button = T("List Education Details"),
            label_create_button = ADD_IDENTITY,
            msg_record_created = T("Education details added"),
            msg_record_modified = T("Education details updated"),
            msg_record_deleted = T("Education details deleted"),
            msg_list_empty = T("No education details currently registered"))

        # Resource configuration
        self.configure(tablename,
                       list_fields=["id",
                                    "level",
                                    "award",
                                    "major",
                                    "grade",
                                    "institute",
                                   ])

        # ---------------------------------------------------------------------
        # Return model-global names to response.s3
        #
        return Storage()

# =============================================================================
class S3SavedSearch(S3Model):
    """ Saved Searches """

    names = ["pr_save_search"]

    def model(self):

        T = current.T
        db = current.db
        auth = current.auth
        request = current.request
        s3 = current.response.s3

        pr_person = self.table("pr_person")
        person_id = s3.pr_person_id

        # ---------------------------------------------------------------------
        # Saved Searches
        #
        tablename = "pr_save_search"
        table = self.define_table(tablename,
                                  Field("user_id", "integer",
                                        readable = False,
                                        writable = False,
                                        default = auth.user_id),
                                  Field("search_vars","text",
                                        label = T("Search Criteria"),
                                        represent=lambda id:search_vars_represent(id)),
                                  Field("subscribed","boolean",
                                        default=False),
                                  person_id(label = T("Person"),
                                            ondelete="CASCADE",
                                            default = auth.s3_logged_in_person()),
                                  *s3.meta_fields())


        # CRUD Strings
        s3.crud_strings[tablename] = Storage(
            title_create = T("Save Search"),
            title_display = T("Saved Search Details"),
            title_list = T("Saved Searches"),
            title_update = T("Edit Saved Search"),
            title_search = T("Search Saved Searches"),
            subtitle_create = T("Add Saved Search"),
            subtitle_list = T("Saved Searches"),
            label_list_button = T("List Saved Searches"),
            label_create_button = T("Save Search"),
            label_delete_button = T("Delete Saved Search"),
            msg_record_created = T("Saved Search added"),
            msg_record_modified = T("Saved Search updated"),
            msg_record_deleted = T("Saved Search deleted"),
            msg_list_empty = T("No Search saved"))

        # Resource configuration
        self.configure(tablename,
                       insertable = False,
                       editable = False,
                       listadd = False,
                       deletable = True,
                       list_fields=["search_vars"])

        # ---------------------------------------------------------------------
        # Return model-global names to response.s3
        #
        return Storage()


# =============================================================================
class S3PersonPresence(S3Model):
    """
        Presence Log for Persons

        @todo: deprecate
        currently still used by CR
    """

    names = ["pr_presence",
             "pr_trackable_types",
             "pr_default_trackable",
             "pr_presence_opts",
             "pr_presence_conditions",
             "pr_default_presence"]

    def model(self):

        T = current.T
        db = current.db
        auth = current.auth
        request = current.request
        s3 = current.response.s3

        person_id = self.pr_person_id
        location_id = self.gis_location_id

        ADD_LOCATION = current.messages.ADD_LOCATION
        UNKNOWN_OPT = current.messages.UNKNOWN_OPT

        datetime_represent = S3DateTime.datetime_represent

        # Trackable types
        pr_trackable_types = {
            1:current.T("Person"),          # an individual
            2:current.T("Group"),           # a group
            3:current.T("Body"),            # a dead body or body part
            4:current.T("Object"),          # other objects belonging to persons
            5:current.T("Organization"),    # an organisation
            6:current.T("Office"),          # an office
        }
        pr_default_trackable = 1

        # Presence conditions
        pr_presence_opts = Storage(
            SEEN = 1,
            TRANSIT = 2,
            PROCEDURE = 3,
            TRANSITIONAL_PRESENCE = (1, 2, 3),
            CHECK_IN = 11,
            CONFIRMED = 12,
            DECEASED = 13,
            LOST = 14,
            PERSISTANT_PRESENCE = (11, 12, 13, 14),
            TRANSFER = 21,
            CHECK_OUT = 22,
            ABSENCE = (21, 22),
            MISSING = 99
        )
        opts = pr_presence_opts
        pr_presence_conditions = Storage({
            # Transitional presence conditions:
            opts.SEEN: current.T("Seen"),           # seen (formerly "found") at location
            opts.TRANSIT: current.T("Transit"),     # seen at location, between two transfers
            opts.PROCEDURE: current.T("Procedure"), # seen at location, undergoing procedure ("Checkpoint")

            # Persistant presence conditions:
            opts.CHECK_IN: current.T("Check-In"),   # arrived at location for accomodation/storage
            opts.CONFIRMED: current.T("Confirmed"), # confirmation of stay/storage at location
            opts.DECEASED: current.T("Deceased"),   # deceased
            opts.LOST: current.T("Lost"),           # destroyed/disposed at location

            # Absence conditions:
            opts.TRANSFER: current.T("Transfer"),   # Send to another location
            opts.CHECK_OUT: current.T("Check-Out"), # Left location for unknown destination

            # Missing condition:
            opts.MISSING: current.T("Missing"),     # Missing (from a "last-seen"-location)
        })
        pr_default_presence = 1

        resourcename = "presence"
        tablename = "pr_presence"
        table = self.define_table(tablename,
                                  self.super_link("pe_id", "pr_pentity"),
                                  self.super_link("sit_id", "sit_situation"),
                                  person_id("observer",
                                            label=T("Observer"),
                                            default = auth.s3_logged_in_person(),
                                            comment=pr_person_comment(title=T("Observer"),
                                                                      comment=T("Person who has actually seen the person/group."),
                                                                      child="observer")),
                                  Field("shelter_id", "integer",
                                        readable = False,
                                        writable = False),
                                  location_id(widget=S3LocationAutocompleteWidget(),
                                              comment=S3AddResourceLink(c="gis",
                                                                        f="location",
                                                                        label=ADD_LOCATION,
                                                                        title=T("Current Location"),
                                                                        tooltip=T("The Current Location of the Person/Group, which can be general (for Reporting) or precise (for displaying on a Map). Enter a few characters to search from available locations."))),
                                  Field("location_details",
                                        comment = DIV(_class="tooltip",
                                                      _title="%s|%s" % (T("Location Details"),
                                                                        T("Specific Area (e.g. Building/Room) within the Location that this Person/Group is seen.")))),
                                  Field("datetime", "datetime",
                                        label = T("Date/Time"),
                                        default = request.utcnow,
                                        requires = IS_UTC_DATETIME(allow_future=False),
                                        widget = S3DateTimeWidget(future=0),
                                        represent = lambda val: datetime_represent(val, utc=True)),
                                  Field("presence_condition", "integer",
                                        requires = IS_IN_SET(pr_presence_conditions,
                                                             zero=None),
                                        default = pr_default_presence,
                                        label = T("Presence Condition"),
                                        represent = lambda opt: \
                                                    pr_presence_conditions.get(opt, UNKNOWN_OPT)),
                                   Field("proc_desc",
                                         label = T("Procedure"),
                                         comment = DIV(DIV(_class="tooltip",
                                                           _title="%s|%s" % (T("Procedure"),
                                                                             T('Describe the procedure which this record relates to (e.g. "medical examination")'))))),
                                   location_id("orig_id",
                                               label=T("Origin"),
                                               widget = S3LocationAutocompleteWidget(),
                                               comment=S3AddResourceLink(c="gis",
                                                                         f="location",
                                                                         label=ADD_LOCATION,
                                                                         title=T("Origin"),
                                                                         tooltip=T("The Location the Person has come from, which can be general (for Reporting) or precise (for displaying on a Map). Enter a few characters to search from available locations."))
                                               ),

                                   location_id("dest_id",
                                               label=T("Destination"),
                                               widget = S3LocationAutocompleteWidget(),
                                               comment=S3AddResourceLink(c="gis",
                                                                         f="location",
                                                                         label=ADD_LOCATION,
                                                                         title=T("Destination"),
                                                                         tooltip=T("The Location the Person is going to, which can be general (for Reporting) or precise (for displaying on a Map). Enter a few characters to search from available locations."))
                                               ),

                                   Field("comment"),
                                   Field("closed", "boolean",
                                         default=False,
                                         readable = False,
                                         writable = False),
                                   *s3.meta_fields())

        # CRUD Strings
        ADD_LOG_ENTRY = T("Add Log Entry")
        s3.crud_strings[tablename] = Storage(
            title_create = ADD_LOG_ENTRY,
            title_display = T("Log Entry Details"),
            title_list = T("Presence Log"),
            title_update = T("Edit Log Entry"),
            title_search = T("Search Log Entry"),
            subtitle_create = T("Add New Log Entry"),
            subtitle_list = T("Current Log Entries"),
            label_list_button = T("List Log Entries"),
            label_create_button = ADD_LOG_ENTRY,
            msg_record_created = T("Log entry added"),
            msg_record_modified = T("Log entry updated"),
            msg_record_deleted = T("Log entry deleted"),
            msg_list_empty = T("No Presence Log Entries currently registered"))

        # Resource configuration
        self.configure(tablename,
                       super_entity = "sit_situation",
                       onvalidation = self.presence_onvalidation,
                       onaccept = self.presence_onaccept,
                       delete_onaccept = self.presence_onaccept,
                       list_fields = ["id",
                                      "datetime",
                                      "location_id",
                                      "shelter_id",
                                      "presence_condition",
                                      "orig_id",
                                      "dest_id"
                                     ],
                       main="time",
                       extra="location_details")

        # ---------------------------------------------------------------------
        # Return model-global names to response.s3
        #
        return Storage(
             pr_trackable_types=pr_trackable_types,
             pr_default_trackable=pr_default_trackable,
             pr_presence_opts=pr_presence_opts,
             pr_presence_conditions=pr_presence_conditions,
             pr_default_presence=pr_default_presence
        )

    # -------------------------------------------------------------------------
    @staticmethod
    def presence_onvalidation(form):
        """ Presence record validation """

        db = current.db
        s3db = current.s3db
        s3 = current.response.s3

        table = s3db.pr_presence
        popts = s3.pr_presence_opts
        shelter_table = s3db.cr_shelter

        location = form.vars.location_id
        shelter = form.vars.shelter_id

        if shelter and shelter_table is not None:
            set = db(shelter_table.id == shelter)
            row = set.select(shelter_table.location_id, limitby=(0, 1)).first()
            if row:
                location = form.vars.location_id = row.location_id
            else:
                shelter = None

        if location or shelter:
            return

        condition = form.vars.presence_condition
        if condition:
            try:
                condition = int(condition)
            except ValueError:
                condition = None
        else:
            condition = table.presence_condition.default
            form.vars.presence_condition = condition

        if condition:
            if condition in popts.PERSISTANT_PRESENCE or \
               condition in popts.ABSENCE:
                if not form.vars.id:
                    if table.location_id.default or \
                       table.shelter_id.default:
                        return
                else:
                    record = db(table.id == form.vars.id).select(table.location_id,
                                                                 table.shelter_id,
                                                                 limitby=(0, 1)).first()
                    if record and \
                       record.location_id or record.shelter_id:
                        return
            else:
                return
        else:
            return

        form.errors.location_id = \
        form.errors.shelter_id = T("Either a shelter or a location must be specified")
        return

    # -------------------------------------------------------------------------
    @staticmethod
    def presence_onaccept(form):
        """
            Update the presence log of a person entity

            - mandatory to be called as onaccept routine at any modification
              of pr_presence records

        """

        db = current.db
        s3db = current.s3db
        s3 = current.response.s3

        table = s3db.pr_presence
        popts = s3.pr_presence_opts

        if isinstance(form, (int, long, str)):
            id = form
        elif hasattr(form, "vars"):
            id = form.vars.id
        else:
            id = form.id

        presence = db(table.id == id).select(table.ALL, limitby=(0,1)).first()
        if not presence:
            return
        else:
            condition = presence.presence_condition

        pe_id = presence.pe_id
        datetime = presence.datetime
        if not datetime or not pe_id:
            return

        this_entity = ((table.pe_id == pe_id) & (table.deleted == False))
        earlier = (table.datetime < datetime)
        later = (table.datetime > datetime)
        same_place = ((table.location_id == presence.location_id) |
                      (table.shelter_id == presence.shelter_id))
        is_present = (table.presence_condition.belongs(popts.PERSISTANT_PRESENCE))
        is_absent = (table.presence_condition.belongs(popts.ABSENCE))
        is_missing = (table.presence_condition == popts.MISSING)

        if not presence.deleted:

            if condition in popts.TRANSITIONAL_PRESENCE:
                if presence.closed:
                    db(table.id == id).update(closed=False)

            elif condition in popts.PERSISTANT_PRESENCE:
                if not presence.closed:
                    query = this_entity & earlier & (is_present | is_missing) & \
                            (table.closed == False)
                    db(query).update(closed=True)

                    query = this_entity & later & \
                            (is_present | (is_absent & same_place))
                    if db(query).count():
                        db(table.id == id).update(closed=True)

            elif condition in popts.ABSENCE:
                query = this_entity & earlier & is_present & same_place
                db(query).update(closed=True)

                if not presence.closed:
                    db(table.id == id).update(closed=True)

        if not presence.closed:

            # Re-open the last persistant presence if no closing event
            query = this_entity & is_present
            presence = db(query).select(table.ALL, orderby=~table.datetime, limitby=(0,1)).first()
            if presence and presence.closed:
                later = (table.datetime > presence.datetime)
                query = this_entity & later & is_absent & same_place
                if not db(query).count():
                    db(table.id == presence.id).update(closed=False)

            # Re-open the last missing if no later persistant presence
            query = this_entity & is_missing
            presence = db(query).select(table.ALL, orderby=~table.datetime, limitby=(0,1)).first()
            if presence and presence.closed:
                later = (table.datetime > presence.datetime)
                query = this_entity & later & is_present
                if not db(query).count():
                    db(table.id == presence.id).update(closed=False)

        pentity = db(db.pr_pentity.pe_id == pe_id).select(db.pr_pentity.instance_type,
                                                          limitby=(0,1)).first()
        if pentity and pentity.instance_type == "pr_person":
            query = this_entity & is_missing & (table.closed == False)
            if db(query).count():
                db(db.pr_person.pe_id == pe_id).update(missing = True)
            else:
                db(db.pr_person.pe_id == pe_id).update(missing = False)

        return

# =============================================================================
class S3PersonDescription(S3Model):
    """ Additional tables for DVI/MPR """

    names = ["pr_note", "pr_physical_description"]

    def model(self):

        T = current.T
        db = current.db
        auth = current.auth
        request = current.request
        s3 = current.response.s3

        person_id = self.pr_person_id
        location_id = self.gis_location_id

        UNKNOWN_OPT = current.messages.UNKNOWN_OPT
        #if deployment_settings.has_module("dvi") or \
           #deployment_settings.has_module("mpr"):

        # ---------------------------------------------------------------------
        # Note
        #
        person_status = {
            1: T("missing"),
            2: T("found"),
            3: T("deceased"),
            9: T("none")
        }

        resourcename = "note"
        tablename = "pr_note"
        table = self.define_table(tablename,
                                  self.super_link("pe_id", "pr_pentity"),
                                  # Reporter
                                  #person_id("reporter"),
                                  Field("confirmed", "boolean",
                                        default=False,
                                        readable=False,
                                        writable=False),
                                  Field("closed", "boolean",
                                        default=False,
                                        readable=False,
                                        writable=False),
                                  Field("status", "integer",
                                        requires=IS_IN_SET(person_status,
                                                           zero=None),
                                        default=9,
                                        label=T("Status"),
                                        represent=lambda opt: \
                                                  person_status.get(opt, UNKNOWN_OPT)),
                                  Field("timestmp", "datetime",
                                        label=T("Date/Time"),
                                        requires=[IS_EMPTY_OR(IS_UTC_DATETIME_IN_RANGE())],
                                        widget = S3DateTimeWidget(),
                                        default=request.utcnow),
                                  Field("note_text", "text",
                                        label=T("Text")),
                                  Field("note_contact", "text",
                                        label=T("Contact Info"),
                                        readable=False,
                                        writable=False),
                                  location_id(label=T("Last known location")),
                                  *s3.meta_fields())

        # CRUD strings
        ADD_NOTE = T("New Entry")
        s3.crud_strings[tablename] = Storage(
            title_create = ADD_NOTE,
            title_display = T("Journal Entry Details"),
            title_list = T("Journal"),
            title_update = T("Edit Entry"),
            title_search = T("Search Entries"),
            subtitle_create = T("Add New Entry"),
            subtitle_list = T("Current Entries"),
            label_list_button = T("See All Entries"),
            label_create_button = ADD_NOTE,
            msg_record_created = T("Journal entry added"),
            msg_record_modified = T("Journal entry updated"),
            msg_record_deleted = T("Journal entry deleted"),
            msg_list_empty = T("No entry available"))

        # Resource configuration
        self.configure(tablename,
                       list_fields=["id",
                                    "timestmp",
                                    "location_id",
                                    "note_text",
                                    "status"],
                       editable=False,
                       onaccept=self.note_onaccept,
                       ondelete=self.note_onaccept)

        # =====================================================================
        # Physical Description
        #
        pr_race_opts = {
            1: T("caucasoid"),
            2: T("mongoloid"),
            3: T("negroid"),
            99: T("other")
        }

        pr_complexion_opts = {
            1: T("light"),
            2: T("medium"),
            3: T("dark"),
            99: T("other")
        }

        pr_height_opts = {
            1: T("short"),
            2: T("average"),
            3: T("tall")
        }

        pr_weight_opts = {
            1: T("slim"),
            2: T("average"),
            3: T("fat")
        }

        # http://docs.oasis-open.org/emergency/edxl-have/cs01/xPIL-types.xsd
        pr_blood_type_opts = ("A+", "A-", "B+", "B-", "AB+", "AB-", "0+", "0-")

        pr_eye_color_opts = {
            1: T("blue"),
            2: T("grey"),
            3: T("green"),
            4: T("brown"),
            5: T("black"),
            99: T("other")
        }

        pr_hair_color_opts = {
            1: T("blond"),
            2: T("brown"),
            3: T("black"),
            4: T("red"),
            5: T("grey"),
            6: T("white"),
            99: T("see comment")
        }

        pr_hair_style_opts = {
            1: T("straight"),
            2: T("wavy"),
            3: T("curly"),
            99: T("see comment")
        }

        pr_hair_length_opts = {
            1: T("short<6cm"),
            2: T("medium<12cm"),
            3: T("long>12cm"),
            4: T("shaved"),
            99: T("see comment")
        }

        pr_hair_baldness_opts = {
            1: T("forehead"),
            2: T("sides"),
            3: T("tonsure"),
            4: T("total"),
            99: T("see comment")
        }

        pr_facial_hair_type_opts = {
            1: T("none"),
            2: T("Moustache"),
            3: T("Goatee"),
            4: T("Whiskers"),
            5: T("Full beard"),
            99: T("see comment")
        }

        pr_facial_hair_length_opts = {
            1: T("short"),
            2: T("medium"),
            3: T("long"),
            4: T("shaved")
        }

        # This set is suitable for use in the US
        pr_ethnicity_opts = [
            "American Indian",
            "Alaskan",
            "Asian",
            "African American",
            "Hispanic or Latino",
            "Native Hawaiian",
            "Pacific Islander",
            "Two or more",
            "Unspecified",
            "White"
        ]

        resourcename = "physical_description"
        tablename = "pr_physical_description"
        table = self.define_table(tablename,
                                  self.super_link("pe_id", "pr_pentity"),
                                  # Race and complexion
                                  Field("race", "integer",
                                        requires = IS_EMPTY_OR(IS_IN_SET(pr_race_opts)),
                                        label = T("Race"),
                                        represent = lambda opt: \
                                                    pr_race_opts.get(opt, UNKNOWN_OPT)),
                                  Field("complexion", "integer",
                                        requires = IS_EMPTY_OR(IS_IN_SET(pr_complexion_opts)),
                                        label = T("Complexion"),
                                        represent = lambda opt: \
                                                    pr_complexion_opts.get(opt, UNKNOWN_OPT)),
                                  Field("ethnicity",
                                        #requires=IS_NULL_OR(IS_IN_SET(pr_ethnicity_opts)),
                                        length=64),   # Mayon Compatibility

                                  # Height and weight
                                  Field("height", "integer",
                                        requires = IS_EMPTY_OR(IS_IN_SET(pr_height_opts)),
                                        label = T("Height"),
                                        represent = lambda opt: \
                                                    pr_height_opts.get(opt, UNKNOWN_OPT)),
                                  Field("height_cm", "integer",
                                        requires = IS_NULL_OR(IS_INT_IN_RANGE(0, 300)),
                                        label = T("Height (cm)")),
                                  Field("weight", "integer",
                                        requires = IS_EMPTY_OR(IS_IN_SET(pr_weight_opts)),
                                        label = T("Weight"),
                                        represent = lambda opt: \
                                                    pr_weight_opts.get(opt, UNKNOWN_OPT)),
                                  Field("weight_kg", "integer",
                                        requires = IS_NULL_OR(IS_INT_IN_RANGE(0, 500)),
                                        label = T("Weight (kg)")),

                                  # Blood type, eye color
                                  Field("blood_type",
                                        requires = IS_EMPTY_OR(IS_IN_SET(pr_blood_type_opts)),
                                        label = T("Blood Type (AB0)"),
                                        represent = lambda opt: opt or UNKNOWN_OPT),
                                  Field("eye_color", "integer",
                                        requires = IS_EMPTY_OR(IS_IN_SET(pr_eye_color_opts)),
                                        label = T("Eye Color"),
                                        represent = lambda opt: \
                                                    pr_eye_color_opts.get(opt, UNKNOWN_OPT)),

                                  # Hair of the head
                                  Field("hair_color", "integer",
                                        requires = IS_EMPTY_OR(IS_IN_SET(pr_hair_color_opts)),
                                        label = T("Hair Color"),
                                        represent = lambda opt: \
                                                    pr_hair_color_opts.get(opt, UNKNOWN_OPT)),
                                  Field("hair_style", "integer",
                                        requires = IS_EMPTY_OR(IS_IN_SET(pr_hair_style_opts)),
                                        label = T("Hair Style"),
                                        represent = lambda opt: \
                                                    pr_hair_style_opts.get(opt, UNKNOWN_OPT)),
                                  Field("hair_length", "integer",
                                        requires = IS_EMPTY_OR(IS_IN_SET(pr_hair_length_opts)),
                                        label = T("Hair Length"),
                                        represent = lambda opt: \
                                                    pr_hair_length_opts.get(opt, UNKNOWN_OPT)),
                                  Field("hair_baldness", "integer",
                                        requires = IS_EMPTY_OR(IS_IN_SET(pr_hair_baldness_opts)),
                                        label = T("Baldness"),
                                        represent = lambda opt: \
                                                    pr_hair_baldness_opts.get(opt, UNKNOWN_OPT)),
                                  Field("hair_comment"),

                                  # Facial hair
                                  Field("facial_hair_type", "integer",
                                        requires = IS_EMPTY_OR(IS_IN_SET(pr_facial_hair_type_opts)),
                                        label = T("Facial hair, type"),
                                        represent = lambda opt: \
                                                    pr_facial_hair_type_opts.get(opt, UNKNOWN_OPT)),
                                  Field("facial_hair_color", "integer",
                                        requires = IS_EMPTY_OR(IS_IN_SET(pr_hair_color_opts)),
                                        label = T("Facial hair, color"),
                                        represent = lambda opt: \
                                                    pr_hair_color_opts.get(opt, UNKNOWN_OPT)),
                                  Field("facial_hair_length", "integer",
                                        requires = IS_EMPTY_OR(IS_IN_SET(pr_facial_hair_length_opts)),
                                        label = T("Facial hear, length"),
                                        represent = lambda opt: \
                                                    pr_facial_hair_length_opts.get(opt, UNKNOWN_OPT)),
                                  Field("facial_hair_comment"),

                                  # Body hair and skin marks
                                  Field("body_hair"),
                                  Field("skin_marks", "text"),

                                  # Medical Details: scars, amputations, implants
                                  Field("medical_conditions", "text"),

                                  # Other details
                                  Field("other_details", "text"),

                                  s3.comments(),
                                  *s3.meta_fields())

        # Field configuration
        table.height_cm.comment = DIV(DIV(_class="tooltip",
                                          _title="%s|%s" % (T("Height"),
                                                            T("The body height (crown to heel) in cm."))))
        table.weight_kg.comment = DIV(DIV(_class="tooltip",
                                          _title="%s|%s" % (T("Weight"),
                                                            T("The weight in kg."))))

        table.pe_id.readable = False
        table.pe_id.writable = False

        # CRUD Strings
        # ?

        # Resource Configuration
        # ?

    # -------------------------------------------------------------------------
    @staticmethod
    def note_onaccept(form):
        """ Update missing status for person """

        db = current.db
        s3db = current.s3db

        pe_table = s3db.pr_pentity
        ntable = s3db.pr_note
        ptable = s3db.pr_person

        if isinstance(form, (int, long, str)):
            _id = form
        elif hasattr(form, "vars"):
            _id = form.vars.id
        else:
            _id = form.id

        note = ntable[_id]
        if not note:
            return

        query = (ntable.pe_id == note.pe_id) & \
                (ntable.deleted != True)
        mq = query & ntable.status == 1
        fq = query & ntable.status.belongs((2, 3))
        mr = db(mq).select(ntable.id,
                           ntable.timestmp,
                           orderby=~ntable.timestmp,
                           limitby=(0, 1)).first()
        fr = db(fq).select(ntable.id,
                           ntable.timestmp,
                           orderby=~ntable.timestmp,
                           limitby=(0, 1)).first()
        missing = False
        if mr and not fr or fr.timestmp < mr.timestmp:
            missing = True
        query = ptable.pe_id == note.pe_id
        db(query).update(missing=missing)
        if note.deleted:
            try:
                location_id = form.location_id
            except:
                pass
            else:
                ttable = s3db.sit_presence
                query = (ptable.pe_id == note.pe_id) & \
                        (ttable.uuid == ptable.uuid) & \
                        (ttable.location_id == location_id) & \
                        (ttable.timestmp == note.timestmp)
        if note.location_id:
            tracker = S3Tracker()
            tracker(query).set_location(note.location_id,
                                        timestmp=note.timestmp)
        return

# =============================================================================
# Representation Methods
# =============================================================================
#
def pr_get_entities(pe_ids=None,
                    types=None,
                    represent=True,
                    group=False,
                    as_list=False,
                    show_label=False,
                    default_label="[No ID Tag]"):
    """
        Get representations of person entities. Depending on the group
        and as_list parameters, this function returns a list or Storage
        of entity representations (either pe_ids or string representations).

        @param pe_ids: a list of pe_ids (filters the results)
        @param types: a list of instance types (filters the results)
        @param represent: provide string representations
        @param group: group results by instance type (returns a Storage
                      with the instance types as keys)
        @param as_list: return flat lists instead of dicts (ignored if
                        represent=False because that would return a flat
                        list of pe_ids anyway)
        @param show_label: show the PE label
        @param default_label: the default label
    """

    T = current.T
    db = current.db
    s3db = current.s3db

    DEFAULT = T("None (no such record)")

    pe_table = s3db.pr_pentity

    if pe_ids is None:
        pe_ids = []
    elif not isinstance(pe_ids, (list, tuple)):
        pe_ids = [pe_ids]
    pe_ids = [long(pe_id) for pe_id in set(pe_ids)]
    query = (pe_table.deleted != True)
    if types:
        if not isinstance(types, (list, tuple)):
            types = [types]
        query &= (pe_table.instance_type.belongs(types))
    if pe_ids:
        query &= (pe_table.pe_id.belongs(pe_ids))
    rows = db(query).select(pe_table.pe_id,
                            pe_table.pe_label,
                            pe_table.instance_type)

    entities = Storage()
    labels = Storage()

    for row in rows:
        pe_id = row.pe_id
        instance_type = row.instance_type
        if instance_type not in entities:
            entities[instance_type] = []
        entities[instance_type].append(pe_id)
        labels[pe_id] = row.pe_label

    type_repr = pe_table.instance_type.represent

    repr_grp = Storage()
    repr_flt = Storage()
    repr_all = []

    for instance_type in entities:
        if types and instance_type not in types:
            continue
        repr_all.extend(entities[instance_type])
        if not represent:
            repr_grp[instance_type] = entities[instance_type]
            continue
        table = s3db.table(instance_type)
        if not table:
            continue

        instance_type_nice = type_repr(instance_type)

        ids = entities[instance_type]
        query = (table.deleted != True) & \
                (table.pe_id.belongs(ids))

        if instance_type not in repr_grp:
            repr_grp[instance_type] = Storage()
        repr_g = repr_grp[instance_type]
        repr_f = repr_flt

        if instance_type == "pr_person":
            rows = db(query).select(table.pe_id,
                                    table.first_name,
                                    table.middle_name,
                                    table.last_name)

            for row in rows:
                pe_id = row.pe_id
                if show_label:
                    label = labels.get(pe_id, None) or default_label
                    pe_str = "%s %s (%s)" % (s3_fullname(row),
                                             label,
                                             instance_type_nice)
                else:
                    pe_str = "%s (%s)" % (s3_fullname(row),
                                          instance_type_nice)
                repr_g[pe_id] = repr_f[pe_id] = pe_str

        elif "name" in table.fields:
            rows = db(query).select(table.pe_id,
                                    table.name)
            for row in rows:
                pe_id = row.pe_id
                if show_label and "pe_label" in table.fields:
                    label = labels.get(pe_id, None) or default_label
                    pe_str = "%s %s (%s)" % (row.name,
                                             label,
                                             instance_type_nice)
                else:
                    pe_str = "%s (%s)" % (row.name,
                                          instance_type_nice)
                repr_g[pe_id] = repr_f[pe_id] = pe_str

        else:
            for pe_id in pe_ids:
                label = labels.get(pe_id, None) or default_label
                pe_str = "[%s] (%s)" % (label,
                                        instance_type_nice)
                repr_g[pe_id] = repr_f[pe_id] = pe_str

    if represent:
        if group and as_list:
            return Storage([(t, repr_grp[t].values()) for t in repr_grp])
        elif group:
            return repr_grp
        elif as_list:
            return repr_flt.values()
        else:
            return repr_flt
    else:
        if group:
            return repr_grp
        else:
            return repr_all

# =============================================================================
def pr_pentity_represent(id, show_label=True, default_label="[No ID Tag]"):
    """ Represent a Person Entity in option fields or list views """

    T = current.T
    db = current.db
    s3db = current.s3db

    if not id:
        return current.messages.NONE

    pe_str = T("None (no such record)")

    pe_table = s3db.pr_pentity
    pe = db(pe_table.pe_id == id).select(pe_table.instance_type,
                                         pe_table.pe_label,
                                         limitby=(0, 1)).first()
    if not pe:
        return pe_str

    instance_type = pe.instance_type
    instance_type_nice = pe_table.instance_type.represent(instance_type)

    table = s3db.table(instance_type, None)
    if not table:
        return pe_str

    label = pe.pe_label or default_label

    if instance_type == "pr_person":
        person = db(table.pe_id == id).select(
                    table.first_name, table.middle_name, table.last_name,
                    limitby=(0, 1)).first()
        if person:
            if show_label:
                pe_str = "%s %s (%s)" % (s3_fullname(person),
                                         label, instance_type_nice)
            else:
                pe_str = "%s (%s)" % (s3_fullname(person),
                                      instance_type_nice)
    elif instance_type == "pr_group":
        group = db(table.pe_id == id).select(table.name,
                                             limitby=(0, 1)).first()
        if group:
            pe_str = "%s (%s)" % (group.name, instance_type_nice)
    elif instance_type == "org_organisation":
        organisation = db(table.pe_id == id).select(table.name,
                                                    limitby=(0, 1)).first()
        if organisation:
            pe_str = "%s (%s)" % (organisation.name, instance_type_nice)
    elif instance_type == "org_office":
        office = db(table.pe_id == id).select(table.name,
                                              limitby=(0, 1)).first()
        if office:
            pe_str = "%s (%s)" % (office.name, instance_type_nice)
    else:
        pe_str = "[%s] (%s)" % (label,
                                instance_type_nice)
    return pe_str

# =============================================================================
def pr_person_represent(person_id):
    """ Representation """

    table = current.s3db.pr_person

    if not person_id:
        return current.messages.NONE
    if isinstance(person_id, dict):
        return s3_fullname(person_id.keys())
    else:
        name = current.cache.ram("pr_person_%s" % person_id,
                                 lambda: s3_fullname(person_id),
                                 time_expire=60)
    return name

# =============================================================================
def pr_person_comment(title=None, comment=None, caller=None, child=None):

    T = current.T
    if title is None:
        title = T("Person")
    if comment is None:
        comment = T("Type the first few characters of one of the Person's names.")
    if child is None:
        child = "person_id"
    return S3AddResourceLink(c="pr", f="person",
                             vars=dict(caller=caller, child=child),
                             title=current.messages.ADD_PERSON,
                             tooltip="%s|%s" % (title, comment))

# =============================================================================
def pr_rheader(r, tabs=[]):
    """
        Person Registry resource headers
        - used in PR, HRM, DVI, MPR, MSG, VOL
    """

    T = current.T
    db = current.db
    s3db = current.s3db
    gis = current.gis
    s3 = current.response.s3

    tablename, record = s3_rheader_resource(r)

    if r.representation == "html":
        rheader_tabs = s3_rheader_tabs(r, tabs)

        if tablename == "pr_person":
            person = record
            if person:
                s3 = current.response.s3
                ptable = r.table
                itable = s3db.pr_image
                query = (itable.pe_id == record.pe_id) & \
                        (itable.profile == True)
                image = db(query).select(itable.image,
                                         limitby=(0, 1)).first()
                if image:
                    image = TD(itable.image.represent(image.image),
                               _rowspan=3)
                else:
                    image = ""
                rheader = DIV(TABLE(
                    TR(TH("%s: " % T("Name")),
                       s3_fullname(person),
                       TH("%s: " % T("ID Tag Number")),
                       "%(pe_label)s" % person,
                       image),
                    TR(TH("%s: " % T("Date of Birth")),
                       "%s" % (person.date_of_birth or T("unknown")),
                       TH("%s: " % T("Gender")),
                       "%s" % s3.pr_gender_opts.get(person.gender, T("unknown"))),

                    TR(TH("%s: " % T("Nationality")),
                       "%s" % (gis.get_country(person.nationality, key_type="code") or T("unknown")),
                       TH("%s: " % T("Age Group")),
                       "%s" % s3.pr_age_group_opts.get(person.age_group, T("unknown"))),

                    ), rheader_tabs)
                return rheader

        elif tablename == "pr_group":
            group = record
            if group:
                table = s3db.pr_group_membership
                query = (table.group_id == record.id) & \
                        (table.group_head == True)
                leader = db(query).select(table.person_id,
                                          limitby=(0, 1)).first()
                if leader:
                    leader = s3_fullname(leader.person_id)
                else:
                    leader = ""
                rheader = DIV(TABLE(
                                TR(TH("%s: " % T("Name")),
                                   group.name,
                                   TH("%s: " % T("Leader")) if leader else "",
                                   leader),
                                TR(TH("%s: " % T("Description")),
                                   group.description or "",
                                   TH(""),
                                   "")
                                ), rheader_tabs)
                return rheader

    return None

# =============================================================================
# Custom Resource Methods
# =============================================================================
#
def pr_contacts(r, **attr):
    """
        Custom Method to provide the details for the Person's Contacts Tab:
        - provides a single view on:
            Addresses (pr_address)
            Contacts (pr_contact)
            Emergency Contacts
    """

    from itertools import groupby

    if r.http != "GET":
        r.error(405, current.manager.ERROR.BAD_METHOD)

    T = current.T
    db = current.db
    s3db = current.s3db

    person = r.record

    # Addresses
    # - removed since can't get Google Maps displaying in Location Selector when loaded async
    # - even when loaded into page before async load of map
    # atable = s3db.pr_address
    # query = (atable.pe_id == person.pe_id)
    # addresses = db(query).select(atable.id,
                                 # atable.type,
                                 # atable.building_name,
                                 # atable.address,
                                 # atable.L3,
                                 # atable.postcode,
                                 # atable.L0,
                                 # orderby=atable.type)

    # address_groups = {}
    # for key, group in groupby(addresses, lambda a: a.type):
        # address_groups[key] = list(group)

    # address_wrapper = DIV(H2(T("Addresses")),
                          # DIV(A(T("Add"), _class="action-btn", _id="address-add"),
                              # IMG(_src=URL(c="static", f="img", args="ajax-loader.gif"),
                                  # _height=32, _width=32,
                                  # _id="address-add_throbber",
                                  # _class="throbber hidden"),
                              # _class="margin"))

    # items = address_groups.items()
    # opts = s3db.pr_address_type_opts
    # for address_type, details in items:
        # address_wrapper.append(H3(opts[address_type]))
        # for detail in details:
            # text = ",".join((detail.building_name or "",
                             # detail.address or "",
                             # detail.L3 or "",
                             # detail.postcode or "",
                             # detail.L0 or "",
                            # ))
            # text = re.sub(",+", ",", text)
            # if text[0] == ",":
                # text = text[1:]
            # address_wrapper.append(P(
                # SPAN(text),
                # A(T("Edit"), _class="editBtn action-btn fright"),
                # _id="address-%s" % detail.id,
                # _class="address",
                # ))

    # Contacts
    ctable = s3db.pr_contact
    query = (ctable.pe_id == person.pe_id)
    contacts = db(query).select(ctable.id,
                                ctable.value,
                                ctable.contact_method,
                                orderby=ctable.contact_method)

    contact_groups = {}
    for key, group in groupby(contacts, lambda c: c.contact_method):
        contact_groups[key] = list(group)

    contacts_wrapper = DIV(H2(T("Contacts")),
                           DIV(A(T("Add"), _class="action-btn", _id="contact-add"),
                              IMG(_src=URL(c="static", f="img", args="ajax-loader.gif"),
                                  _height=32, _width=32,
                                  _id="contact-add_throbber",
                                  _class="throbber hidden"),
                               _class="margin"))

    items = contact_groups.items()
    def mysort(key):
        """ Sort Contact Types by Priority"""
        keys = {
                "SMS": 1,
                "EMAIL": 2,
                "WORK_PHONE": 3,
                "SKYPE": 4,
                "RADIO": 5,
                "TWITTER": 6,
                "FACEBOOK": 7,
                "FAX": 8,
                "OTHER": 9
            }
        return keys[key[0]]
    items.sort(key=mysort)
    opts = current.msg.CONTACT_OPTS
    for contact_type, details in items:
        contacts_wrapper.append(H3(opts[contact_type]))
        for detail in details:
            contacts_wrapper.append(P(
                SPAN(detail.value),
                A(T("Edit"), _class="editBtn action-btn fright"),
                A(T("Delete"), _class="deleteBtn delete-btn fright"),
                _id="contact-%s" % detail.id,
                _class="contact",
                ))

    # Emergency Contacts
    etable = s3db.pr_contact_emergency
    query = (etable.pe_id == person.pe_id) & \
            (etable.deleted == False)
    emergency = db(query).select(etable.id,
                                 etable.name,
                                 etable.relationship,
                                 etable.phone)

    emergency_wrapper = DIV(H2(T("Emergency Contacts")),
                            DIV(A(T("Add"), _class="action-btn", _id="emergency-add"),
                              IMG(_src=URL(c="static", f="img", args="ajax-loader.gif"),
                                  _height=32, _width=32,
                                  _id="emergency-add_throbber",
                                  _class="throbber hidden"),
                                _class="margin"))

    for contact in emergency:
        name = contact.name or ""
        if name:
            name = "%s, "% name
        relationship = contact.relationship or ""
        if relationship:
            relationship = "%s, "% relationship
        emergency_wrapper.append(P(
            SPAN("%s%s%s" % (name, relationship, contact.phone)),
            A(T("Edit"), _class="editBtn action-btn fright"),
            A(T("Delete"), _class="deleteBtn delete-btn fright"),
            _id="emergency-%s" % contact.id,
            _class="emergency",
            ))

    # Overall content
    content = DIV(#address_wrapper,
                  contacts_wrapper,
                  emergency_wrapper,
                  _class="contacts-wrapper")

    # Add the javascript
    response = current.response
    s3 = response.s3
    if current.session.s3.debug:
        s3.scripts.append(URL(c="static", f="scripts",
                              args=["S3", "s3.contacts.js"]))
    else:
        s3.scripts.append(URL(c="static", f="scripts",
                              args=["S3", "s3.contacts.min.js"]))

    #s3.js_global.append("controller='%s';" % current.request.controller)
    s3.js_global.append("personId = %s;" % person.id);

    # Load the Google JS now as can't load it async
    # @ToDo: Is this worth making conditional on this being their default base layer?
    #apikey = current.deployment_settings.get_gis_api_google()
    #if apikey:
    #    s3.scripts.append("http://www.google.com/jsapi?key=%s" % apikey)
    #s3.scripts.append("http://maps.google.com/maps/api/js?v=3.6&sensor=false")

    # Custom View
    response.view = "pr/contacts.html"

    # RHeader for consistency
    rheader = attr.get("rheader", None)
    if callable(rheader):
        rheader = rheader(r)

    return dict(
            title = T("Contacts"),
            rheader = rheader,
            content = content,
        )

# =============================================================================
def pr_profile(r, **attr):
    """
        Custom Method to provide the auth_user profile as a Tab of the Person
        @ToDo: Complete this (currently unfinished)
    """

    if r.http != "GET":
        r.error(405, current.manager.ERROR.BAD_METHOD)

    T = current.T
    db = current.db
    s3db = current.s3db

    person = r.record

    # Profile
    ltable = s3db.pr_person_user
    query = (ltable.pe_id == person.pe_id)
    profile = db(query).select(limitby=(0, 1)).first()

    form = current.auth()

    # Custom View
    response.view = "pr/profile.html"

    # RHeader for consistency
    rheader = s3db.hrm_rheader(r)

    return dict(
            title = T("Profile"),
            rheader = rheader,
            form = form,
        )

# =============================================================================
# Hierarchy Manipulation
# =============================================================================
#
def pr_update_affiliations(table, record):
    """
        Update OU affiliations related to this record

        @param table: the table
        @param record: the record
    """

    if hasattr(table, "_tablename"):
        rtype = table._tablename
    else:
        rtype = table

    db = current.db
    s3db = current.s3db

    if rtype == "hrm_human_resource":

        # Get the HR record
        htable = s3db.hrm_human_resource
        if not isinstance(record, Row):
            record = db(htable.id == record).select(htable.ALL,
                                                    limitby=(0, 1)).first()
        if not record:
            return

        # Find the person_ids to update
        update = pr_human_resource_update_affiliations
        person_id = None
        if record.deleted_fk:
            try:
                person_id = json.loads(record.deleted_fk)["person_id"]
            except:
                pass
        if person_id:
            update(person_id)
        if person_id != record.person_id:
            person_id = record.person_id
            if person_id:
                update(person_id)

    elif rtype == "pr_group_membership":

        mtable = s3db.pr_group_membership
        if not isinstance(record, Row):
            record = db(mtable.id == record).select(mtable.ALL,
                                                    limitby=(0, 1)).first()
        if not record:
            return
        pr_group_update_affiliations(record)

    elif rtype == "org_organisation_branch":

        ltable = s3db.org_organisation_branch
        if not isinstance(record, Row):
            record = db(ltable.id == record).select(ltable.ALL,
                                                    limitby=(0, 1)).first()
        if not record:
            return
        pr_organisation_update_affiliations(record)

    elif rtype == "org_site":

        pr_site_update_affiliations(record)

    return

# =============================================================================
def pr_organisation_update_affiliations(record):
    """
        Update affiliations for a branch organisation

        @param record: the org_organisation_branch record
    """

    db = current.db
    s3db = current.s3db

    if record.deleted and record.deleted_fk:
        try:
            fk = json.loads(record.deleted_fk)
            branch_id = fk["branch_id"]
        except:
            return
    else:
        branch_id = record.branch_id

    BRANCHES = "Branches"

    otable = s3db.org_organisation
    btable = otable.with_alias("branch")
    ltable = s3db.org_organisation_branch
    rtable = s3db.pr_role
    atable = s3db.pr_affiliation
    etable = s3db.pr_pentity

    o = otable._tablename
    b = btable._tablename
    r = rtable._tablename

    # Get current memberships
    query = (ltable.branch_id == branch_id) & \
            (ltable.deleted != True)
    left = [otable.on(ltable.organisation_id == otable.id),
            btable.on(ltable.branch_id == btable.id)]
    rows = db(query).select(otable.pe_id, btable.pe_id, left=left)
    current_memberships = [(row[o].pe_id, row[b].pe_id) for row in rows]

    # Get current affiliations
    query = (rtable.deleted != True) & \
            (rtable.role == BRANCHES) & \
            (rtable.pe_id == etable.pe_id) & \
            (etable.instance_type == o) & \
            (atable.deleted != True) & \
            (atable.role_id == rtable.id) & \
            (atable.pe_id == btable.pe_id) & \
            (btable.id == branch_id)
    rows = db(query).select(rtable.pe_id, btable.pe_id)
    current_affiliations = [(row[r].pe_id, row[b].pe_id) for row in rows]

    # Remove all affiliations which are not current memberships
    for a in current_affiliations:
        org, branch = a
        if a not in current_memberships:
            pr_remove_affiliation(org, branch, role=BRANCHES)
        else:
            current_memberships.remove(a)
    # Add affiliations for all new memberships
    for m in current_memberships:
        org, branch = m
        pr_add_affiliation(org, branch, role=BRANCHES, role_type=OU)
    return

# =============================================================================
def pr_group_update_affiliations(record):
    """
        Update affiliations for group memberships, currently this makes
        all members of a group organisational units of the group.

        @param record: the pr_membership record
    """

    db = current.db
    s3db = current.s3db

    MEMBERS = "Members"

    if record.deleted and record.deleted_fk:
        try:
            fk = json.loads(record.deleted_fk)
            person_id = fk["person_id"]
        except:
            return
    else:
        person_id = record.person_id

    ptable = s3db.pr_person
    gtable = s3db.pr_group
    mtable = s3db.pr_group_membership
    rtable = s3db.pr_role
    atable = s3db.pr_affiliation
    etable = s3db.pr_pentity

    g = gtable._tablename
    r = rtable._tablename
    p = ptable._tablename

    # Get current memberships
    query = (mtable.person_id == person_id) & \
            (mtable.deleted != True)
    left = [ptable.on(mtable.person_id == ptable.id),
            gtable.on(mtable.group_id == gtable.id)]
    rows = db(query).select(ptable.pe_id, gtable.pe_id, left=left)
    current_memberships = [(row[g].pe_id, row[p].pe_id) for row in rows]

    # Get current affiliations
    query = (rtable.deleted != True) & \
            (rtable.role == MEMBERS) & \
            (rtable.pe_id == etable.pe_id) & \
            (etable.instance_type == g) & \
            (atable.deleted != True) & \
            (atable.role_id == rtable.id) & \
            (atable.pe_id == ptable.pe_id) & \
            (ptable.id == person_id)
    rows = db(query).select(ptable.pe_id, rtable.pe_id)
    current_affiliations = [(row[r].pe_id, row[p].pe_id) for row in rows]

    # Remove all affiliations which are not current memberships
    for a in current_affiliations:
        group, person = a
        if a not in current_memberships:
            pr_remove_affiliation(group, person, role=MEMBERS)
        else:
            current_memberships.remove(a)
    # Add affiliations for all new memberships
    for m in current_memberships:
        group, person = m
        pr_add_affiliation(group, person, role=MEMBERS, role_type=OU)
    return

# =============================================================================
def pr_site_update_affiliations(record):
    """
        Update the affiliations of an org_site instance

        @param record: the org_site instance record
    """

    db = current.db
    s3db = current.s3db

    SITES = "Sites"

    otable = s3db.org_organisation
    stable = s3db.org_site
    rtable = s3db.pr_role
    ptable = s3db.pr_pentity
    atable = s3db.pr_affiliation

    o_pe_id = None
    s_pe_id = record.pe_id

    organisation_id = record.organisation_id
    if organisation_id:
        org = db(otable.id == organisation_id).select(otable.pe_id,
                                                      limitby=(0, 1)).first()
        if org:
            o_pe_id = org.pe_id
    if s_pe_id:
        query = (atable.deleted != True) & \
                (atable.pe_id == s_pe_id) & \
                (rtable.deleted != True) & \
                (rtable.id == atable.role_id) & \
                (rtable.role == SITES) & \
                (ptable.pe_id == rtable.pe_id) & \
                (ptable.instance_type == str(otable))
        rows = db(query).select(rtable.pe_id)
        seen = False
        for row in rows:
            if o_pe_id == None or o_pe_id != row.pe_id:
                pr_remove_affiliation(row.pe_id, s_pe_id, role=SITES)
            elif o_pe_id == row.pe_id:
                seen = True
        if o_pe_id and not seen:
            pr_add_affiliation(o_pe_id, s_pe_id, role=SITES, role_type=OU)
    return

# =============================================================================
def pr_human_resource_update_affiliations(person_id):
    """
        Update all affiliations related to the HR records of a person

        @param person_id: the person record ID
    """

    db = current.db
    s3db = current.s3db

    STAFF = "Staff"
    VOLUNTEER = "Volunteer"

    update = pr_human_resource_update_affiliations

    etable = s3db.pr_pentity
    ptable = s3db.pr_person
    rtable = s3db.pr_role
    atable = s3db.pr_affiliation
    htable = s3db.hrm_human_resource
    otable = s3db.org_organisation
    stable = s3db.org_site

    h = htable._tablename
    s = stable._tablename
    o = otable._tablename
    r = rtable._tablename
    e = etable._tablename

    # Get the PE-ID for this person
    pe_id = s3db.pr_get_pe_id("pr_person", person_id)

    # Get all current HR records
    query = (htable.person_id == person_id) & \
            (htable.status == 1) & \
            (htable.type.belongs((1,2))) & \
            (htable.deleted != True)
    left = [otable.on(htable.organisation_id == otable.id),
            stable.on(htable.site_id == stable.site_id)]
    rows = db(query).select(htable.site_id,
                            htable.type,
                            otable.pe_id,
                            stable.uuid,
                            stable.instance_type,
                            left=left)

    # Extract all master PE's
    masters = {STAFF:[], VOLUNTEER:[]}
    sites = Storage()
    for row in rows:
        if row[h].type == 1:
            role = STAFF
            site_id = row[h].site_id
            site_pe_id = None
            if site_id and site_id not in sites:
                itable = s3db.table(row[s].instance_type, None)
                if itable and "pe_id" in itable.fields:
                    q = itable.site_id == site_id
                    site = db(q).select(itable.pe_id,
                                        limitby=(0, 1)).first()
                    if site:
                        site_pe_id = sites[site_id] = site.pe_id
            else:
                site_pe_id = sites[site_id]
            if site_pe_id and site_pe_id not in masters[role]:
                masters[role].append(site_pe_id)
        elif row[h].type == 2:
            role = VOLUNTEER
        else:
            continue
        org_pe_id = row[o].pe_id
        if org_pe_id and org_pe_id not in masters[role]:
            masters[role].append(org_pe_id)

    # Get all current affiliations
    query = (ptable.id == person_id) & \
            (atable.deleted != True) & \
            (atable.pe_id == ptable.pe_id) & \
            (rtable.deleted != True) & \
            (rtable.id == atable.role_id) & \
            (rtable.role.belongs((STAFF, VOLUNTEER))) & \
            (etable.pe_id == rtable.pe_id) & \
            (etable.instance_type.belongs((o, s)))
    affiliations = db(query).select(rtable.id,
                                    rtable.pe_id,
                                    rtable.role,
                                    etable.instance_type)

    # Remove all affiliations which are not in masters
    for a in affiliations:
        pe = a[r].pe_id
        role = a[r].role
        if role in masters:
            if pe not in masters[role]:
                pr_remove_affiliation(pe, pe_id, role=role)
            else:
                masters[role].remove(pe)

    # Add affiliations to all masters which are not in current affiliations
    for role in masters:
        if role == VOLUNTEER:
            role_type = OTHER_ROLE
        else:
            role_type = OU
        for m in masters[role]:
            pr_add_affiliation(m, pe_id, role=role, role_type=role_type)

    return

# =============================================================================
def pr_add_affiliation(master, affiliate, role=None, role_type=OU):
    """
        Add a new affiliation record

        @param master: the master entity, either as PE-ID or as tuple
                       (instance_type, instance_id)
        @param affiliate: the affiliated entity, either as PE-ID or as tuple
                          (instance_type, instance_id)
        @param role: the role to add the affiliate to (will be created if it
                     doesn't yet exist)
        @param role_type: the type of the role, defaults to OU
    """

    db = current.db
    s3db = current.s3db

    if not role:
        return None

    master_pe = pr_get_pe_id(master)
    affiliate_pe = pr_get_pe_id(affiliate)

    role_id = None
    if master_pe and affiliate_pe:
        rtable = s3db.pr_role
        query = (rtable.pe_id == master_pe) & \
                (rtable.role == role) & \
                (rtable.deleted != True)
        row = db(query).select(limitby=(0, 1)).first()
        if not row:
            data = {"pe_id": master_pe,
                    "role": role,
                    "role_type": role_type}
            role_id = rtable.insert(**data)
        else:
            role_id = row.id
        if role_id:
            pr_add_to_role(role_id, affiliate_pe)
    return role_id

# =============================================================================
def pr_remove_affiliation(master, affiliate, role=None):
    """
        Remove affiliation records

        @param master: the master entity, either as PE-ID or as tuple
                       (instance_type, instance_id), if this is None, then
                       all affiliations with all entities will be removed
        @param affiliate: the affiliated entity, either as PE-ID or as tuple
                          (instance_type, instance_id)
        @param affiliate: the affiliated PE, either as pe_id or as tuple
                          (instance_type, instance_id)
        @param role: name of the role to remove the affiliate from, if None,
                     the affiliate will be removed from all roles
    """

    db = current.db
    s3db = current.s3db

    master_pe = pr_get_pe_id(master)
    affiliate_pe = pr_get_pe_id(affiliate)

    if affiliate_pe:
        atable = s3db.pr_affiliation
        rtable = s3db.pr_role
        query = (atable.pe_id == affiliate_pe) & \
                (atable.role_id == rtable.id)
        if master_pe:
            query &= (rtable.pe_id == master_pe)
        if role:
            query &= (rtable.role == role)
        rows = db(query).select(rtable.id)
        for row in rows:
            pr_remove_from_role(row.id, affiliate_pe)
    return

# =============================================================================
# PE Helpers
# =============================================================================
#
def pr_get_pe_id(entity, record_id=None):
    """
        Get the PE-ID of an instance record

        @param entity: the entity, either a tablename, a tuple (tablename,
                       record_id), a Row of the instance type, or a PE-ID
        @param record_id: the record ID, if entity is a tablename

        @returns: the PE-ID
    """

    db = current.db
    s3db = current.s3db
    if record_id is not None:
        table, _id = entity, record_id
    elif isinstance(entity, (tuple, list)):
        table, _id = entity
    elif isinstance(entity, Row):
        if "pe_id" in entity:
            return entity["pe_id"]
        else:
            for f in entity.values():
                if isinstance(f, Row) and "pe_id" in f:
                    return f["pe_id"]
            return None
    elif isinstance(entity, (long, int)) or \
         isinstance(entity, basestring) and entity.isdigit():
        return entity
    else:
        return None
    if not hasattr(table, "_tablename"):
        table = s3db.table(table, None)
    record = None
    if table:
        if "pe_id" in table.fields and _id:
            record = db(table._id==_id).select(table.pe_id,
                                               limitby=(0, 1)).first()
        elif _id:
            key = table._id.name
            if key == "pe_id":
                return _id
            if key != "id" and "instance_type" in table.fields:
                s = db(table._id==_id).select(table.instance_type,
                                              limitby=(0, 1)).first()
            else:
                return None
            if not s:
                return None
            table = s3db.table(s.instance_type, None)
            if table and "pe_id" in table.fields:
                record = db(table[key] == _id).select(table.pe_id,
                                                      limitby=(0, 1)).first()
            else:
                return None
    if record:
        return record.pe_id
    return None

# =============================================================================
# Back-end Role Tools
# =============================================================================
#
def pr_define_role(pe_id,
                   role=None,
                   role_type=None,
                   entity_type=None,
                   sub_type=None):
    """
        Back-end method to define a new affiliates-role for a person entity

        @param pe_id: the person entity ID
        @param role: the role name
        @param role_type: the role type (from pr_role_types), default 9
        @param entity_type: limit selection in CRUD forms to this entity type
        @param sub_type: limit selection in CRUD forms to this entity sub-type

        @returns: the role ID
    """

    db = current.db
    s3db = current.s3db

    if not pe_id:
        return
    if role_type not in s3db.pr_role_types:
        role_type = 9 # Other

    data = {"pe_id": pe_id,
            "role": role,
            "role_type": role_type,
            "entity_type": entity_type,
            "sub_type": sub_type}

    rtable = s3db.pr_role
    if role:
        query = (rtable.pe_id == pe_id) & \
                (rtable.role == role)
        duplicate = db(query).select(rtable.id,
                                     rtable.role_type,
                                     limitby=(0, 1)).first()
    else:
        duplicate = None
    if duplicate:
        if duplicate.role_type != role_type:
            # Clear paths if this changes the role type
            if str(role_type) != str(OU):
                data["path"] = None
            s3db.pr_role_rebuild_path(duplicate.id, clear=True)
        duplicate.update_record(**data)
        record_id = duplicate.id
    else:
        record_id = rtable.insert(**data)
    return record_id

# =============================================================================
def pr_delete_role(role_id):
    """
        Back-end method to delete a role

        @param role_id: the role ID
    """

    manager = current.manager
    resource = manager.define_resource("pr", "role", id=role_id)
    return resource.delete()

# =============================================================================
def pr_add_to_role(role_id, pe_id):
    """
        Back-end method to add a person entity to a role.

        @param role_id: the role ID
        @param pe_id: the person entity ID

        @todo: update descendant paths only if the role is a OU role
    """

    db = current.db
    s3db = current.s3db

    atable = s3db.pr_affiliation

    # Check for duplicate
    query = (atable.role_id == role_id) & (atable.pe_id == pe_id)
    affiliation = db(query).select(limitby=(0, 1)).first()
    if affiliation is None:
        # Insert affiliation record
        atable.insert(role_id=role_id, pe_id=pe_id)
        # Clear descendant paths (triggers lazy rebuild)
        pr_rebuild_path(pe_id, clear=True)
    return

# =============================================================================
def pr_remove_from_role(role_id, pe_id):
    """
        Back-end method to remove a person entity from a role.

        @param role_id: the role ID
        @param pe_id: the person entity ID

        @todo: update descendant paths only if the role is a OU role
    """

    db = current.db
    s3db = current.s3db

    atable = s3db.pr_affiliation

    query = (atable.role_id == role_id) & (atable.pe_id == pe_id)
    affiliation = db(query).select(limitby=(0, 1)).first()
    if affiliation is not None:
        # Soft-delete the record, clear foreign keys
        deleted_fk = {"role_id": role_id, "pe_id": pe_id}
        data = {"deleted": True,
                "role_id": None,
                "pe_id": None,
                "deleted_fk": json.dumps(deleted_fk)}
        affiliation.update_record(**data)
        # Clear descendant paths
        pr_rebuild_path(pe_id, clear=True)
    return

# =============================================================================
# Hierarchy Lookup
# =============================================================================
#
def pr_get_role_paths(pe_id, roles=None, role_types=None):
    """
        Get the ancestor paths of the ancestor OUs this person entity
        is affiliated with, sorted by roles.

        Used by gis.set_config()

        @param pe_id: the person entity ID
        @param roles: list of roles to limit the search
        @param role_types: list of role types to limit the search

        @returns: a Storage() of S3MultiPaths with the role names as keys

        @note: role_types is ignored if roles gets specified
    """

    db = current.db
    s3db = current.s3db

    atable = s3db.pr_affiliation
    rtable = s3db.pr_role

    query = (atable.deleted != True) & \
            (atable.role_id == rtable.id) & \
            (atable.pe_id == pe_id) & \
            (rtable.deleted != True)

    if roles is not None:
        # Limit the lookup to these roles
        if not isinstance(roles, (list, tuple)):
            roles = [roles]
        query &= (rtable.role.belongs(roles))
    elif role_types is not None:
        # Limit the lookup to these types of roles
        if not isinstance(role_types, (list, tuple)):
            role_types = [role_types]
        query &= (rtable.role_type.belongs(role_types))

    rows = db(query).select(rtable.role, rtable.path, rtable.pe_id)

    role_paths = Storage()
    for role in rows:
        name = role.role
        if name in role_paths:
            multipath = role_paths[name]
            multipath.append([role.pe_id])
        else:
            multipath = S3MultiPath([role.pe_id])
        path = pr_get_path(role.pe_id)
        multipath.extend(role.pe_id, path, cut=pe_id)
        role_paths[name] = multipath.clean()

    return role_paths

# =============================================================================
def pr_get_role_branches(pe_id,
                         roles=None,
                         role_types=None,
                         entity_type=None):
    """
        Get all descendants of the immediate ancestors of the entity
        within these roles/role types

        @param pe_id: the person entity ID
        @param roles: list of roles to limit the search
        @param role_types: list of role types to limit the search
        @param entity_type: limit the result to this entity type

        @returns: a list of PE-IDs

        @note: role_types is ignored if roles gets specified
    """

    db = current.db
    s3db = current.s3db

    rtable = s3db.pr_role
    atable = s3db.pr_affiliation
    etable = s3db.pr_pentity

    query = (atable.deleted != True) & \
            (atable.pe_id == pe_id) & \
            (atable.role_id == rtable.id) & \
            (rtable.pe_id == etable.pe_id)

    if roles is not None:
        # Limit the search to these roles
        if not isinstance(roles, (list, tuple)):
            roles = [roles]
        query &= (rtable.role.belongs(roles))

    elif role_types is not None:
        # Limit the search to these types of roles
        if not isinstance(role_types, (list, tuple)):
            role_types = [role_types]
        query &= (rtable.role_type.belongs(role_types))

    rows = db(query).select(rtable.pe_id, etable.instance_type)

    # Table names to retrieve the data from the rows
    rtn = rtable._tablename
    etn = etable._tablename

    # Get the immediate ancestors
    nodes = [r[rtn].pe_id for r in rows]

    # Filter the result by entity type
    result = [r[rtn].pe_id for r in rows
              if entity_type is None or r[etn].instance_type == entity_type]

    # Get the branches
    branches = pr_get_descendants(nodes, entity_type=entity_type)

    return result + branches

# =============================================================================
def pr_get_path(pe_id):
    """
        Get all ancestor paths of a person entity

        @param pe_id: the person entity ID

        @returns: an S3MultiPath instance
    """

    db = current.db
    s3db = current.s3db

    atable = s3db.pr_affiliation
    rtable = s3db.pr_role

    query = (atable.deleted != True) & \
            (atable.role_id == rtable.id) & \
            (atable.pe_id == pe_id) & \
            (rtable.deleted != True) & \
            (rtable.role_type == OU)
    roles = db(query).select(rtable.ALL)
    multipath = S3MultiPath()
    append = multipath.append
    for role in roles:
        path = S3MultiPath([role.pe_id])
        if role.path is None:
            ppath = pr_role_rebuild_path(role)
        else:
            ppath = S3MultiPath(role.path)
        path.extend(role.pe_id, ppath, cut=pe_id)
        for p in path.paths:
            append(p)
    return multipath.clean()

# =============================================================================
def pr_get_ancestors(pe_id):
    """
        Find all ancestor entities of a person entity in the OU hierarchy
        (performs a path lookup where paths are available, otherwise rebuilds
        paths).

        @param pe_id: the person entity ID

        @returns: a list of PE-IDs
    """

    db = current.db
    s3db = current.s3db

    atable = s3db.pr_affiliation
    rtable = s3db.pr_role

    query = (atable.deleted != True) & \
            (atable.role_id == rtable.id) & \
            (atable.pe_id == pe_id) & \
            (rtable.deleted != True) & \
            (rtable.role_type == OU)

    roles = db(query).select(rtable.ALL)

    paths = []
    append = paths.append
    for role in roles:
        path = S3MultiPath([role.pe_id])
        if role.path is None:
            ppath = pr_role_rebuild_path(role)
        else:
            ppath = S3MultiPath(role.path)
        path.extend(role.pe_id, ppath, cut=pe_id)
        append(path)
    ancestors = S3MultiPath.all_nodes(paths)

    return ancestors

# =============================================================================
def pr_realm(entity):
    """
        Get the default realm (=the immediate OU ancestors) of an entity

        @param entity: the entity (pe_id)
    """

    db = current.db
    s3db = current.s3db

    atable = s3db.pr_affiliation
    rtable = s3db.pr_role

    if not entity:
        return []
    query = (atable.deleted != True) & \
            (atable.role_id == rtable.id) & \
            (atable.pe_id == entity) & \
            (rtable.deleted != True) & \
            (rtable.role_type == OU)
    rows = db(query).select(rtable.pe_id)
    realm = [row.pe_id for row in rows]
    return realm

# =============================================================================
def pr_realm_users(realm, roles=None, role_types=OU):
    """
        Get all users in a realm

        @param realm: the realm (list of pe_ids)
        @param roles: list of pr_role names to limit the lookup to
        @param role_types: list of pr_role role types to limit the lookup to

        @note: role_types overrides roles
    """

    db = current.db
    s3db = current.s3db
    auth = current.auth

    atable = s3db.pr_affiliation
    rtable = s3db.pr_role
    ltable = s3db.pr_person_user
    utable = auth.settings.table_user

    if realm is None:
        query = (utable.deleted != True)
    else:
        if not isinstance(realm, (list, tuple)):
            realm = [realm]
        query = (rtable.deleted != True) & \
                (rtable.pe_id.belongs(realm))
        if roles is not None:
            if not isinstance(roles, (list, tuple)):
                roles = [roles]
            query &= (rtable.role.belongs(roles))
        elif role_types is not None:
            if not isinstance(role_types, (list, tuple)):
                role_types = [role_types]
            query &= (rtable.role_type.belongs(role_types))
        query &= (atable.deleted != True) & \
                (atable.role_id == rtable.id) & \
                (atable.pe_id == ltable.pe_id) & \
                (ltable.deleted != True) & \
                (ltable.user_id == utable.id) & \
                (utable.deleted != True)
    rows = db(query).select(utable.id, utable.email)
    if rows:
        if auth.settings.username_field:
            return Storage([(row.id, row.username) for row in rows])
        else:
            return Storage([(row.id, row.email) for row in rows])
    else:
        return Storage()

# =============================================================================
def pr_ancestors(entities):
    """
        Find all ancestor entities of the given entities in the
        OU hierarchy.

        @param entities:

        @returns: Storage of lists of PE-IDs
    """

    db = current.db
    s3db = current.s3db

    atable = s3db.pr_affiliation
    rtable = s3db.pr_role

    if not entities:
        return Storage()

    query = (atable.deleted != True) & \
            (atable.role_id == rtable.id) & \
            (atable.pe_id.belongs(entities)) & \
            (rtable.deleted != True) & \
            (rtable.role_type == OU)
    rows = db(query).select(rtable.ALL, atable.pe_id)

    ancestors = Storage([(pe_id, []) for pe_id in entities])
    r = rtable._tablename
    a = atable._tablename
    for row in rows:
        pe_id = row[a].pe_id
        paths = ancestors[pe_id]
        role = row[r]
        path = S3MultiPath([role.pe_id])
        if role.path is None:
            ppath = pr_role_rebuild_path(role)
        else:
            ppath = S3MultiPath(role.path)
        path.extend(role.pe_id, ppath, cut=pe_id)
        paths.append(path)
    for pe_id in ancestors:
        ancestors[pe_id] = S3MultiPath.all_nodes(ancestors[pe_id])
    return ancestors

# =============================================================================
def pr_descendants(pe_ids, skip=[]):
    """
    """

    db = current.db
    s3db = current.s3db

    pe_ids = [i for i in pe_ids if i not in skip]
    if not pe_ids:
        return []

    etable = s3db.pr_pentity
    rtable = s3db.pr_role
    atable = s3db.pr_affiliation

    query = (rtable.deleted != True) & \
            (rtable.pe_id.belongs(pe_ids)) & \
            (rtable.role_type == OU) & \
            (atable.role_id == rtable.id) & \
            (atable.deleted != True) & \
            (etable.pe_id == atable.pe_id)

    rows = db(query).select(rtable.pe_id,
                            atable.pe_id,
                            etable.instance_type)
    r = rtable._tablename
    e = etable._tablename
    a = atable._tablename

    nodes = []
    result = Storage()
    for row in rows:
        parent = row[r].pe_id
        child = row[a].pe_id
        if row[e].instance_type != "pr_person":
            if parent not in result:
                result[parent] = [child]
            else:
                result[parent].append(child)
        if child not in nodes:
            nodes.append(child)

    skip = skip + pe_ids
    descendants = pr_descendants(nodes, skip=skip)

    for child in descendants:
        for parent in result:
            if child in result[parent]:
                for node in descendants[child]:
                    if node not in result[parent]:
                        result[parent].append(node)
    for x in result:
        for y in result:
            if x in result[y]:
                result[y].extend([i for i in result[x] if i not in result[y] and i != y])

    return result

# =============================================================================
def pr_get_descendants(pe_ids, skip=[], entity_type=None, ids=True):
    """
        Find descendant entities of a person entity in the OU hierarchy
        (performs a real search, not a path lookup).

        @param pe_ids: person entity ID or list of IDs
        @param skip: list of person entity IDs to skip during descending

        @returns: a list of PE-IDs
    """

    db = current.db
    s3db = current.s3db

    etable = s3db.pr_pentity
    rtable = s3db.pr_role
    atable = s3db.pr_affiliation

    en = etable._tablename
    an = atable._tablename

    if type(pe_ids) is not list:
        pe_ids = [pe_ids]
    pe_ids = [i for i in pe_ids if i not in skip]
    if not pe_ids:
        return []
    query = (rtable.deleted != True) & \
            (rtable.pe_id.belongs(pe_ids)) & \
            (~(rtable.pe_id.belongs(skip))) &\
            (rtable.role_type == OU) & \
            (atable.deleted != True) & \
            (atable.role_id == rtable.id) & \
            (etable.pe_id == atable.pe_id)
    skip = skip + pe_ids
    rows = db(query).select(atable.pe_id,
                            etable.instance_type)
    nodes = [(r[an].pe_id, r[en].instance_type) for r in rows]
    result = []
    append = result.append
    for n in nodes:
        if n not in result:
            append(n)
    node_ids = [n[0] for n in result]
    descendants = pr_get_descendants(node_ids, skip=skip, ids=False)
    for d in descendants:
        if d not in result:
            append(d)

    if ids:
        return [n[0]
                for n in result
                if entity_type is None or n[1] == entity_type]
    else:
        return result

# =============================================================================
# Internal Path Tools
# =============================================================================
#
def pr_rebuild_path(pe_id, clear=False):
    """
        Rebuild the ancestor path of all roles in the OU hierarchy a person
        entity defines.

        @param pe_id: the person entity ID
        @param clear: clear paths in descendant roles (triggers lazy rebuild)
    """

    db = current.db
    s3db = current.s3db

    if isinstance(pe_id, Row):
        pe_id = row.pe_id

    rtable = s3db.pr_role
    query = (rtable.deleted != True) & \
            (rtable.pe_id == pe_id) & \
            (rtable.role_type == OU)
    db(query).update(path=None)
    roles = db(query).select()
    for role in roles:
        if role.path is None:
            pr_role_rebuild_path(role, clear=clear)
    return

# =============================================================================
def pr_role_rebuild_path(role_id, skip=[], clear=False):
    """
        Rebuild the ancestor path of a role within the OU hierarchy

        @param role_id: the role ID
        @param skip: list of role IDs to skip during recursion
        @param clear: clear paths in descendant roles (triggers lazy rebuild)
    """

    db = current.db
    s3db = current.s3db

    rtable = s3db.pr_role
    atable = s3db.pr_affiliation

    if isinstance(role_id, Row):
        role = role_id
        role_id = role.id
    else:
        query = (rtable.deleted != True) & \
                (rtable.id == role_id)
        role = db(query).select(limitby=(0, 1)).first()
    if not role:
        return None
    pe_id = role.pe_id

    if role_id in skip:
        return role.path
    skip = skip + [role_id]

    if role.role_type != OU:
        path = None
    else:
        # Get all parent roles
        query = (atable.deleted != True) & \
                (atable.pe_id == pe_id) & \
                (rtable.deleted != True) & \
                (rtable.id == atable.role_id) & \
                (rtable.role_type == OU)
        parent_roles = db(query).select(rtable.ALL)

        # Update ancestor path
        path = S3MultiPath()
        for prole in parent_roles:
            path.append([prole.pe_id])
            if prole.path is None:
                ppath = pr_role_rebuild_path(prole, skip=skip)
            else:
                ppath = S3MultiPath(prole.path)
            if ppath is not None:
                path.extend(prole.pe_id, ppath, cut=pe_id)
        db(rtable.id == role_id).update(path=str(path))

    # Clear descendant paths, if requested (only necessary for writes)
    if clear:
        query = (rtable.deleted != True) & \
                (rtable.path.like("%%|%s|%%" % pe_id)) & \
                (~(rtable.id.belongs(skip)))
        db(query).update(path=None)

    return path

# END =========================================================================<|MERGE_RESOLUTION|>--- conflicted
+++ resolved
@@ -1776,7 +1776,6 @@
             id_type = item.data.get("type", None)
             id_value = item.data.get("value", None)
 
-<<<<<<< HEAD
             if person_id is None:
                 return
 
@@ -1791,8 +1790,6 @@
                 item.method = item.METHOD.UPDATE
         return
 
-=======
->>>>>>> 53b08b4f
 # =============================================================================
 class S3PersonEducationModel(S3Model):
     """ Education details for Persons """
