# -*- coding: utf-8 -*-

""" Sahana Eden Person Registry Model

    @copyright: 2009-2012 (c) Sahana Software Foundation
    @license: MIT

    Permission is hereby granted, free of charge, to any person
    obtaining a copy of this software and associated documentation
    files (the "Software"), to deal in the Software without
    restriction, including without limitation the rights to use,
    copy, modify, merge, publish, distribute, sublicense, and/or sell
    copies of the Software, and to permit persons to whom the
    Software is furnished to do so, subject to the following
    conditions:

    The above copyright notice and this permission notice shall be
    included in all copies or substantial portions of the Software.

    THE SOFTWARE IS PROVIDED "AS IS", WITHOUT WARRANTY OF ANY KIND,
    EXPRESS OR IMPLIED, INCLUDING BUT NOT LIMITED TO THE WARRANTIES
    OF MERCHANTABILITY, FITNESS FOR A PARTICULAR PURPOSE AND
    NONINFRINGEMENT. IN NO EVENT SHALL THE AUTHORS OR COPYRIGHT
    HOLDERS BE LIABLE FOR ANY CLAIM, DAMAGES OR OTHER LIABILITY,
    WHETHER IN AN ACTION OF CONTRACT, TORT OR OTHERWISE, ARISING
    FROM, OUT OF OR IN CONNECTION WITH THE SOFTWARE OR THE USE OR
    OTHER DEALINGS IN THE SOFTWARE.
"""

__all__ = ["S3PersonEntity",
           "S3OrgAuthModel",
           "S3PersonModel",
           "S3GroupModel",
           "S3ContactModel",
           "S3PersonAddressModel",
           "S3PersonImageModel",
           "S3PersonIdentityModel",
           "S3PersonEducationModel",
           "S3SavedSearch",
           "S3PersonPresence",
           "S3PersonDescription",
           "S3ImageLibraryModel",
           # Representation Methods
           "pr_get_entities",
           "pr_pentity_represent",
           "pr_person_represent",
           "pr_person_comment",
           "pr_image_represent",
           "pr_url_represent",
           "pr_rheader",
           # Custom Resource Methods
           "pr_contacts",
           "pr_profile",
           # Hierarchy Manipulation
           "pr_update_affiliations",
           "pr_add_affiliation",
           "pr_remove_affiliation",
           # PE Helpers
           "pr_get_pe_id",
           # Back-end Role Tools
           "pr_define_role",
           "pr_delete_role",
           "pr_add_to_role",
           "pr_remove_from_role",
           # Hierarchy Lookup
           "pr_realm",
           "pr_realm_users",
           "pr_get_role_paths",
           "pr_get_role_branches",
           "pr_get_path",
           "pr_get_ancestors",
           "pr_get_descendants",
           "pr_ancestors",
           "pr_descendants",
           # Internal Path Tools
           "pr_rebuild_path",
           "pr_role_rebuild_path",
           # Helpers for ImageLibrary
           "pr_image_modify",
           "pr_image_resize",
           "pr_image_format",
           ]

import os
import re

try:
    import json # try stdlib (Python 2.6)
except ImportError:
    try:
        import simplejson as json # try external module
    except:
        import gluon.contrib.simplejson as json # fallback to pure-Python module

from gluon import *
from gluon.dal import Row
from gluon.storage import Storage
from gluon.sqlhtml import RadioWidget

from ..s3 import *
from layouts import *
from eden.layouts import S3AddResourceLink

OU = 1 # role type which indicates hierarchy, see role_types
OTHER_ROLE = 9

# =============================================================================
class S3PersonEntity(S3Model):
    """ Person Super-Entity """

    names = ["pr_pentity",
             "pr_affiliation",
             "pr_role",
             "pr_role_types",
             "pr_role_id",
             "pr_pe_label",
             "pr_pe_types"
             ]

    def model(self):

        db = current.db
        T = current.T

        add_component = self.add_component
        configure = self.configure
        crud_strings = current.response.s3.crud_strings
        define_table = self.define_table
        super_entity = self.super_entity
        super_key = self.super_key
        super_link = self.super_link

        YES = T("yes") #current.messages.YES
        NO = T("no") #current.messages.NO
        UNKNOWN_OPT = current.messages.UNKNOWN_OPT

        # ---------------------------------------------------------------------
        # Person Super-Entity
        #
        #if current.deployment_settings.get_ui_camp():
        #    shelter = T("Camp")
        #else:
        #    shelter = T("Shelter")
        pe_types = Storage(pr_person = T("Person"),
                           pr_group = T("Group"),
                           org_organisation = T("Organization"),
                           org_office = T("Office"),
                           # If we want these, then pe_id needs adding to their
                           # tables & configuring as a super-entity
                           #cr_shelter = shelter,
                           #fire_station = T("Fire Station"),
                           dvi_morgue = T("Morgue"),
                           hms_hospital = T("Hospital"),
                           dvi_body = T("Body"))

        tablename = "pr_pentity"
        table = super_entity(tablename, "pe_id", pe_types,
                             Field("type"),
                             Field("pe_label", length=128))

        # Search method
        pentity_search = S3PentitySearch(name = "pentity_search_simple",
                                         label = T("Name and/or ID"),
                                         comment = T(""),
                                         field = ["pe_label"])

        pentity_search.pentity_represent = pr_pentity_represent

        # Resource configuration
        configure(tablename,
                  list_fields = ["instance_type", "type", "pe_label"],
                  editable=False,
                  deletable=False,
                  listadd=False,
                  onaccept=self.pr_pentity_onaccept,
                  search_method=pentity_search)

        # Reusable fields
        pr_pe_label = S3ReusableField("pe_label", length=128,
                                      label = T("ID Tag Number"),
                                      requires = IS_NULL_OR(IS_NOT_ONE_OF(db,
                                                            "pr_pentity.pe_label")))

        # Components
        pe_id = super_key(table)
        add_component("pr_contact_emergency", pr_pentity=pe_id)
        add_component("pr_address", pr_pentity=pe_id)
        add_component("pr_image", pr_pentity=pe_id)
        add_component("pr_contact", pr_pentity=pe_id)
        add_component("pr_note", pr_pentity=pe_id)
        add_component("pr_role", pr_pentity=pe_id)
        add_component("pr_physical_description",
                      pr_pentity=dict(joinby=pe_id,
                                      multiple=False))
        add_component("dvi_identification",
                      pr_pentity=dict(joinby=pe_id,
                                      multiple=False))
        add_component("dvi_effects",
                      pr_pentity=dict(joinby=pe_id,
                                      multiple=False))
        add_component("dvi_checklist",
                      pr_pentity=dict(joinby=pe_id,
                                      multiple=False))
        # Map Configs
        #   - Personalised configurations
        #   - OU configurations (Organisation/Branch/Facility/Team)
        add_component("gis_config",
                      pr_pentity=dict(joinby=pe_id,
                                      multiple=False))

        # ---------------------------------------------------------------------
        # Person <-> User
        #
        utable = current.auth.settings.table_user
        tablename = "pr_person_user"
        table = define_table(tablename,
                             super_link("pe_id", "pr_pentity"),
                             Field("user_id", utable),
                             *s3_meta_fields())

        # ---------------------------------------------------------------------
        # Role (Affiliates Group)
        #
        role_types = {
            1:T("Organization Units"),    # business hierarchy (reporting units)
            2:T("Membership"),            # membership role
            3:T("Association"),           # other non-reporting role
            9:T("Other")                  # other role type
        }
        tablename = "pr_role"
        table = define_table(tablename,
                             # The "parent" entity
                             super_link("pe_id", "pr_pentity",
                                        label=T("Corporate Entity"),
                                        readable=True,
                                        writable=True),
                             # Role type
                             Field("role_type", "integer",
                                   requires = IS_IN_SET(role_types, zero=None),
                                   represent = lambda opt: \
                                               role_types.get(opt, UNKNOWN_OPT)),
                             # Role name
                             Field("role", notnull=True),
                             # Path, for faster lookups
                             Field("path",
                                   readable = False,
                                   writable = False),
                             # Type filter, type of entities which can have this role
                             Field("entity_type", "string",
                                   requires = IS_EMPTY_OR(IS_IN_SET(pe_types, zero=T("ANY"))),
                                   represent = lambda opt: pe_types.get(opt, UNKNOWN_OPT)),
                             # Subtype filter, if the entity type defines its own type
                             Field("sub_type", "integer",
                                   readable = False,
                                   writable = False),
                             *s3_meta_fields())

        # Field configuration
        table.pe_id.requires = IS_ONE_OF(db, "pr_pentity.pe_id",
                                         pr_pentity_represent, sort=True)
        table.pe_id.represent = pr_pentity_represent

        # CRUD Strings
        crud_strings[tablename] = Storage(
            title_create = T("Add Role"),
            title_display = T("Role Details"),
            title_list = T("Roles"),
            title_update = T("Edit Role"),
            title_search = T("Search Roles"),
            subtitle_create = T("Add New Role"),
            label_list_button = T("List Roles"),
            label_create_button = T("Add Role"),
            label_delete_button = T("Delete Role"),
            msg_record_created = T("Role added"),
            msg_record_modified = T("Role updated"),
            msg_record_deleted = T("Role deleted"),
            msg_list_empty = T("No Roles defined"))

        # Resource configuration
        configure(tablename,
                  onvalidation=self.pr_role_onvalidation)

        # Reusable fields
        role_id = S3ReusableField("role_id", table,
                                  requires = IS_ONE_OF(db, "pr_role.id",
                                                       self.pr_role_represent),
                                  represent = self.pr_role_represent,
                                  label = T("Role"),
                                  ondelete = "CASCADE")

        add_component("pr_affiliation", pr_role="role_id")

        # ---------------------------------------------------------------------
        # Affiliation
        #
        tablename = "pr_affiliation"
        table = define_table(tablename,
                             role_id(),
                             super_link("pe_id", "pr_pentity",
                                        label=T("Entity"),
                                        readable=True,
                                        writable=True),
                             *s3_meta_fields())

        table.pe_id.requires = IS_ONE_OF(db, "pr_pentity.pe_id",
                                         pr_pentity_represent, sort=True)
        table.pe_id.represent = pr_pentity_represent

        # CRUD Strings
        crud_strings[tablename] = Storage(
            title_create = T("Add Affiliation"),
            title_display = T("Affiliation Details"),
            title_list = T("Affiliations"),
            title_update = T("Edit Affiliation"),
            title_search = T("Search Affiliations"),
            subtitle_create = T("Add New Affiliation"),
            label_list_button = T("List Affiliations"),
            label_create_button = T("Add Affiliation"),
            label_delete_button = T("Delete Affiliation"),
            msg_record_created = T("Affiliation added"),
            msg_record_modified = T("Affiliation updated"),
            msg_record_deleted = T("Affiliation deleted"),
            msg_list_empty = T("No Affiliations defined"))

        # Resource configuration
        configure(tablename,
                  onaccept=self.pr_affiliation_onaccept,
                  ondelete=self.pr_affiliation_ondelete)

        # ---------------------------------------------------------------------
        # Return model-global names to s3db.*
        #
        return Storage(
            pr_pe_types=pe_types,
            pr_pe_label=pr_pe_label,
            pr_role_types=role_types,
            pr_role_id=role_id,
        )

    # -------------------------------------------------------------------------
    @staticmethod
    def pr_role_represent(role_id):
        """
            Represent an entity role

            @param role_id: the pr_role record ID
        """

        db = current.db
        table = db.pr_role
        role = db(table.id == role_id).select(table.role,
                                              table.pe_id,
                                              limitby=(0, 1)).first()
        try:
            entity = pr_pentity_represent(role.pe_id)
            return "%s: %s" % (entity, role.role)
        except:
            return current.messages.UNKNOWN_OPT

    # -------------------------------------------------------------------------
    @staticmethod
    def pr_role_onvalidation(form):
        """
            Clear descendant paths if role type has changed

            @param form: the CRUD form
        """

        formvars = form.vars
        if not formvars:
            return
        if "role_type" in formvars:
            role_id = form.record_id
            if not role_id:
                return
            role_type = formvars.role_type
            db = current.db
            rtable = db.pr_role
            role = db(rtable.id == role_id).select(rtable.role_type,
                                                   limitby=(0, 1)).first()
            if role and str(role.role_type) != str(role_type):
                # If role type has changed, then clear paths
                if str(role_type) != str(OU):
                    formvars["path"] = None
                current.s3db.pr_role_rebuild_path(role_id, clear=True)
        return

    # -------------------------------------------------------------------------
    @staticmethod
    def pr_pentity_onaccept(form):
        """
            Update organisation affiliations for org_site instances.
        """

        db = current.db
        s3db = current.s3db
        ptable = s3db.pr_pentity

        pe_id = form.vars.pe_id
        pe = db(ptable.pe_id == pe_id).select(ptable.instance_type,
                                              limitby=(0, 1)).first()
        if pe:
            itable = s3db.table(pe.instance_type, None)
            if itable and \
               "site_id" in itable.fields and \
               "organisation_id" in itable.fields:
                q = itable.pe_id == pe_id
                instance = db(q).select(itable.pe_id,
                                        itable.organisation_id,
                                        limitby=(0, 1)).first()
                if instance:
                    s3db.pr_update_affiliations("org_site", instance)
        return

    # -------------------------------------------------------------------------
    @staticmethod
    def pr_affiliation_onaccept(form):
        """
            Remove duplicate affiliations and clear descendant paths (to
            trigger lazy rebuild)

            @param form: the CRUD form
        """

        formvars = form.vars
        role_id = formvars["role_id"]
        pe_id = formvars["pe_id"]
        record_id = formvars["id"]

        if role_id and pe_id and record_id:
            # Remove duplicates
            db = current.db
            atable = db.pr_affiliation
            query = (atable.id != record_id) & \
                    (atable.role_id == role_id) & \
                    (atable.pe_id == pe_id)
            deleted_fk = {"role_id": role_id, "pe_id": pe_id}
            data = {"deleted": True,
                    "role_id": None,
                    "pe_id": None,
                    "deleted_fk": json.dumps(deleted_fk)}
            db(query).update(**data)
            # Clear descendant paths
            current.s3db.pr_rebuild_path(pe_id, clear=True)
        return

    # -------------------------------------------------------------------------
    @staticmethod
    def pr_affiliation_ondelete(row):
        """
            Clear descendant paths, also called indirectly via
            ondelete-CASCADE when a role gets deleted.

            @param row: the deleted row
        """

        if row and row.id:
            db = current.db
            atable = db.pr_affiliation
            query = (atable.id == row.id)
            record = db(query).select(atable.deleted_fk,
                                      limitby=(0, 1)).first()
        else:
            return
        if record and record.deleted_fk:
            data = json.loads(record.deleted_fk)
            pe_id = data.get("pe_id", None)
            if pe_id:
                current.s3db.pr_rebuild_path(pe_id, clear=True)
        return

# =============================================================================
class S3OrgAuthModel(S3Model):
    """ Organisation-based Authorization Model """

    names = ["pr_delegation"]

    def model(self):

        # ---------------------------------------------------------------------
        # Delegation: Role <-> Auth Group Link
        # This "delegates" the permissions of a user group for the records
        # owned by a person entity to a group of affiliated entities.
        #
        gtable = current.auth.settings.table_group
        tablename = "pr_delegation"
        table = self.define_table(tablename,
                                  current.s3db.pr_role_id(),
                                  Field("group_id", gtable,
                                        ondelete="CASCADE"),
                                  *s3_meta_fields())

        # ---------------------------------------------------------------------
        return Storage()

# =============================================================================
class S3PersonModel(S3Model):
    """ Persons and Groups """

    names = ["pr_person",
             "pr_person_user",
             "pr_gender",
             "pr_gender_opts",
             "pr_age_group",
             "pr_age_group_opts",
             "pr_person_id",
             ]

    def model(self):

        T = current.T
        db = current.db
        request = current.request
        gis = current.gis
        settings = current.deployment_settings

        messages = current.messages
        UNKNOWN_OPT = messages.UNKNOWN_OPT

        define_table = self.define_table
        super_link = self.super_link
        add_component = self.add_component

        # ---------------------------------------------------------------------
        # Person
        #
        pr_gender_opts = {
            1:"",
            2:T("female"),
            3:T("male")
        }
        pr_gender = S3ReusableField("gender", "integer",
                                    requires = IS_IN_SET(pr_gender_opts, zero=None),
                                    default = 1,
                                    label = T("Gender"),
                                    represent = lambda opt: \
                                                pr_gender_opts.get(opt, UNKNOWN_OPT))

        pr_age_group_opts = {
            1:T("unknown"),
            2:T("Infant (0-1)"),
            3:T("Child (2-11)"),
            4:T("Adolescent (12-20)"),
            5:T("Adult (21-50)"),
            6:T("Senior (50+)")
        }
        pr_age_group = S3ReusableField("age_group", "integer",
                                       requires = IS_IN_SET(pr_age_group_opts,
                                                            zero=None),
                                       default = 1,
                                       label = T("Age Group"),
                                       represent = lambda opt: \
                                                   pr_age_group_opts.get(opt,
                                                                         UNKNOWN_OPT))

        pr_marital_status_opts = {
            1:T("unknown"),
            2:T("single"),
            3:T("married"),
            4:T("separated"),
            5:T("divorced"),
            6:T("widowed"),
            9:T("other")
        }

        pr_religion_opts = settings.get_L10n_religions()

        pr_impact_tags = {
            1: T("injured"),
            4: T("diseased"),
            2: T("displaced"),
            5: T("separated from family"),
            3: T("suffered financial losses")
        }

        if settings.get_L10n_mandatory_lastname():
            last_name_validate = IS_NOT_EMPTY(error_message = T("Please enter a last name"))
        else:
            last_name_validate = None

        tablename = "pr_person"
        table = define_table(tablename,
                             super_link("pe_id", "pr_pentity"),
                             super_link("track_id", "sit_trackable"),
                             # Base location
                             self.gis_location_id(readable=False,
                                                  writable=False),
                             self.pr_pe_label(
                                comment = DIV(_class="tooltip",
                                              _title="%s|%s" % (T("ID Tag Number"),
                                                                T("Number or Label on the identification tag this person is wearing (if any).")))),
                             Field("missing", "boolean",
                                   readable=False,
                                   writable=False,
                                   default=False,
                                   represent = lambda missing: \
                                               (missing and ["missing"] or [""])[0]),
                             Field("volunteer", "boolean",
                                   readable=False,
                                   writable=False,
                                   default=False),
                             Field("first_name", notnull=True,
                                   default = "?" if current.auth.permission.format != "html" else "",
                                   length=64, # Mayon Compatibility
                                   # NB Not possible to have an IS_NAME() validator here
                                   # http://eden.sahanafoundation.org/ticket/834
                                   requires = IS_NOT_EMPTY(error_message = T("Please enter a first name")),
                                   comment =  DIV(_class="tooltip",
                                                  _title="%s|%s" % (T("First Name"),
                                                                    T("The first or only name of the person (mandatory)."))),
                                   label = T("First Name")),
                             Field("middle_name", length=64, # Mayon Compatibility
                                   label = T("Middle Name")),
                             Field("last_name", length=64, # Mayon Compatibility
                                   label = T("Last Name"),
                                   requires = last_name_validate),
                             Field("initials", length=8,
                                   label = T("Initials")),
                             Field("preferred_name", length=64, # Mayon Compatibility
                                   label = T("Preferred Name"),
                                   comment = DIV(DIV(_class="tooltip",
                                                     _title="%s|%s" % (T("Preferred Name"),
                                                                       T("The name to be used when calling for or directly addressing the person (optional).")))),
                                   ),
                             # @ToDo: Move these fields to a component to keep the main heavily-used table as clean as possible
                             Field("local_name",
                                   label = T("Local Name"),
                                    comment = DIV(DIV(_class="tooltip",
                                                        _title="%s|%s" % (T("Local Name"),
                                                                        T("Name of the person in local language and script (optional)."))))),
                             Field("father_name",
                                   label = T("Name of Father"),
                                   readable = False,
                                   writable = False,
                                  ),
                             Field("mother_name",
                                   label = T("Name of Mother"),
                                   readable = False,
                                   writable = False,
                                  ),
                             pr_gender(label = T("Gender")),
<<<<<<< HEAD
                             Field("date_of_birth", "date",
                                   label = T("Date of Birth"),
                                   requires = [IS_EMPTY_OR(IS_DATE_IN_RANGE(
                                                format = s3_date_format,
                                                maximum=request.utcnow.date(),
                                                error_message="%s %%(max)s!" %
                                                              T("Enter a valid date before")))],
                                   widget = S3DateWidget(past=1320,  # Months, so 110 years
                                                         future=0),
                                   readable=False,
                                   writable=False,
                                  ),
                             pr_age_group(label = T("Age group")),
=======
                             s3_date("date_of_birth",
                                     label = T("Date of Birth"),
                                     past = 1320,  # Months, so 110 years
                                     ),
                             pr_age_group(
                                     readable = False,
                                     writable = False,
                                    ),
>>>>>>> de121d5c
                             Field("nationality",
                                   requires = IS_NULL_OR(IS_IN_SET_LAZY(
                                                lambda: gis.get_countries(key_type="code"),
                                                zero = messages.SELECT_LOCATION)),
                                   label = T("Nationality"),
                                   comment = DIV(DIV(_class="tooltip",
                                                     _title="%s|%s" % (T("Nationality"),
                                                                       T("Nationality of the person.")))),
                                   represent = lambda code: \
                                               gis.get_country(code, key_type="code") or UNKNOWN_OPT),
                             Field("religion", length=128,
                                   label = T("Religion"),
                                   requires = IS_NULL_OR(IS_IN_SET(pr_religion_opts)),
                                   represent = lambda opt: \
                                    pr_religion_opts.get(opt, UNKNOWN_OPT),
<<<<<<< HEAD
                                   readable=False,
                                   writable=False,
=======
                                   #readable=False,
                                   #writable=False,
>>>>>>> de121d5c
                                   ),
                             Field("occupation", length=128, # Mayon Compatibility
                                   label = T("Profession"),
                                   ),
                             Field("opt_in", "string", # list of mailing lists which link to teams
                                   default=False,
                                   label = T("Receive updates"),
                                   comment = DIV(DIV(_class="tooltip",
                                                     _title="%s|%s" % (T("Mailing list"),
                                                                       T("By selecting this you agree that we may contact you.")))),
                                   ),
                             s3_comments(),
                             # @ToDo: Remove the lx_fields when we can Search person_id$location_id$Lx
                             *(s3_lx_fields() + s3_meta_fields()))

        # CRUD Strings
        ADD_PERSON = messages.ADD_PERSON
        current.response.s3.crud_strings[tablename] = Storage(
            title_create = T("Add a Person"),
            title_display = T("Person Details"),
            title_list = T("Persons"),
            title_update = T("Edit Person Details"),
            title_search = T("Search Persons"),
            subtitle_create = ADD_PERSON,
            label_list_button = T("List Persons"),
            label_create_button = ADD_PERSON,
            label_delete_button = T("Delete Person"),
            msg_record_created = T("Person added"),
            msg_record_modified = T("Person details updated"),
            msg_record_deleted = T("Person deleted"),
            msg_list_empty = T("No Persons currently registered"))

        # add an opt in clause to receive emails depending on the deployment settings
        if settings.get_auth_opt_in_to_email():
            table.opt_in.readable = True
            table.opt_in.writable = True
        else:
            table.opt_in.readable = False
            table.opt_in.writable = False

        # Search method
        pr_person_search = S3PersonSearch(
                                name="person_search_simple",
                                label=T("Name and/or ID"),
                                comment=T("To search for a person, enter any of the first, middle or last names and/or an ID number of a person, separated by spaces. You may use % as wildcard. Press 'Search' without input to list all persons."),
                                field=["pe_label",
                                       "first_name",
                                       "middle_name",
                                       "last_name",
                                       "local_name",
                                       "identity.value"
                                      ])


        # Resource configuration
<<<<<<< HEAD
        if current.auth.s3_has_role("staff_super") or \
           current.auth.s3_has_role("vol_super"):
            # The following fields fall under the category of
            # Sensitive Information and will only be accessible by
            # the super editor.
            table.father_name.readable = True
            table.father_name.writable = True
            table.mother_name.readable = True
            table.mother_name.writable = True
            table.date_of_birth.readable = True
            table.date_of_birth.writable = True
            table.religion.readable = True
            table.religion.writable = True
=======
        # Deployment Roles shouldn't be hardcoded in trunk models
        #if current.auth.s3_has_role("staff_super") or \
        #   current.auth.s3_has_role("vol_super"):
        #    # The following fields fall under the category of
        #    # Sensitive Information and will only be accessible by
        #    # the super editor.
        #    table.father_name.readable = True
        #    table.father_name.writable = True
        #    table.mother_name.readable = True
        #    table.mother_name.writable = True
        #    table.date_of_birth.readable = True
        #    table.date_of_birth.writable = True
        #    table.religion.readable = True
        #    table.religion.writable = True
>>>>>>> de121d5c
        self.configure(tablename,
                        super_entity=("pr_pentity", "sit_trackable"),
                        list_fields = ["id",
                                       "first_name",
                                       "middle_name",
                                       "last_name",
                                       #"picture",
                                       "gender",
                                       "age_group",
                                       (T("Organization"), "hrm_human_resource:organisation_id$name")
                                       ],
                        onvalidation=self.pr_person_onvalidation,
                        search_method=pr_person_search,
                        deduplicate=self.person_deduplicate,
                        main="first_name",
                        extra="last_name"
                        )

        person_id_comment = pr_person_comment(
                                    T("Person"),
                                    T("Type the first few characters of one of the Person's names."),
                                    child="person_id")

        person_id = S3ReusableField("person_id", table,
                                    sortby = ["first_name", "middle_name", "last_name"],
                                    requires = IS_NULL_OR(
                                                IS_ONE_OF(db, "pr_person.id",
                                                          pr_person_represent,
                                                          orderby="pr_person.first_name",
                                                          sort=True,
                                                          error_message=T("Person must be specified!"))),
                                    represent = pr_person_represent,
                                    label = T("Person"),
                                    comment = person_id_comment,
                                    ondelete = "RESTRICT",
                                    widget = S3PersonAutocompleteWidget())

        # Components
        add_component("pr_group_membership", pr_person="person_id")
        add_component("pr_identity", pr_person="person_id")
        add_component("pr_education", pr_person="person_id")
        add_component("pr_save_search", pr_person="person_id")
        add_component("msg_subscription", pr_person="person_id")

        add_component("member_membership", pr_person="person_id")

        # HR Record
        add_component("hrm_human_resource", pr_person="person_id")

        # Skills
        add_component("hrm_certification", pr_person="person_id")
        add_component("hrm_competency", pr_person="person_id")
        add_component("hrm_credential", pr_person="person_id")
        # @ToDo: Double link table to show the Courses attended?
        add_component("hrm_training", pr_person="person_id")

        # Experience
        add_component("hrm_experience", pr_person="person_id")
        add_component("hrm_programme_hours", pr_person=Storage(
                                                name="hours",
                                                joinby="person_id"))

        # Assets
        add_component("asset_asset", pr_person="assigned_to_id")

        # ---------------------------------------------------------------------
        # Return model-global names to s3db.*
        #
        return Storage(
            pr_gender = pr_gender,
            pr_gender_opts = pr_gender_opts,
            pr_age_group = pr_age_group,
            pr_age_group_opts = pr_age_group_opts,
            pr_person_id = person_id,
        )

    # -------------------------------------------------------------------------
    @staticmethod
    def pr_person_onvalidation(form):
        """ Onvalidation callback """

        try:
            age = int(form.vars.get("age_group", None))
        except (ValueError, TypeError):
            age = None
        dob = form.vars.get("date_of_birth", None)

        if age and age != 1 and dob:
            now = current.request.utcnow
            dy = int((now.date() - dob).days / 365.25)
            if dy < 0:
                ag = 1
            elif dy < 2:
                ag = 2
            elif dy < 12:
                ag = 3
            elif dy < 21:
                ag = 4
            elif dy < 51:
                ag = 5
            else:
                ag = 6

            if age != ag:
                form.errors.age_group = T("Age group does not match actual age.")
                return False

        return True

    # -------------------------------------------------------------------------
    @staticmethod
    def person_deduplicate(item):
        """ Import item deduplication """

        db = current.db
        ptable = db.pr_person
        s3db = current.s3db
        etable = s3db.pr_contact.with_alias("pr_email")
        stable = s3db.pr_contact.with_alias("pr_sms")

        left = [etable.on((etable.pe_id == ptable.pe_id) & \
                          (etable.contact_method == "EMAIL")),
                stable.on((stable.pe_id == ptable.pe_id) & \
                          (stable.contact_method == "SMS"))]

        data = item.data
        fname = lname = None
        if "first_name" in data:
            fname = data["first_name"]
        if "last_name" in data:
            lname = data["last_name"]
        initials = dob = None
        if "initials" in data:
            initials = data["initials"]
        if "date_of_birth" in data:
            dob = data["date_of_birth"]
        email = sms = None
        for citem in item.components:
            if citem.tablename == "pr_contact":
                data = citem.data
                if "contact_method" in data and \
                    data.contact_method == "EMAIL":
                    email = data.value
                elif "contact_method" in data and \
                        data.contact_method == "SMS":
                    sms = data.value

        if fname and lname:
            query = (ptable.first_name.lower() == fname.lower()) & \
                    (ptable.last_name.lower() == lname.lower())
        elif initials:
            query = (ptable.initials.lower() == initials.lower())
        else:
            return
        candidates = db(query).select(ptable._id,
                                      ptable.first_name,
                                      ptable.last_name,
                                      ptable.initials,
                                      ptable.date_of_birth,
                                      etable.value,
                                      stable.value,
                                      left=left)

        duplicates = Storage()
        for row in candidates:
            row_fname = row[ptable.first_name]
            row_lname = row[ptable.last_name]
            row_initials = row[ptable.initials]
            row_dob = row[ptable.date_of_birth]
            row_email = row[etable.value]
            row_sms = row[stable.value]

            check = 0
            if fname and row_fname:
                if fname.lower() == row_fname.lower():
                    check += 2
                else:
                    check -= 2
            if lname and row_lname:
                if lname.lower() == row_lname.lower():
                    check += 2
                else:
                    check -= 2
            if dob and row_dob:
                if dob == row_dob:
                    check += 2
                else:
                    check -= 2
            if initials and row_initials:
                if initials.lower() == row_initials.lower():
                    check += 1
                else:
                    check -= 1
            if email and row_email:
                if email.lower() == row_email.lower():
                    check += 1
                else:
                    check -= 1
            if sms and row_sms:
                if sms.lower() == row_sms.lower():
                    check += 1
                else:
                    check -= 1

            if check in duplicates:
                continue
            else:
                duplicates[check] = row

        duplicate = None
        if len(duplicates):
            best_match = max(duplicates.keys())
            if best_match > 0:
                duplicate = duplicates[best_match]
                item.id = duplicate[ptable.id]
                item.method = item.METHOD.UPDATE
                for citem in item.components:
                    citem.method = citem.METHOD.UPDATE
        return

# =============================================================================
class S3GroupModel(S3Model):
    """ Groups """

    names = ["pr_group",
             "pr_group_id",
             "pr_group_represent",
             "pr_group_membership"
             ]

    def model(self):

        T = current.T
        db = current.db

        messages = current.messages
        configure = self.configure
        crud_strings = current.response.s3.crud_strings
        define_table = self.define_table

        # ---------------------------------------------------------------------
        # Group
        #
        pr_group_types = {
            1:T("Family"),
            2:T("Tourist Group"),
            3:T("Relief Team"),
            4:T("other"),
            5:T("Mailing Lists"),
        }

        tablename = "pr_group"
        table = define_table(tablename,
                             self.super_link("pe_id", "pr_pentity"),
                             Field("group_type", "integer",
                                   requires = IS_IN_SET(pr_group_types, zero=None),
                                   default = 4,
                                   label = T("Group Type"),
                                   represent = lambda opt: \
                                        pr_group_types.get(opt, messages.UNKNOWN_OPT)),
                             Field("system", "boolean",
                                   default=False,
                                   readable=False,
                                   writable=False),
                             Field("name",
                                   label=T("Group Name"),
                                   requires = IS_NOT_EMPTY()),
                             Field("description",
                                   label=T("Group Description"),
                                   comment = DIV(_class="tooltip",
                                                 _title="%s|%s" % (T("Group description"),
                                                                   T("A brief description of the group (optional)")))
                                   ),
                             s3_comments(),
                             *s3_meta_fields())

        # CRUD Strings
        ADD_GROUP = T("Add Group")
        crud_strings[tablename] = Storage(
            title_create = ADD_GROUP,
            title_display = T("Group Details"),
            title_list = T("Groups"),
            title_update = T("Edit Group"),
            title_search = T("Search Groups"),
            subtitle_create = T("Add New Group"),
            label_list_button = T("List Groups"),
            label_create_button = ADD_GROUP,
            label_delete_button = T("Delete Group"),
            msg_record_created = T("Group added"),
            msg_record_modified = T("Group updated"),
            msg_record_deleted = T("Group deleted"),
            msg_list_empty = T("No Groups currently registered"))

        # CRUD Strings
        ADD_GROUP = T("Add Mailing List")
        mailing_list_crud_strings = Storage(
            title_create = ADD_GROUP,
            title_display = T("Mailing List Details"),
            title_list = T("Mailing Lists"),
            title_update = T("Edit Mailing List"),
            title_search = T("Search Mailing Lists"),
            subtitle_create = T("Add New Mailing List"),
            label_list_button = T("List Mailing Lists"),
            label_create_button = ADD_GROUP,
            label_delete_button = T("Delete Mailing List"),
            msg_record_created = T("Mailing list added"),
            msg_record_modified = T("Mailing list updated"),
            msg_record_deleted = T("Mailing list deleted"),
            msg_list_empty = T("No Mailing List currently established"))

        # Resource configuration
        configure(tablename,
                  super_entity="pr_pentity",
                  deduplicate=self.group_deduplicate,
                  main="name",
                  extra="description")

        # Reusable fields
        group_id = S3ReusableField("group_id", table,
                                   sortby="name",
                                   requires = IS_NULL_OR(
                                                IS_ONE_OF(db, "pr_group.id",
                                                          self.group_represent,
                                                          filterby="system",
                                                          filter_opts=(False,))),
                                   represent = self.group_represent,
                                   comment=S3AddResourceLink(c="pr",
                                                             f="group",
                                                             label=crud_strings.pr_group.label_create_button,
                                                             title=T("Create Group Entry"),
                                                             tooltip=T("Create a group entry in the registry.")),
                                   ondelete = "RESTRICT")

        # Components
        self.add_component("pr_group_membership", pr_group="group_id")

        # ---------------------------------------------------------------------
        # Group membership
        #
        tablename = "pr_group_membership"
        table = define_table(tablename,
                             group_id(label = T("Group"),
                                      ondelete="CASCADE"),
                             self.pr_person_id(label = T("Person"),
                                               ondelete="CASCADE"),
                             Field("group_head", "boolean",
                                   label = T("Group Head"),
                                   default=False,
                                   represent = lambda group_head: \
                                    (group_head and [T("yes")] or [""])[0]),
                             Field("description",
                                   label = T("Description")),
                             s3_comments(),
                             *s3_meta_fields())

        # CRUD strings
        function = current.request.function
        if function in ("person", "group_membership"):
            crud_strings[tablename] = Storage(
                title_create = T("Add Membership"),
                title_display = T("Membership Details"),
                title_list = T("Memberships"),
                title_update = T("Edit Membership"),
                title_search = T("Search Membership"),
                subtitle_create = T("Add New Membership"),
                label_list_button = T("List Memberships"),
                label_create_button = T("Add Membership"),
                label_delete_button = T("Delete Membership"),
                msg_record_created = T("Membership added"),
                msg_record_modified = T("Membership updated"),
                msg_record_deleted = T("Membership deleted"),
                msg_list_empty = T("No Memberships currently registered"))

        elif function == "group":
            crud_strings[tablename] = Storage(
                title_create = T("Add Member"),
                title_display = T("Membership Details"),
                title_list = T("Group Members"),
                title_update = T("Edit Membership"),
                title_search = T("Search Member"),
                subtitle_create = T("Add New Member"),
                label_list_button = T("List Members"),
                label_create_button = T("Add Group Member"),
                label_delete_button = T("Delete Membership"),
                msg_record_created = T("Group Member added"),
                msg_record_modified = T("Membership updated"),
                msg_record_deleted = T("Membership deleted"),
                msg_list_empty = T("No Members currently registered"))

        # Resource configuration
        configure(tablename,
                  onaccept = self.group_membership_onaccept,
                  ondelete = self.group_membership_onaccept,
                  list_fields=["id",
                               "group_id",
                               "person_id",
                               "group_head",
                               "description"
                              ])

        # ---------------------------------------------------------------------
        # Return model-global names to s3db.*
        #
        return Storage(
            pr_group_id = group_id,
            pr_group_represent = self.group_represent,
            pr_mailing_list_crud_strings = mailing_list_crud_strings
        )

    # -------------------------------------------------------------------------
    @staticmethod
    def group_represent(id, row=None):
        """ FK representation """

        if row:
            return row.name
        elif not id:
            return current.messages.NONE

        db = current.db
        table = db.pr_group
        r = db(table.id == id).select(table.name,
                                      limitby = (0, 1)).first()
        try:
            return r.name
        except:
            return current.messages.UNKNOWN_OPT

    # -------------------------------------------------------------------------
    @staticmethod
    def group_deduplicate(item):
        """ Group de-duplication """

        if item.tablename == "pr_group":
            table = item.table
            name = item.data.get("name", None)

            query = (table.name == name) & \
                    (table.deleted != True)
            duplicate = current.db(query).select(table.id,
                                                 limitby=(0, 1)).first()
            if duplicate:
                item.id = duplicate.id
                item.method = item.METHOD.UPDATE
        return

    # -------------------------------------------------------------------------
    @staticmethod
    def group_membership_onaccept(form):
        """
            Remove any duplicate memberships and update affiliations
        """

        if hasattr(form, "vars"):
            _id = form.vars.id
        elif isinstance(form, Row) and "id" in form:
            _id = form.id
        else:
            return

        db = current.db
        mtable = db.pr_group_membership

        if _id:
            record = db(mtable.id == _id).select(limitby=(0, 1)).first()
        else:
            return
        if record:
            person_id = record.person_id
            group_id = record.group_id
            if person_id and group_id and not record.deleted:
                query = (mtable.person_id == person_id) & \
                        (mtable.group_id == group_id) & \
                        (mtable.id != record.id) & \
                        (mtable.deleted != True)
                deleted_fk = {"person_id": person_id,
                              "group_id": group_id}
                db(query).update(deleted = True,
                                 person_id = None,
                                 group_id = None,
                                 deleted_fk = json.dumps(deleted_fk))
            pr_update_affiliations(mtable, record)
        return

# =============================================================================
class S3ContactModel(S3Model):
    """ Person Contacts """

    names = ["pr_contact",
             "pr_contact_emergency"
             ]

    def model(self):

        T = current.T
        db = current.db

        define_table = self.define_table
        super_link = self.super_link

        # ---------------------------------------------------------------------
        # Contact
        #
        # @ToDo: Provide widgets which can be dropped into the main person form to have
        #        the relevant ones for that deployment/context collected on that same
        #        form
        #
        contact_methods = current.msg.CONTACT_OPTS

        tablename = "pr_contact"
        table = define_table(tablename,
                             super_link("pe_id", "pr_pentity"),
                             Field("contact_method",
                                   length=32,
                                   requires = IS_IN_SET(contact_methods,
                                                        zero=None),
                                   default = "SMS",
                                   label = T("Contact Method"),
                                   represent = lambda opt: \
                                        contact_methods.get(opt, current.messages.UNKNOWN_OPT)),
                             Field("value",
                                   label= T("Value"),
                                   notnull=True,
                                   requires = IS_NOT_EMPTY(),
<<<<<<< HEAD
                                   readable = False,
                                   writable = False,
=======
>>>>>>> de121d5c
                                  ),
                             Field("priority", "integer",
                                   label= T("Priority"),
                                   comment = DIV(_class="tooltip",
                                                 _title="%s|%s" % (T("Priority"),
                                                                   T("What order to be contacted in."))),
                                   requires = IS_IN_SET(range(1, 10), zero=None)),
                             s3_comments(),
                             *s3_meta_fields())

        # Field configuration
        table.pe_id.requires = IS_ONE_OF(db, "pr_pentity.pe_id",
                                         pr_pentity_represent,
                                         orderby="instance_type",
                                         filterby="instance_type",
                                         filter_opts=("pr_person", "pr_group"))

        # CRUD Strings
        current.response.s3.crud_strings[tablename] = Storage(
            title_create = T("Add Contact Information"),
            title_display = T("Contact Details"),
            title_list = T("Contact Information"),
            title_update = T("Edit Contact Information"),
            title_search = T("Search Contact Information"),
            subtitle_create = T("Add Contact Information"),
            label_list_button = T("List Contact Information"),
            label_create_button = T("Add Contact Information"),
            label_delete_button = T("Delete Contact Information"),
            msg_record_created = T("Contact Information Added"),
            msg_record_modified = T("Contact Information Updated"),
            msg_record_deleted = T("Contact Information Deleted"),
            msg_list_empty = T("No contact information available"))

        # Resource configuration
        self.configure(tablename,
                        onvalidation=self.contact_onvalidation,
                        deduplicate=self.contact_deduplicate,
                        list_fields=["id",
                                     "contact_method",
                                     "value",
                                     "priority",
                                    ])

        # ---------------------------------------------------------------------
        # Emergency Contact Information
        #
        tablename = "pr_contact_emergency"
        table = define_table(tablename,
                             super_link("pe_id", "pr_pentity"),
                             Field("name",
                                   label= T("Name")),
                             Field("relationship",
                                   label= T("Relationship")),
                             Field("phone",
                                   label = T("Phone"),
                                   requires = IS_NULL_OR(s3_phone_requires)),
                             s3_comments(),
                             *s3_meta_fields())

        # ---------------------------------------------------------------------
        # Return model-global names to s3db.*
        #
        return Storage(
        )

    # -------------------------------------------------------------------------
    @staticmethod
    def contact_onvalidation(form):
        """ Contact form validation """

        if form.vars.contact_method == "EMAIL":
            email, error = IS_EMAIL()(form.vars.value)
            if error:
                form.errors.value = T("Enter a valid email")
        return False

    # -------------------------------------------------------------------------
    @staticmethod
    def contact_deduplicate(item):
        """ Contact information de-duplication """

        if item.tablename == "pr_contact":
            table = item.table
            pe_id = item.data.get("pe_id", None)
            contact_method = item.data.get("contact_method", None)
            value = item.data.get("value", None)

            if pe_id is None:
                return

            query = (table.pe_id == pe_id) & \
                    (table.contact_method == contact_method) & \
                    (table.value == value) & \
                    (table.deleted != True)
            duplicate = current.db(query).select(table.id,
                                                 limitby=(0, 1)).first()
            if duplicate:
                item.id = duplicate.id
                item.method = item.METHOD.UPDATE
        return

# =============================================================================
class S3PersonAddressModel(S3Model):
    """ Addresses for Persons """

    names = ["pr_address",
             "pr_address_type_opts"
             ]

    def model(self):

        T = current.T
        settings = current.deployment_settings

        # ---------------------------------------------------------------------
        # Address
        #
<<<<<<< HEAD
        if current.auth.s3_has_role("staff_super") or \
           current.auth.s3_has_role("vol_super"):
            pr_address_type_opts = {
                1:T("Current Home Address"),
                2:T("Permanent Home Address"),
                3:T("Office Address"),
                #4:T("Holiday Address"),
                9:T("Other Address")
            }
        else:
            pr_address_type_opts = {
                3:T("Office Address"),
                #4:T("Holiday Address"),
                9:T("Other Address")
            }
=======
        # Deployment Roles shouldn't be hardcoded in trunk models
        #if current.auth.s3_has_role("staff_super") or \
        #   current.auth.s3_has_role("vol_super"):
        pr_address_type_opts = {
            1:T("Current Home Address"),
            2:T("Permanent Home Address"),
            3:T("Office Address"),
            #4:T("Holiday Address"),
            9:T("Other Address")
        }
        #else:
        #    pr_address_type_opts = {
        #        3:T("Office Address"),
        #        #4:T("Holiday Address"),
        #        9:T("Other Address")
        #    }
>>>>>>> de121d5c

        tablename = "pr_address"
        table = self.define_table(tablename,
                                  self.super_link("pe_id", "pr_pentity"),
                                  Field("type", "integer",
                                        requires = IS_IN_SET(pr_address_type_opts, zero=None),
                                        widget = RadioWidget.widget,
                                        default = 1,
                                        label = T("Address Type"),
                                        represent = lambda opt: \
                                                    pr_address_type_opts.get(opt,
                                                        current.messages.UNKNOWN_OPT)),
                                  self.gis_location_id(),
                                  s3_comments(),
                                  *s3_meta_fields())

        table.pe_id.requires = IS_ONE_OF(current.db, "pr_pentity.pe_id",
                                         pr_pentity_represent,
                                         orderby="instance_type",
                                         filterby="instance_type",
                                         filter_opts=("pr_person", "pr_group"))

        # Field configuration
        if not settings.get_gis_building_name():
            table.building_name.readable = False

        # CRUD Strings
        ADD_ADDRESS = T("Add Address")
        current.response.s3.crud_strings[tablename] = Storage(
            title_create = ADD_ADDRESS,
            title_display = T("Address Details"),
            title_list = T("Addresses"),
            title_update = T("Edit Address"),
            title_search = T("Search Addresses"),
            subtitle_create = T("Add New Address"),
            label_list_button = T("List Addresses"),
            label_create_button = ADD_ADDRESS,
            msg_record_created = T("Address added"),
            msg_record_modified = T("Address updated"),
            msg_record_deleted = T("Address deleted"),
            msg_list_empty = T("There is no address for this person yet. Add new address."))

        # Resource configuration
        self.configure(tablename,
                       onaccept=self.address_onaccept,
                       onvalidation=s3_address_onvalidation,
                       deduplicate=self.address_deduplicate,
                       list_fields = ["id",
                                      "type",
                                      (T("Address"), "location_id$addr_street"),
                                      (settings.get_ui_label_postcode(), "location_id$addr_postcode"),
                                      #"location_id$L4",
                                      "location_id$L3",
                                      "location_id$L2",
                                      "location_id$L1",
                                      (T("Country"), "location_id$L0"),
                                      ])

        # ---------------------------------------------------------------------
        # Return model-global names to s3db.*
        #
        return Storage(
                pr_address_type_opts = pr_address_type_opts
            )

    # -------------------------------------------------------------------------
    @staticmethod
    def address_onaccept(form):
        """
            Updates the Base Location to be the same as the Address

            If the base location hasn't yet been set or if this is specifically
            requested
        """

        vars = form.vars
        location_id = vars.location_id
        pe_id = vars.pe_id

        if location_id:
            db = current.db
            s3db = current.s3db
            requestvars = current.request.vars
            settings = current.deployment_settings
            person = None
            table = s3db.pr_person
            if "base_location" in requestvars and \
               requestvars.base_location == "on":
                # Specifically requested
                S3Tracker()(s3db.pr_pentity, pe_id).set_base_location(location_id)
                person = db(table.pe_id == pe_id).select(table.id,
                                                         limitby=(0, 1)).first()
                if person:
                    # Update the Lx fields
                    s3_lx_update(table, person.id)
            else:
                # Check if a base location already exists
                query = (table.pe_id == pe_id)
                person = db(query).select(table.id,
                                          table.location_id).first()
                if person and not person.location_id:
                    # Hasn't yet been set so use this
                    S3Tracker()(s3db.pr_pentity, pe_id).set_base_location(location_id)
                    # Update the Lx fields
                    s3_lx_update(table, person.id)

            #if person and str(vars.type) == "1": # Home Address
            #    if settings.has_module("hrm"):
            #        # Also check for any Volunteer HRM record(s)
            #        htable = s3db.hrm_human_resource
            #        query = (htable.person_id == person.id) & \
            #                (htable.type == 2) & \
            #                (htable.deleted != True)
            #        hrs = db(query).select(htable.id)
            #        for hr in hrs:
            #            db(htable.id == hr.id).update(location_id=location_id)
            #            # Update the Lx fields
            #            s3_lx_update(htable, hr.id)
                #if settings.has_module("member"):
                #    # Also check for any Member record(s)
                #    mtable = s3db.member_membership
                #    query = (mtable.person_id == person.id) & \
                #            (mtable.deleted != True)
                #    members = db(query).select(mtable.id)
                #    for member in members:
                #        db(mtable.id == member.id).update(location_id=location_id)
                #        # Update the Lx fields
                #        s3_lx_update(mtable, member.id)
        return

    # -------------------------------------------------------------------------
    @staticmethod
    def address_deduplicate(item):
        """ Address de-duplication """

        if item.tablename == "pr_address":
            data = item.data
            pe_id = data.get("pe_id", None)
            address = data.get("address", None)

            if pe_id is None:
                return

            table = item.table
            db = current.db
            ltable = db.gis_location
            query = (table.pe_id == pe_id) & \
                    (ltable.id == table.location_id) & \
                    (ltable.addr_street == address) & \
                    (table.deleted != True)
            duplicate = db(query).select(table.id,
                                         limitby=(0, 1)).first()
            if duplicate:
                item.id = duplicate.id
                item.method = item.METHOD.UPDATE
        return

# =============================================================================
class S3PersonImageModel(S3Model):
    """ Images for Persons """

    names = ["pr_image"]

    def model(self):

        T = current.T

        # ---------------------------------------------------------------------
        # Image
        #
        pr_image_type_opts = {
            1:T("Photograph"),
            2:T("Sketch"),
            3:T("Fingerprint"),
            4:T("X-Ray"),
            5:T("Document Scan"),
            9:T("other")
        }

        tablename = "pr_image"
        table = self.define_table(tablename,
                                  self.super_link("pe_id", "pr_pentity"),
                                  Field("profile", "boolean",
                                        default = False,
                                        label = T("Profile Picture?")
                                        ),
                                  Field("image", "upload", autodelete=True,
                                        represent = self.pr_image_represent,
                                        comment =  DIV(_class="tooltip",
                                                       _title="%s|%s" % (T("Image"),
                                                                         T("Upload an image file here. If you don't upload an image file, then you must specify its location in the URL field.")))),
                                  Field("url",
                                        label = T("URL"),
                                        represent = pr_url_represent,
                                        comment = DIV(_class="tooltip",
                                                      _title="%s|%s" % (T("URL"),
                                                                       T("The URL of the image file. If you don't upload an image file, then you must specify its location here.")))),
                                  Field("type", "integer",
                                        requires = IS_IN_SET(pr_image_type_opts, zero=None),
                                        default = 1,
                                        label = T("Image Type"),
                                        represent = lambda opt: \
                                            pr_image_type_opts.get(opt,
                                                                   current.messages.UNKNOWN_OPT)),
                                  s3_comments("description",
                                              label=T("Description"),
                                              comment = DIV(_class="tooltip",
                                                            _title="%s|%s" % (T("Description"),
                                                                              T("Give a brief description of the image, e.g. what can be seen where on the picture (optional).")))),
                                  *s3_meta_fields())

        # CRUD Strings
        current.response.s3.crud_strings[tablename] = Storage(
            title_create = T("Image"),
            title_display = T("Image Details"),
            title_list = T("Images"),
            title_update = T("Edit Image Details"),
            title_search = T("Search Images"),
            subtitle_create = T("Add New Image"),
            label_list_button = T("List Images"),
            label_create_button = T("Add Image"),
            label_delete_button = T("Delete Image"),
            msg_record_created = T("Image added"),
            msg_record_modified = T("Image updated"),
            msg_record_deleted = T("Image deleted"),
            msg_list_empty = T("No Images currently registered"))

        # Resource configuration
        self.configure(tablename,
                        onaccept = self.pr_image_onaccept,
                        onvalidation = self.pr_image_onvalidation,
                        ondelete = self.pr_image_ondelete,
                        mark_required = ["url", "image"],
                        list_fields=["id",
                                     "title",
                                     "profile",
                                     "type",
                                     "image",
                                     "url",
                                     "description"
                                     ])

        # ---------------------------------------------------------------------
        # Return model-global names to s3db.*
        #
        return Storage()

    # -------------------------------------------------------------------------
    @staticmethod
    def pr_image_represent(image):
        """ Representation """

        if not image:
            return current.messages.NONE
        url_full = URL(c="default", f="download", args=image)
        size = (None, 60)
        image = pr_image_represent(image, size=size)
        url_small = URL(c="default", f="download", args=image)

        return DIV(A(IMG(_src=url_small, _height=60), _href=url_full))

    # -------------------------------------------------------------------------
    @staticmethod
    def pr_image_onaccept(form):
        """
            If this is the profile image then remove this flag from all
            others for this person.
        """

        vars = form.vars
        id = vars.id
        profile = vars.profile
        url = vars.url
        newfilename = vars.image_newfilename
        if profile == "False":
            profile = False

        if newfilename:
            _image = form.request_vars.image
            pr_image_resize(_image.file,
                            newfilename,
                            _image.filename,
                            (50, 50)
                            )
            pr_image_resize(_image.file,
                            newfilename,
                            _image.filename,
                            (None, 60)
                            )

            pr_image_resize(_image.file,
                            newfilename,
                            _image.filename,
                            (160, None)
                            )

        if profile:
            # Find the pe_id
            db = current.db
            table = db.pr_image
            pe = db(table.id == id).select(table.pe_id,
                                           limitby=(0, 1)).first()
            if pe:
                pe_id = pe.pe_id
                # Set all others for this person as not the Profile picture
                query  = (table.pe_id == pe_id) & \
                         (table.id != id)
                db(query).update(profile = False)

    # -------------------------------------------------------------------------
    @staticmethod
    def pr_image_onvalidation(form):
        """ Image form validation """

        vars = form.vars
        image = vars.image
        url = vars.url

        if not hasattr(image, "file"):
            id = current.request.post_vars.id
            if id:
                db = current.db
                table = db.pr_image
                record = db(table.id == id).select(table.image,
                                                   limitby=(0, 1)).first()
                if record:
                    image = record.image

        if not hasattr(image, "file") and not image and not url:
            form.errors.image = \
            form.errors.url = T("Either file upload or image URL required.")
        return

    # -------------------------------------------------------------------------
    @staticmethod
    def pr_image_ondelete(row):
        """
        """
        db = current.db
        table = db.pr_image
        query = (table.id == row.get("id"))
        deleted_row = db(query).select(table.image,
                                       limitby=(0, 1)).first()
        s3db.pr_image_delete_all(deleted_row.image)

# =============================================================================
class S3ImageLibraryModel(S3Model):
    """
        Image Model

        This is used to store modified copies of images held in other tables.
        The modifications can be:
         * different file type (bmp, jpeg, gif, png etc)
         * different size (thumbnails)

        This has been included in the pr module because:
        pr uses it (but so do other modules), pr is a compulsory module
        and this should also be compuslory but didn't want to create a
        new compulsory module just for this.
    """
    names = ["pr_image_library",
             "pr_image_size",
             "pr_image_delete_all",
             ]

    def model(self):

        #T = current.T

        # ---------------------------------------------------------------------
        tablename = "pr_image_library"
        table = self.define_table(tablename,
                                  # Original image file name
                                  Field("original_name"),
                                  # New image file name
                                  Field("new_name", "upload",
                                        autodelete=True,
                                        ),
                                  # New file format name
                                  Field("format"),
                                  # New requested file dimensions
                                  Field("width", "integer",
                                       ),
                                  Field("height", "integer",
                                       ),
                                  # New actual file dimensions
                                  Field("actual_width", "integer",
                                       ),
                                  Field("actual_height", "integer",
                                       )
                                )

        # ---------------------------------------------------------------------
        # Return model-global names to s3db.*
        #
        return Storage(
            pr_image_size = self.pr_image_size,
            pr_image_delete_all = self.pr_image_delete_all,
        )

    # -----------------------------------------------------------------------------
    @staticmethod
    def pr_image_size(image_name, size):
        """
            Used by s3_avatar_represent()
        """

        db = current.db
        table = db.pr_image_library
        query = (table.new_name == image_name)
        image = db(query).select(limitby=(0, 1)).first()
        if image:
            return (image.actual_width, image.actual_height)
        else:
            return size

    # -----------------------------------------------------------------------------
    @staticmethod
    def pr_image_delete_all(original_image_name):
        """
            Method to delete all the images that belong to
            the original file.
        """

        if current.deployment_settings.get_security_archive_not_delete():
           return
        db = current.db
        table = db.pr_image_library
        query = (table.original_name == original_image_name)
        set = db(query)
        set.delete_uploaded_files()
        set.delete()

# =============================================================================
class S3PersonIdentityModel(S3Model):
    """ Identities for Persons """

    names = ["pr_identity"]

    def model(self):

        T = current.T

        # ---------------------------------------------------------------------
        # Identity
        #
        # http://docs.oasis-open.org/emergency/edxl-have/cs01/xPIL-types.xsd
        # <xs:simpleType name="DocumentTypeList">
        #  <xs:enumeration value="Passport"/>
        #  <xs:enumeration value="DriverLicense"/>
        #  <xs:enumeration value="CreditCard"/>
        #  <xs:enumeration value="BankCard"/>
        #  <xs:enumeration value="KeyCard"/>
        #  <xs:enumeration value="AccessCard"/>
        #  <xs:enumeration value="IdentificationCard"/>
        #  <xs:enumeration value="Certificate"/>
        #  <xs:enumeration value="MileageProgram"/>
        #
        pr_id_type_opts = {
            1:T("Passport"),
            2:T("National ID Card"),
            3:T("Driving License"),
            #4:T("Credit Card"),
            99:T("other")
        }

        tablename = "pr_identity"
        table = self.define_table(tablename,
                                  self.pr_person_id(label = T("Person"),
                                                    ondelete="CASCADE"),
                                  Field("type", "integer",
                                        label = T("ID type"),
                                        requires = IS_IN_SET(pr_id_type_opts, zero=None),
                                        default = 1,
                                        represent = lambda opt: \
                                             pr_id_type_opts.get(opt,
                                                                 current.messages.UNKNOWN_OPT)),
                                  Field("value",
                                        label = T("Number")),
                                  s3_date("valid_from",
                                          label = T("Valid From"),
                                          future = 0,
                                          ),
                                  s3_date("valid_until",
                                          label = T("Valid Until"),
                                          ),
                                  Field("description",
                                        label = T("Description")),
                                  Field("country_code", length=4,
                                        label=T("Country Code")),
                                  Field("ia_name",
                                        label = T("Issuing Authority")),
                                  #Field("ia_subdivision"), # Name of issuing authority subdivision
                                  #Field("ia_code"), # Code of issuing authority (if any)
                                  s3_comments(),
                                  *s3_meta_fields())

        # CRUD Strings
        ADD_IDENTITY = T("Add Identity")
        current.response.s3.crud_strings[tablename] = Storage(
            title_create = ADD_IDENTITY,
            title_display = T("Identity Details"),
            title_list = T("Identities"),
            title_update = T("Edit Identity"),
            title_search = T("Search Identity"),
            subtitle_create = T("Add New Identity"),
            label_list_button = T("List Identities"),
            label_create_button = ADD_IDENTITY,
            msg_record_created = T("Identity added"),
            msg_record_modified = T("Identity updated"),
            msg_record_deleted = T("Identity deleted"),
            msg_list_empty = T("No Identities currently registered"))

        # Resource configuration
        self.configure(tablename,
                       deduplicate=self.identity_deduplicate,
                       list_fields=["id",
                                    "type",
                                    "value",
                                    "country_code",
                                    "ia_name"
                                   ])

        # ---------------------------------------------------------------------
        # Return model-global names to s3db.*
        #
        return Storage()

    # -------------------------------------------------------------------------
    @staticmethod
    def identity_deduplicate(item):
        """ Identity de-duplication """

        if item.tablename == "pr_identity":
            table = item.table
            person_id = item.data.get("person_id", None)
            id_type = item.data.get("type", None)
            id_value = item.data.get("value", None)

            if person_id is None:
                return

            query = (table.person_id == person_id) & \
                    (table.type == id_type) & \
                    (table.value == id_value) & \
                    (table.deleted != True)
            duplicate = current.db(query).select(table.id,
                                                 limitby=(0, 1)).first()
            if duplicate:
                item.id = duplicate.id
                item.method = item.METHOD.UPDATE
        return

# =============================================================================
class S3PersonEducationModel(S3Model):
    """ Education details for Persons """

    names = ["pr_education"]

    def model(self):

        T = current.T

        # ---------------------------------------------------------------------
        tablename = "pr_education"
        table = self.define_table(tablename,
                                  self.pr_person_id(label = T("Person"),
                                                    ondelete="CASCADE"),
                                  Field("level",
                                        label=T("Level of Award")),
                                  Field("award",
                                        label=T("Name of Award")),
                                  Field("institute",
                                        label=T("Name of Institute")),
                                  Field("year",
                                        label=T("Year")),
                                  Field("major",
                                        label=T("Major")),
                                  Field("grade",
                                        label=T("Grade")),
                                  s3_comments(),
                                  *s3_meta_fields())

        # CRUD Strings
        ADD_IDENTITY = T("Add Educational Achievements")
        current.response.s3.crud_strings[tablename] = Storage(
            title_create = ADD_IDENTITY,
            title_display = T("Education Details"),
            title_list = T("Education Details"),
            title_update = T("Edit Education Details"),
            title_search = T("Search Education Details"),
            subtitle_create = T("Add Education Detail"),
            label_list_button = T("List Education Details"),
            label_create_button = ADD_IDENTITY,
            msg_record_created = T("Education details added"),
            msg_record_modified = T("Education details updated"),
            msg_record_deleted = T("Education details deleted"),
            msg_list_empty = T("No education details currently registered"))

        # Resource configuration
        self.configure("pr_education",
                       list_fields=["id",
                                    "year",
                                    "level",
                                    "award",
                                    "major",
                                    "grade",
                                    "institute",
                                   ],
                      orderby = ~table.year,
                      sortby = [[1, "desc"]])

        # ---------------------------------------------------------------------
        # Return model-global names to response.s3
        #
        return Storage()

# =============================================================================
class S3SavedSearch(S3Model):
    """ Saved Searches """

    names = ["pr_save_search"]

    def model(self):

        T = current.T
        auth = current.auth

        # ---------------------------------------------------------------------
        # Saved Searches
        #
        tablename = "pr_save_search"
        table = self.define_table(tablename,
                                  Field("user_id", "integer",
                                        readable = False,
                                        writable = False,
                                        default = auth.user_id),
                                  Field("search_vars","text",
                                        label = T("Search Criteria"),
                                        represent=lambda id:s3_search_vars_represent(id)),
                                  Field("subscribed","boolean",
                                        default=False),
                                  self.pr_person_id(
                                            label = T("Person"),
                                            ondelete="CASCADE",
                                            default = auth.s3_logged_in_person()),
                                  *s3_meta_fields())


        # CRUD Strings
        current.response.s3.crud_strings[tablename] = Storage(
            title_create = T("Save Search"),
            title_display = T("Saved Search Details"),
            title_list = T("Saved Searches"),
            title_update = T("Edit Saved Search"),
            title_search = T("Search Saved Searches"),
            subtitle_create = T("Add Saved Search"),
            label_list_button = T("List Saved Searches"),
            label_create_button = T("Save Search"),
            label_delete_button = T("Delete Saved Search"),
            msg_record_created = T("Saved Search added"),
            msg_record_modified = T("Saved Search updated"),
            msg_record_deleted = T("Saved Search deleted"),
            msg_list_empty = T("No Search saved"))

        # Resource configuration
        self.configure(tablename,
                       insertable = False,
                       editable = False,
                       listadd = False,
                       deletable = True,
                       list_fields=["search_vars"])

        # ---------------------------------------------------------------------
        # Return model-global names to s3db.*
        #
        return Storage()


# =============================================================================
class S3PersonPresence(S3Model):
    """
        Presence Log for Persons

        @todo: deprecate
        currently still used by CR
    """

    names = ["pr_presence",
             "pr_trackable_types",
             "pr_default_trackable",
             "pr_presence_opts",
             "pr_presence_conditions",
             "pr_default_presence"
             ]

    def model(self):

        T = current.T
        auth = current.auth

        person_id = self.pr_person_id
        location_id = self.gis_location_id

        ADD_LOCATION = current.messages.ADD_LOCATION
        UNKNOWN_OPT = current.messages.UNKNOWN_OPT

        datetime_represent = S3DateTime.datetime_represent

        crud_strings = current.response.s3.crud_strings

        # Trackable types
        pr_trackable_types = {
            1:current.T("Person"),          # an individual
            2:current.T("Group"),           # a group
            3:current.T("Body"),            # a dead body or body part
            4:current.T("Object"),          # other objects belonging to persons
            5:current.T("Organization"),    # an organisation
            6:current.T("Office"),          # an office
        }
        pr_default_trackable = 1

        # Presence conditions
        pr_presence_opts = Storage(
            SEEN = 1,
            TRANSIT = 2,
            PROCEDURE = 3,
            TRANSITIONAL_PRESENCE = (1, 2, 3),
            CHECK_IN = 11,
            CONFIRMED = 12,
            DECEASED = 13,
            LOST = 14,
            PERSISTANT_PRESENCE = (11, 12, 13, 14),
            TRANSFER = 21,
            CHECK_OUT = 22,
            ABSENCE = (21, 22),
            MISSING = 99
        )
        opts = pr_presence_opts
        pr_presence_conditions = Storage({
            # Transitional presence conditions:
            opts.SEEN: T("Seen"),           # seen (formerly "found") at location
            opts.TRANSIT: T("Transit"),     # seen at location, between two transfers
            opts.PROCEDURE: T("Procedure"), # seen at location, undergoing procedure ("Checkpoint")

            # Persistant presence conditions:
            opts.CHECK_IN: T("Check-In"),   # arrived at location for accomodation/storage
            opts.CONFIRMED: T("Confirmed"), # confirmation of stay/storage at location
            opts.DECEASED: T("Deceased"),   # deceased
            opts.LOST: T("Lost"),           # destroyed/disposed at location

            # Absence conditions:
            opts.TRANSFER: T("Transfer"),   # Send to another location
            opts.CHECK_OUT: T("Check-Out"), # Left location for unknown destination

            # Missing condition:
            opts.MISSING: T("Missing"),     # Missing (from a "last-seen"-location)
        })
        pr_default_presence = 1

        tablename = "pr_presence"
        table = self.define_table(tablename,
                                  self.super_link("pe_id", "pr_pentity"),
                                  self.super_link("sit_id", "sit_situation"),
                                  person_id("observer",
                                            label=T("Observer"),
                                            default = auth.s3_logged_in_person(),
                                            comment=pr_person_comment(title=T("Observer"),
                                                                      comment=T("Person who has actually seen the person/group."),
                                                                      child="observer")),
                                  Field("shelter_id", "integer",
                                        readable = False,
                                        writable = False),
                                  location_id(widget=S3LocationAutocompleteWidget(),
                                              comment=S3AddResourceLink(c="gis",
                                                                        f="location",
                                                                        label=ADD_LOCATION,
                                                                        title=T("Current Location"),
                                                                        tooltip=T("The Current Location of the Person/Group, which can be general (for Reporting) or precise (for displaying on a Map). Enter a few characters to search from available locations."))),
                                  Field("location_details",
                                        comment = DIV(_class="tooltip",
                                                      _title="%s|%s" % (T("Location Details"),
                                                                        T("Specific Area (e.g. Building/Room) within the Location that this Person/Group is seen.")))),
                                  Field("datetime", "datetime",
                                        label = T("Date/Time"),
                                        default = current.request.utcnow,
                                        requires = IS_UTC_DATETIME(allow_future=False),
                                        widget = S3DateTimeWidget(future=0),
                                        represent = lambda val: datetime_represent(val, utc=True)),
                                  Field("presence_condition", "integer",
                                        requires = IS_IN_SET(pr_presence_conditions,
                                                             zero=None),
                                        default = pr_default_presence,
                                        label = T("Presence Condition"),
                                        represent = lambda opt: \
                                                    pr_presence_conditions.get(opt, UNKNOWN_OPT)),
                                   Field("proc_desc",
                                         label = T("Procedure"),
                                         comment = DIV(DIV(_class="tooltip",
                                                           _title="%s|%s" % (T("Procedure"),
                                                                             T('Describe the procedure which this record relates to (e.g. "medical examination")'))))),
                                   location_id("orig_id",
                                               label=T("Origin"),
                                               widget = S3LocationAutocompleteWidget(),
                                               comment=S3AddResourceLink(c="gis",
                                                                         f="location",
                                                                         label=ADD_LOCATION,
                                                                         title=T("Origin"),
                                                                         tooltip=T("The Location the Person has come from, which can be general (for Reporting) or precise (for displaying on a Map). Enter a few characters to search from available locations."))
                                               ),

                                   location_id("dest_id",
                                               label=T("Destination"),
                                               widget = S3LocationAutocompleteWidget(),
                                               comment=S3AddResourceLink(c="gis",
                                                                         f="location",
                                                                         label=ADD_LOCATION,
                                                                         title=T("Destination"),
                                                                         tooltip=T("The Location the Person is going to, which can be general (for Reporting) or precise (for displaying on a Map). Enter a few characters to search from available locations."))
                                               ),

                                   Field("comment"),
                                   Field("closed", "boolean",
                                         default=False,
                                         readable = False,
                                         writable = False),
                                   *s3_meta_fields())

        # CRUD Strings
        ADD_LOG_ENTRY = T("Add Log Entry")
        crud_strings[tablename] = Storage(
            title_create = ADD_LOG_ENTRY,
            title_display = T("Log Entry Details"),
            title_list = T("Presence Log"),
            title_update = T("Edit Log Entry"),
            title_search = T("Search Log Entry"),
            subtitle_create = T("Add New Log Entry"),
            label_list_button = T("List Log Entries"),
            label_create_button = ADD_LOG_ENTRY,
            msg_record_created = T("Log entry added"),
            msg_record_modified = T("Log entry updated"),
            msg_record_deleted = T("Log entry deleted"),
            msg_list_empty = T("No Presence Log Entries currently registered"))

        # Resource configuration
        self.configure(tablename,
                       super_entity = "sit_situation",
                       onvalidation = self.presence_onvalidation,
                       onaccept = self.presence_onaccept,
                       delete_onaccept = self.presence_onaccept,
                       list_fields = ["id",
                                      "datetime",
                                      "location_id",
                                      "shelter_id",
                                      "presence_condition",
                                      "orig_id",
                                      "dest_id"
                                     ],
                       main="time",
                       extra="location_details")

        # ---------------------------------------------------------------------
        # Return model-global names to response.s3
        #
        return Storage(
             pr_trackable_types=pr_trackable_types,
             pr_default_trackable=pr_default_trackable,
             pr_presence_opts=pr_presence_opts,
             pr_presence_conditions=pr_presence_conditions,
             pr_default_presence=pr_default_presence
        )

    # -------------------------------------------------------------------------
    @staticmethod
    def presence_onvalidation(form):
        """ Presence record validation """

        db = current.db
        table = db.pr_presence
        s3db = current.s3db
        popts = s3db.pr_presence_opts
        shelter_table = s3db.cr_shelter

        location = form.vars.location_id
        shelter = form.vars.shelter_id

        if shelter and shelter_table is not None:
            set = db(shelter_table.id == shelter)
            row = set.select(shelter_table.location_id, limitby=(0, 1)).first()
            if row:
                location = form.vars.location_id = row.location_id
            else:
                shelter = None

        if location or shelter:
            return

        condition = form.vars.presence_condition
        if condition:
            try:
                condition = int(condition)
            except ValueError:
                condition = None
        else:
            condition = table.presence_condition.default
            form.vars.presence_condition = condition

        if condition:
            if condition in popts.PERSISTANT_PRESENCE or \
               condition in popts.ABSENCE:
                if not form.vars.id:
                    if table.location_id.default or \
                       table.shelter_id.default:
                        return
                else:
                    record = db(table.id == form.vars.id).select(table.location_id,
                                                                 table.shelter_id,
                                                                 limitby=(0, 1)).first()
                    if record and \
                       record.location_id or record.shelter_id:
                        return
            else:
                return
        else:
            return

        form.errors.location_id = \
        form.errors.shelter_id = T("Either a shelter or a location must be specified")
        return

    # -------------------------------------------------------------------------
    @staticmethod
    def presence_onaccept(form):
        """
            Update the presence log of a person entity

            - mandatory to be called as onaccept routine at any modification
              of pr_presence records

        """

        db = current.db
        table = db.pr_presence
        popts = current.s3db.pr_presence_opts

        if isinstance(form, (int, long, str)):
            id = form
        elif hasattr(form, "vars"):
            id = form.vars.id
        else:
            id = form.id

        presence = db(table.id == id).select(table.ALL, limitby=(0,1)).first()
        if not presence:
            return
        else:
            condition = presence.presence_condition

        pe_id = presence.pe_id
        datetime = presence.datetime
        if not datetime or not pe_id:
            return

        this_entity = ((table.pe_id == pe_id) & (table.deleted == False))
        earlier = (table.datetime < datetime)
        later = (table.datetime > datetime)
        same_place = ((table.location_id == presence.location_id) |
                      (table.shelter_id == presence.shelter_id))
        is_present = (table.presence_condition.belongs(popts.PERSISTANT_PRESENCE))
        is_absent = (table.presence_condition.belongs(popts.ABSENCE))
        is_missing = (table.presence_condition == popts.MISSING)

        if not presence.deleted:

            if condition in popts.TRANSITIONAL_PRESENCE:
                if presence.closed:
                    db(table.id == id).update(closed=False)

            elif condition in popts.PERSISTANT_PRESENCE:
                if not presence.closed:
                    query = this_entity & earlier & (is_present | is_missing) & \
                            (table.closed == False)
                    db(query).update(closed=True)

                    query = this_entity & later & \
                            (is_present | (is_absent & same_place))
                    if db(query).count():
                        db(table.id == id).update(closed=True)

            elif condition in popts.ABSENCE:
                query = this_entity & earlier & is_present & same_place
                db(query).update(closed=True)

                if not presence.closed:
                    db(table.id == id).update(closed=True)

        if not presence.closed:

            # Re-open the last persistant presence if no closing event
            query = this_entity & is_present
            presence = db(query).select(table.ALL, orderby=~table.datetime, limitby=(0,1)).first()
            if presence and presence.closed:
                later = (table.datetime > presence.datetime)
                query = this_entity & later & is_absent & same_place
                if not db(query).count():
                    db(table.id == presence.id).update(closed=False)

            # Re-open the last missing if no later persistant presence
            query = this_entity & is_missing
            presence = db(query).select(table.ALL, orderby=~table.datetime, limitby=(0,1)).first()
            if presence and presence.closed:
                later = (table.datetime > presence.datetime)
                query = this_entity & later & is_present
                if not db(query).count():
                    db(table.id == presence.id).update(closed=False)

        pentity = db(db.pr_pentity.pe_id == pe_id).select(db.pr_pentity.instance_type,
                                                          limitby=(0,1)).first()
        if pentity and pentity.instance_type == "pr_person":
            query = this_entity & is_missing & (table.closed == False)
            if db(query).count():
                db(db.pr_person.pe_id == pe_id).update(missing = True)
            else:
                db(db.pr_person.pe_id == pe_id).update(missing = False)

        return

# =============================================================================
class S3PersonDescription(S3Model):
    """ Additional tables for DVI/MPR """

    names = ["pr_note",
             "pr_physical_description"
             ]

    def model(self):

        T = current.T

        UNKNOWN_OPT = current.messages.UNKNOWN_OPT

        crud_strings = current.response.s3.crud_strings
        define_table = self.define_table
        super_link = self.super_link

        # ---------------------------------------------------------------------
        # Note
        #
        person_status = {
            1: T("missing"),
            2: T("found"),
            3: T("deceased"),
            9: T("none")
        }

        tablename = "pr_note"
        table = define_table(tablename,
                             super_link("pe_id", "pr_pentity"),
                             # Reporter
                             #self.pr_person_id("reporter"),
                             Field("confirmed", "boolean",
                                   default=False,
                                   readable=False,
                                   writable=False),
                             Field("closed", "boolean",
                                   default=False,
                                   readable=False,
                                   writable=False),
                             Field("status", "integer",
                                   requires=IS_IN_SET(person_status,
                                                      zero=None),
                                   default=9,
                                   label=T("Status"),
                                   represent=lambda opt: \
                                            person_status.get(opt, UNKNOWN_OPT)),
                             Field("timestmp", "datetime",
                                   label=T("Date/Time"),
                                   requires=[IS_EMPTY_OR(IS_UTC_DATETIME_IN_RANGE())],
                                   widget = S3DateTimeWidget(),
                                   default=current.request.utcnow),
                             Field("note_text", "text",
                                   label=T("Text")),
                             Field("note_contact", "text",
                                   label=T("Contact Info"),
                                   readable=False,
                                   writable=False),
                             self.gis_location_id(label=T("Last known location")),
                             *s3_meta_fields())

        # CRUD strings
        ADD_NOTE = T("New Entry")
        crud_strings[tablename] = Storage(
            title_create = ADD_NOTE,
            title_display = T("Journal Entry Details"),
            title_list = T("Journal"),
            title_update = T("Edit Entry"),
            title_search = T("Search Entries"),
            subtitle_create = T("Add New Entry"),
            label_list_button = T("See All Entries"),
            label_create_button = ADD_NOTE,
            msg_record_created = T("Journal entry added"),
            msg_record_modified = T("Journal entry updated"),
            msg_record_deleted = T("Journal entry deleted"),
            msg_list_empty = T("No entry available"))

        # Resource configuration
        self.configure(tablename,
                        list_fields=["id",
                                     "timestmp",
                                     "location_id",
                                     "note_text",
                                     "status"],
                        editable=False,
                        onaccept=self.note_onaccept,
                        ondelete=self.note_onaccept)

        # =====================================================================
        # Physical Description
        #
        pr_race_opts = {
            1: T("caucasoid"),
            2: T("mongoloid"),
            3: T("negroid"),
            99: T("other")
        }

        pr_complexion_opts = {
            1: T("light"),
            2: T("medium"),
            3: T("dark"),
            99: T("other")
        }

        pr_height_opts = {
            1: T("short"),
            2: T("average"),
            3: T("tall")
        }

        pr_weight_opts = {
            1: T("slim"),
            2: T("average"),
            3: T("fat")
        }

        # http://docs.oasis-open.org/emergency/edxl-have/cs01/xPIL-types.xsd
        pr_blood_type_opts = ("A+", "A-", "B+", "B-", "AB+", "AB-", "0+", "0-")

        pr_eye_color_opts = {
            1: T("blue"),
            2: T("grey"),
            3: T("green"),
            4: T("brown"),
            5: T("black"),
            99: T("other")
        }

        pr_hair_color_opts = {
            1: T("blond"),
            2: T("brown"),
            3: T("black"),
            4: T("red"),
            5: T("grey"),
            6: T("white"),
            99: T("see comment")
        }

        pr_hair_style_opts = {
            1: T("straight"),
            2: T("wavy"),
            3: T("curly"),
            99: T("see comment")
        }

        pr_hair_length_opts = {
            1: T("short<6cm"),
            2: T("medium<12cm"),
            3: T("long>12cm"),
            4: T("shaved"),
            99: T("see comment")
        }

        pr_hair_baldness_opts = {
            1: T("forehead"),
            2: T("sides"),
            3: T("tonsure"),
            4: T("total"),
            99: T("see comment")
        }

        pr_facial_hair_type_opts = {
            1: T("none"),
            2: T("Moustache"),
            3: T("Goatee"),
            4: T("Whiskers"),
            5: T("Full beard"),
            99: T("see comment")
        }

        pr_facial_hair_length_opts = {
            1: T("short"),
            2: T("medium"),
            3: T("long"),
            4: T("shaved")
        }

        # This set is suitable for use in the US
        pr_ethnicity_opts = [
            "American Indian",
            "Alaskan",
            "Asian",
            "African American",
            "Hispanic or Latino",
            "Native Hawaiian",
            "Pacific Islander",
            "Two or more",
            "Unspecified",
            "White"
        ]

        tablename = "pr_physical_description"
        table = define_table(tablename,
                             super_link("pe_id", "pr_pentity"),
                             # Race and complexion
                             Field("race", "integer",
                                   requires = IS_EMPTY_OR(IS_IN_SET(pr_race_opts)),
                                   label = T("Race"),
                                   represent = lambda opt: \
                                                pr_race_opts.get(opt, UNKNOWN_OPT)),
                             Field("complexion", "integer",
                                   requires = IS_EMPTY_OR(IS_IN_SET(pr_complexion_opts)),
                                   label = T("Complexion"),
                                   represent = lambda opt: \
                                                pr_complexion_opts.get(opt, UNKNOWN_OPT)),
                             Field("ethnicity", length=64,
                                   #requires=IS_NULL_OR(IS_IN_SET(pr_ethnicity_opts)),
<<<<<<< HEAD
                                   length=64,
                                   readable=False,
                                   writable=False,
=======
                                   #readable=False,
                                   #writable=False,
>>>>>>> de121d5c
                                  ),   # Mayon Compatibility

                             # Height and weight
                             Field("height", "integer",
                                   requires = IS_EMPTY_OR(IS_IN_SET(pr_height_opts)),
                                   label = T("Height"),
                                   represent = lambda opt: \
                                                pr_height_opts.get(opt, UNKNOWN_OPT)),
                             Field("height_cm", "integer",
                                   requires = IS_NULL_OR(IS_INT_IN_RANGE(0, 300)),
                                   label = T("Height (cm)"),
                                   comment = DIV(_class="tooltip",
                                                 _title="%s|%s" % (T("Height"),
                                                                   T("The body height (crown to heel) in cm.")))
                                   ),
                             Field("weight", "integer",
                                   requires = IS_EMPTY_OR(IS_IN_SET(pr_weight_opts)),
                                   label = T("Weight"),
                                   represent = lambda opt: \
                                                pr_weight_opts.get(opt, UNKNOWN_OPT)),
                             Field("weight_kg", "integer",
                                   requires = IS_NULL_OR(IS_INT_IN_RANGE(0, 500)),
                                   label = T("Weight (kg)"),
                                   comment = DIV(_class="tooltip",
                                                 _title="%s|%s" % (T("Weight"),
                                                                   T("The weight in kg.")))
                                   ),
                             # Blood type, eye color
                             Field("blood_type",
                                   requires = IS_EMPTY_OR(IS_IN_SET(pr_blood_type_opts)),
                                   label = T("Blood Type (AB0)"),
                                   represent = lambda opt: opt or UNKNOWN_OPT),
                             Field("eye_color", "integer",
                                   requires = IS_EMPTY_OR(IS_IN_SET(pr_eye_color_opts)),
                                   label = T("Eye Color"),
                                   represent = lambda opt: \
                                                pr_eye_color_opts.get(opt, UNKNOWN_OPT)),

                             # Hair of the head
                             Field("hair_color", "integer",
                                   requires = IS_EMPTY_OR(IS_IN_SET(pr_hair_color_opts)),
                                   label = T("Hair Color"),
                                   represent = lambda opt: \
                                                pr_hair_color_opts.get(opt, UNKNOWN_OPT)),
                             Field("hair_style", "integer",
                                   requires = IS_EMPTY_OR(IS_IN_SET(pr_hair_style_opts)),
                                   label = T("Hair Style"),
                                   represent = lambda opt: \
                                                pr_hair_style_opts.get(opt, UNKNOWN_OPT)),
                             Field("hair_length", "integer",
                                   requires = IS_EMPTY_OR(IS_IN_SET(pr_hair_length_opts)),
                                   label = T("Hair Length"),
                                   represent = lambda opt: \
                                                pr_hair_length_opts.get(opt, UNKNOWN_OPT)),
                             Field("hair_baldness", "integer",
                                   requires = IS_EMPTY_OR(IS_IN_SET(pr_hair_baldness_opts)),
                                   label = T("Baldness"),
                                   represent = lambda opt: \
                                                pr_hair_baldness_opts.get(opt, UNKNOWN_OPT)),
                             Field("hair_comment"),

                             # Facial hair
                             Field("facial_hair_type", "integer",
                                   requires = IS_EMPTY_OR(IS_IN_SET(pr_facial_hair_type_opts)),
                                   label = T("Facial hair, type"),
                                   represent = lambda opt: \
                                                pr_facial_hair_type_opts.get(opt, UNKNOWN_OPT)),
                             Field("facial_hair_color", "integer",
                                   requires = IS_EMPTY_OR(IS_IN_SET(pr_hair_color_opts)),
                                   label = T("Facial hair, color"),
                                   represent = lambda opt: \
                                                pr_hair_color_opts.get(opt, UNKNOWN_OPT)),
                             Field("facial_hair_length", "integer",
                                   requires = IS_EMPTY_OR(IS_IN_SET(pr_facial_hair_length_opts)),
                                   label = T("Facial hear, length"),
                                   represent = lambda opt: \
                                                pr_facial_hair_length_opts.get(opt, UNKNOWN_OPT)),
                             Field("facial_hair_comment"),

                             # Body hair and skin marks
                             Field("body_hair"),
                             Field("skin_marks", "text"),

                             # Medical Details: scars, amputations, implants
                             Field("medical_conditions", "text"),

                             # Other details
                             Field("other_details", "text"),

                             s3_comments(),
                             *s3_meta_fields())

        # Field configuration
        table.pe_id.readable = False
        table.pe_id.writable = False
        if current.auth.s3_has_role("staff_super") or \
           current.auth.s3_has_role("vol_super"):
            # The following fields fall under the category of
            # Sensitive Information and will only be accessible by
            # the super editor.
            table.ethnicity.readable = True
            table.ethnicity.writable = True


        # Deployment Roles shouldn't be hardcoded in trunk models
        #if current.auth.s3_has_role("staff_super") or \
        #   current.auth.s3_has_role("vol_super"):
        #    # The following fields fall under the category of
        #    # Sensitive Information and will only be accessible by
        #    # the super editor.
        #    table.ethnicity.readable = True
        #    table.ethnicity.writable = True


        # CRUD Strings
        # ?

        # Resource Configuration
        # ?

        # ---------------------------------------------------------------------
        # Return model-global names to response.s3
        #
        return Storage(
        )


    # -------------------------------------------------------------------------
    @staticmethod
    def note_onaccept(form):
        """ Update missing status for person """

        db = current.db
        s3db = current.s3db
        pe_table = s3db.pr_pentity
        ntable = db.pr_note
        ptable = s3db.pr_person

        if isinstance(form, (int, long, str)):
            _id = form
        elif hasattr(form, "vars"):
            _id = form.vars.id
        else:
            _id = form.id

        note = ntable[_id]
        if not note:
            return

        query = (ntable.pe_id == note.pe_id) & \
                (ntable.deleted != True)
        mq = query & ntable.status == 1
        fq = query & ntable.status.belongs((2, 3))
        mr = db(mq).select(ntable.id,
                           ntable.timestmp,
                           orderby=~ntable.timestmp,
                           limitby=(0, 1)).first()
        fr = db(fq).select(ntable.id,
                           ntable.timestmp,
                           orderby=~ntable.timestmp,
                           limitby=(0, 1)).first()
        missing = False
        if mr and not fr or fr.timestmp < mr.timestmp:
            missing = True
        query = ptable.pe_id == note.pe_id
        db(query).update(missing=missing)
        if note.deleted:
            try:
                location_id = form.location_id
            except:
                pass
            else:
                ttable = s3db.sit_presence
                query = (ptable.pe_id == note.pe_id) & \
                        (ttable.uuid == ptable.uuid) & \
                        (ttable.location_id == location_id) & \
                        (ttable.timestmp == note.timestmp)
        if note.location_id:
            tracker = S3Tracker()
            tracker(query).set_location(note.location_id,
                                        timestmp=note.timestmp)
        return

# =============================================================================
# Representation Methods
# =============================================================================
def pr_get_entities(pe_ids=None,
                    types=None,
                    represent=True,
                    group=False,
                    as_list=False,
                    show_label=False,
                    default_label="[No ID Tag]"):
    """
        Get representations of person entities. Depending on the group
        and as_list parameters, this function returns a list or Storage
        of entity representations (either pe_ids or string representations).

        @param pe_ids: a list of pe_ids (filters the results)
        @param types: a list of instance types (filters the results)
        @param represent: provide string representations
        @param group: group results by instance type (returns a Storage
                      with the instance types as keys)
        @param as_list: return flat lists instead of dicts (ignored if
                        represent=False because that would return a flat
                        list of pe_ids anyway)
        @param show_label: show the PE label
        @param default_label: the default label
    """

    db = current.db
    s3db = current.s3db

    DEFAULT = current.T("None (no such record)")

    pe_table = s3db.pr_pentity

    if pe_ids is None:
        pe_ids = []
    elif not isinstance(pe_ids, (list, tuple)):
        pe_ids = [pe_ids]
    pe_ids = [long(pe_id) for pe_id in set(pe_ids)]
    query = (pe_table.deleted != True)
    if types:
        if not isinstance(types, (list, tuple)):
            types = [types]
        query &= (pe_table.instance_type.belongs(types))
    if pe_ids:
        query &= (pe_table.pe_id.belongs(pe_ids))
    rows = db(query).select(pe_table.pe_id,
                            pe_table.pe_label,
                            pe_table.instance_type)

    entities = Storage()
    labels = Storage()

    for row in rows:
        pe_id = row.pe_id
        instance_type = row.instance_type
        if instance_type not in entities:
            entities[instance_type] = []
        entities[instance_type].append(pe_id)
        labels[pe_id] = row.pe_label

    type_repr = pe_table.instance_type.represent

    repr_grp = Storage()
    repr_flt = Storage()
    repr_all = []

    for instance_type in entities:
        if types and instance_type not in types:
            continue
        repr_all.extend(entities[instance_type])
        if not represent:
            repr_grp[instance_type] = entities[instance_type]
            continue
        table = s3db.table(instance_type)
        if not table:
            continue

        instance_type_nice = type_repr(instance_type)

        ids = entities[instance_type]
        query = (table.deleted != True) & \
                (table.pe_id.belongs(ids))

        if instance_type not in repr_grp:
            repr_grp[instance_type] = Storage()
        repr_g = repr_grp[instance_type]
        repr_f = repr_flt

        if instance_type == "pr_person":
            rows = db(query).select(table.pe_id,
                                    table.first_name,
                                    table.middle_name,
                                    table.last_name)

            for row in rows:
                pe_id = row.pe_id
                if show_label:
                    label = labels.get(pe_id, None) or default_label
                    pe_str = "%s %s (%s)" % (s3_fullname(row),
                                             label,
                                             instance_type_nice)
                else:
                    pe_str = "%s (%s)" % (s3_fullname(row),
                                          instance_type_nice)
                repr_g[pe_id] = repr_f[pe_id] = pe_str

        elif "name" in table.fields:
            rows = db(query).select(table.pe_id,
                                    table.name)
            for row in rows:
                pe_id = row.pe_id
                if show_label and "pe_label" in table.fields:
                    label = labels.get(pe_id, None) or default_label
                    pe_str = "%s %s (%s)" % (row.name,
                                             label,
                                             instance_type_nice)
                else:
                    pe_str = "%s (%s)" % (row.name,
                                          instance_type_nice)
                repr_g[pe_id] = repr_f[pe_id] = pe_str

        else:
            for pe_id in pe_ids:
                label = labels.get(pe_id, None) or default_label
                pe_str = "[%s] (%s)" % (label,
                                        instance_type_nice)
                repr_g[pe_id] = repr_f[pe_id] = pe_str

    if represent:
        if group and as_list:
            return Storage([(t, repr_grp[t].values()) for t in repr_grp])
        elif group:
            return repr_grp
        elif as_list:
            return repr_flt.values()
        else:
            return repr_flt
    else:
        if group:
            return repr_grp
        else:
            return repr_all

# =============================================================================
def pr_pentity_represent(id, show_label=True, default_label="[No ID Tag]"):
    """ Represent a Person Entity in option fields or list views """

    if not id:
        return current.messages.NONE

    db = current.db
    s3db = current.s3db

    pe_str = current.T("None (no such record)")

    pe_table = s3db.pr_pentity
    if isinstance(id, Row):
        pe = id
        id = pe.pe_id
    else:
        pe = db(pe_table.pe_id == id).select(pe_table.instance_type,
                                             pe_table.pe_label,
                                             limitby=(0, 1)).first()
    if not pe:
        return pe_str

    instance_type = pe.instance_type
    instance_type_nice = pe_table.instance_type.represent(instance_type)

    table = s3db.table(instance_type, None)
    if not table:
        return pe_str

    label = pe.pe_label or default_label

    if instance_type == "pr_person":
        person = db(table.pe_id == id).select(
                    table.first_name, table.middle_name, table.last_name,
                    limitby=(0, 1)).first()
        if person:
            if show_label:
                pe_str = "%s %s (%s)" % (s3_fullname(person),
                                         label, instance_type_nice)
            else:
                pe_str = "%s (%s)" % (s3_fullname(person),
                                      instance_type_nice)
    elif instance_type == "pr_group":
        group = db(table.pe_id == id).select(table.name,
                                             limitby=(0, 1)).first()
        if group:
            pe_str = "%s (%s)" % (group.name, instance_type_nice)
    elif instance_type == "org_organisation":
        organisation = db(table.pe_id == id).select(table.name,
                                                    limitby=(0, 1)).first()
        if organisation:
            pe_str = "%s (%s)" % (organisation.name, instance_type_nice)
    elif instance_type == "org_office":
        office = db(table.pe_id == id).select(table.name,
                                              limitby=(0, 1)).first()
        if office:
            pe_str = "%s (%s)" % (office.name, instance_type_nice)
    else:
        pe_str = "[%s] (%s)" % (label,
                                instance_type_nice)
    return pe_str

# =============================================================================
def pr_person_represent(person_id, showlink=False):
    """
        Represent a Person in option fields or list views

        @param showlink: whether to make the output into a hyperlink
    """

    if not person_id:
        return current.messages.NONE
    if isinstance(person_id, dict):
        name = s3_fullname(person_id.keys())
    else:
        name = current.cache.ram("pr_person_%s" % person_id,
                                 lambda: s3_fullname(person_id),
                                 time_expire=60)
    if showlink:
        # @ToDo: Use pr controller for other usecases
        name = A(name,
                 _href = URL(c="hrm", f="person", args=[person_id]))
    return name

# =============================================================================
def pr_person_comment(title=None, comment=None, caller=None, child=None):

    T = current.T
    if title is None:
        title = T("Person")
    if comment is None:
        comment = T("Type the first few characters of one of the Person's names.")
    if child is None:
        child = "person_id"
    return S3AddResourceLink(c="pr", f="person",
                             vars=dict(caller=caller, child=child),
                             title=current.messages.ADD_PERSON,
                             tooltip="%s|%s" % (title, comment))

# =============================================================================
def pr_rheader(r, tabs=[]):
    """
        Person Registry resource headers
        - used in PR, HRM, DVI, MPR, MSG, VOL
    """

    if r.representation == "html":
        tablename, record = s3_rheader_resource(r)
        if record:
            rheader_tabs = s3_rheader_tabs(r, tabs)
            T = current.T
            db = current.db
            s3db = current.s3db

            if tablename == "pr_person":
                itable = s3db.pr_image
                query = (itable.pe_id == record.pe_id) & \
                        (itable.profile == True)
                image = db(query).select(itable.image,
                                         limitby=(0, 1)).first()
                if image:
                    image = TD(itable.image.represent(image.image),
                               _rowspan=3)
                else:
                    image = ""
                rheader = DIV(TABLE(
                    TR(TH("%s: " % T("Name")),
                       s3_fullname(record),
                       TH("%s: " % T("ID Tag Number")),
                       "%(pe_label)s" % record,
                       image),
                    TR(TH("%s: " % T("Date of Birth")),
                       "%s" % (record.date_of_birth or T("unknown")),
                       TH("%s: " % T("Gender")),
                       "%s" % s3db.pr_gender_opts.get(record.gender,
                                                      T("unknown"))),

                    TR(TH("%s: " % T("Nationality")),
                       "%s" % (current.gis.get_country(record.nationality,
                                                       key_type="code") or \
                               T("unknown")),
                       TH("%s: " % T("Age Group")),
                       "%s" % s3db.pr_age_group_opts.get(record.age_group,
                                                         T("unknown"))),
                    ), rheader_tabs)
                return rheader

            elif tablename == "pr_group":
                table = s3db.pr_group_membership
                query = (table.group_id == record.id) & \
                        (table.group_head == True)
                leader = db(query).select(table.person_id,
                                          limitby=(0, 1)).first()
                if leader:
                    leader = s3_fullname(leader.person_id)
                else:
                    leader = ""
                rheader = DIV(TABLE(
                                TR(TH("%s: " % T("Name")),
                                   record.name,
                                   TH("%s: " % T("Leader")) if leader else "",
                                   leader),
                                TR(TH("%s: " % T("Description")),
                                   record.description or "",
                                   TH(""),
                                   "")
                                ), rheader_tabs)
                return rheader

    return None

# =============================================================================
# Custom Resource Methods
# =============================================================================
#
def pr_contacts(r, **attr):
    """
        Custom Method to provide the details for the Person's Contacts Tab:
        - provides a single view on:
            Addresses (pr_address)
            Contacts (pr_contact)
            Emergency Contacts
    """

    from itertools import groupby

    if r.http != "GET":
        r.error(405, current.manager.ERROR.BAD_METHOD)

    T = current.T
    #auth = current.auth
    db = current.db
    s3db = current.s3db
    crud = r.resource.crud

    person = r.record

    # Addresses
    # - removed since can't get Google Maps displaying in Location Selector when loaded async
    # - even when loaded into page before async load of map
    # atable = s3db.pr_address
    # query = (atable.pe_id == person.pe_id)
    # addresses = db(query).select(atable.id,
                                 # atable.type,
                                 # atable.building_name,
                                 # atable.address,
                                 # atable.L3,
                                 # atable.postcode,
                                 # atable.L0,
                                 # orderby=atable.type)

    # address_groups = {}
    # for key, group in groupby(addresses, lambda a: a.type):
        # address_groups[key] = list(group)

    # address_wrapper = DIV(H2(T("Addresses")),
                          # DIV(A(T("Add"), _class="action-btn", _id="address-add"),
                              # IMG(_src=URL(c="static", f="img", args="ajax-loader.gif"),
                                  # _height=32, _width=32,
                                  # _id="address-add_throbber",
                                  # _class="throbber hide"),
                              # _class="margin"))

    # items = address_groups.items()
    # opts = s3db.pr_address_type_opts
    # for address_type, details in items:
        # address_wrapper.append(H3(opts[address_type]))
        # for detail in details:
            # text = ",".join((detail.building_name or "",
                             # detail.address or "",
                             # detail.L3 or "",
                             # detail.postcode or "",
                             # detail.L0 or "",
                            # ))
            # text = re.sub(",+", ",", text)
            # if text[0] == ",":
                # text = text[1:]
            # address_wrapper.append(P(
                # SPAN(text),
                # A(T("Edit"), _class="editBtn action-btn fright"),
                # _id="address-%s" % detail.id,
                # _class="address",
                # ))

    # Contacts
    ctable = s3db.pr_contact
    query = (ctable.pe_id == person.pe_id)
<<<<<<< HEAD
    if not current.auth.s3_has_role("staff_super") and \
       not current.auth.s3_has_role("vol_super"):
        query = query & (ctable.contact_method != "HOME_PHONE" and \
                         ctable.contact_method != "SMS")
=======
    # Deployment Roles shouldn't be hardcoded in trunk models
    #if not current.auth.s3_has_role("staff_super") and \
    #   not current.auth.s3_has_role("vol_super"):
    #    query = query & (ctable.contact_method != "HOME_PHONE" and \
    #                     ctable.contact_method != "SMS")
>>>>>>> de121d5c
    contacts = db(query).select(ctable.id,
                                ctable.value,
                                ctable.contact_method,
                                orderby=ctable.contact_method)

    contact_groups = {}
    for key, group in groupby(contacts, lambda c: c.contact_method):
        contact_groups[key] = list(group)

    contacts_wrapper = DIV(H2(T("Contacts")))

    r.component = Storage()
    r.component.table = ctable
    r.component_id = None
    if crud._permitted(method="create"):
        add_btn = DIV(A(T("Add"), _class="action-btn", _id="contact-add"),
                      IMG(_src=URL(c="static", f="img", args="ajax-loader.gif"),
                          _height=32, _width=32,
                          _id="contact-add_throbber",
                          _class="throbber hide"),
                      _class="margin")
        contacts_wrapper.append(add_btn)

    items = contact_groups.items()
    def mysort(key):
        """ Sort Contact Types by Priority"""
        keys = {
                "SMS": 1,
                "EMAIL": 2,
                "WORK_PHONE": 3,
                "HOME_PHONE": 4,
                "SKYPE": 5,
                "RADIO": 6,
                "TWITTER": 7,
                "FACEBOOK": 8,
                "FAX": 9,
                "OTHER": 10
            }
        return keys[key[0]]
    items.sort(key=mysort)
    opts = current.msg.CONTACT_OPTS

    def action_buttons(id):
        r.component_id = id
        if crud._permitted(method="update"):
            edit_btn = A(T("Edit"), _class="editBtn action-btn fright")
        else:
            edit_btn = DIV()
        if crud._permitted(method="delete"):
            delete_btn = A(T("Delete"), _class="deleteBtn delete-btn fright")
        else:
            delete_btn = DIV()
        return (edit_btn, delete_btn)

    for contact_type, details in items:
        contacts_wrapper.append(H3(opts[contact_type]))
        for detail in details:
            id = detail.id
            (edit_btn, delete_btn) = action_buttons(id)
            contacts_wrapper.append(
                P(
                  SPAN(detail.value),
                  edit_btn,
                  delete_btn,
                  _id="contact-%s" % id,
                  _class="contact",
                ))

    # Emergency Contacts
    etable = s3db.pr_contact_emergency
    query = (etable.pe_id == person.pe_id) & \
            (etable.deleted == False)
    emergency = db(query).select(etable.id,
                                 etable.name,
                                 etable.relationship,
                                 etable.phone)

    emergency_wrapper = DIV(H2(T("Emergency Contacts")))

    r.component.table = etable
    r.component_id = None
    if crud._permitted(method="create"):
        add_btn = DIV(A(T("Add"), _class="action-btn", _id="emergency-add"),
                      IMG(_src=URL(c="static", f="img", args="ajax-loader.gif"),
                          _height=32, _width=32,
                          _id="emergency-add_throbber",
                          _class="throbber hide"),
                      _class="margin")
        emergency_wrapper.append(add_btn)

    for contact in emergency:
        name = contact.name or ""
        if name:
            name = "%s, "% name
        relationship = contact.relationship or ""
        if relationship:
            relationship = "%s, "% relationship
        id = contact.id
        (edit_btn, delete_btn) = action_buttons(id)
        emergency_wrapper.append(
            P(
              SPAN("%s%s%s" % (name, relationship, contact.phone)),
              edit_btn,
              delete_btn,
              _id="emergency-%s" % id,
              _class="emergency",
            ))

    # Overall content
    content = DIV(#address_wrapper,
                  contacts_wrapper,
                  emergency_wrapper,
                  _class="contacts-wrapper")

    # Add the javascript
    response = current.response
    s3 = response.s3
    if s3.debug:
        s3.scripts.append(URL(c="static", f="scripts",
                              args=["S3", "s3.contacts.js"]))
    else:
        s3.scripts.append(URL(c="static", f="scripts",
                              args=["S3", "s3.contacts.min.js"]))

    #s3.js_global.append("controller='%s';" % current.request.controller)
    s3.js_global.append("personId = %s;" % person.id);

    # Load the Google JS now as can't load it async
    # @ToDo: Is this worth making conditional on this being their default base layer?
    #apikey = current.deployment_settings.get_gis_api_google()
    #if apikey:
    #    s3.scripts.append("http://www.google.com/jsapi?key=%s" % apikey)
    #s3.scripts.append("http://maps.google.com/maps/api/js?v=3.6&sensor=false")

    # Custom View
    response.view = "pr/contacts.html"

    # RHeader for consistency
    rheader = attr.get("rheader", None)
    if callable(rheader):
        rheader = rheader(r)

    return dict(
            title = T("Contacts"),
            rheader = rheader,
            content = content,
        )

# =============================================================================
def pr_profile(r, **attr):
    """
        Custom Method to provide the auth_user profile as a Tab of the Person
        @ToDo: Complete this (currently unfinished)
    """

    if r.http != "GET":
        r.error(405, current.manager.ERROR.BAD_METHOD)

    person = r.record

    # Profile
    s3db = current.s3db
    ltable = s3db.pr_person_user
    query = (ltable.pe_id == person.pe_id)
    profile = current.db(query).select(limitby=(0, 1)).first()

    form = current.auth()

    # Custom View
    response.view = "pr/profile.html"

    # RHeader for consistency
    rheader = s3db.hrm_rheader(r)

    return dict(
            title = current.T("Profile"),
            rheader = rheader,
            form = form,
        )

# =============================================================================
# Hierarchy Manipulation
# =============================================================================
#
def pr_update_affiliations(table, record):
    """
        Update OU affiliations related to this record

        @param table: the table
        @param record: the record
    """

    if hasattr(table, "_tablename"):
        rtype = table._tablename
    else:
        rtype = table

    db = current.db
    s3db = current.s3db

    if rtype == "hrm_human_resource":

        # Get the HR record
        htable = s3db.hrm_human_resource
        if not isinstance(record, Row):
            record = db(htable.id == record).select(htable.ALL,
                                                    limitby=(0, 1)).first()
        if not record:
            return

        # Find the person_ids to update
        update = pr_human_resource_update_affiliations
        person_id = None
        if record.deleted_fk:
            try:
                person_id = json.loads(record.deleted_fk)["person_id"]
            except:
                pass
        if person_id:
            update(person_id)
        if person_id != record.person_id:
            person_id = record.person_id
            if person_id:
                update(person_id)

    elif rtype == "pr_group_membership":

        mtable = s3db.pr_group_membership
        if not isinstance(record, Row):
            record = db(mtable.id == record).select(mtable.ALL,
                                                    limitby=(0, 1)).first()
        if not record:
            return
        pr_group_update_affiliations(record)

    elif rtype == "org_organisation_branch":

        ltable = s3db.org_organisation_branch
        if not isinstance(record, Row):
            record = db(ltable.id == record).select(ltable.ALL,
                                                    limitby=(0, 1)).first()
        if not record:
            return
        pr_organisation_update_affiliations(record)

    elif rtype == "org_site":

        pr_site_update_affiliations(record)

    return

# =============================================================================
def pr_organisation_update_affiliations(record):
    """
        Update affiliations for a branch organisation

        @param record: the org_organisation_branch record
    """

    if record.deleted and record.deleted_fk:
        try:
            fk = json.loads(record.deleted_fk)
            branch_id = fk["branch_id"]
        except:
            return
    else:
        branch_id = record.branch_id

    BRANCHES = "Branches"

    db = current.db
    s3db = current.s3db
    otable = s3db.org_organisation
    btable = otable.with_alias("branch")
    ltable = s3db.org_organisation_branch
    rtable = s3db.pr_role
    atable = s3db.pr_affiliation
    etable = s3db.pr_pentity

    o = otable._tablename
    b = btable._tablename
    r = rtable._tablename

    # Get current memberships
    query = (ltable.branch_id == branch_id) & \
            (ltable.deleted != True)
    left = [otable.on(ltable.organisation_id == otable.id),
            btable.on(ltable.branch_id == btable.id)]
    rows = db(query).select(otable.pe_id, btable.pe_id, left=left)
    current_memberships = [(row[o].pe_id, row[b].pe_id) for row in rows]

    # Get current affiliations
    query = (rtable.deleted != True) & \
            (rtable.role == BRANCHES) & \
            (rtable.pe_id == etable.pe_id) & \
            (etable.instance_type == o) & \
            (atable.deleted != True) & \
            (atable.role_id == rtable.id) & \
            (atable.pe_id == btable.pe_id) & \
            (btable.id == branch_id)
    rows = db(query).select(rtable.pe_id, btable.pe_id)
    current_affiliations = [(row[r].pe_id, row[b].pe_id) for row in rows]

    # Remove all affiliations which are not current memberships
    for a in current_affiliations:
        org, branch = a
        if a not in current_memberships:
            pr_remove_affiliation(org, branch, role=BRANCHES)
        else:
            current_memberships.remove(a)
    # Add affiliations for all new memberships
    for m in current_memberships:
        org, branch = m
        pr_add_affiliation(org, branch, role=BRANCHES, role_type=OU)
    return

# =============================================================================
def pr_group_update_affiliations(record):
    """
        Update affiliations for group memberships, currently this makes
        all members of a group organisational units of the group.

        @param record: the pr_membership record
    """

    if record.deleted and record.deleted_fk:
        try:
            fk = json.loads(record.deleted_fk)
            person_id = fk["person_id"]
        except:
            return
    else:
        person_id = record.person_id

    MEMBERS = "Members"

    db = current.db
    s3db = current.s3db
    ptable = s3db.pr_person
    gtable = s3db.pr_group
    mtable = s3db.pr_group_membership
    rtable = s3db.pr_role
    atable = s3db.pr_affiliation
    etable = s3db.pr_pentity

    g = gtable._tablename
    r = rtable._tablename
    p = ptable._tablename

    # Get current memberships
    query = (mtable.person_id == person_id) & \
            (mtable.deleted != True)
    left = [ptable.on(mtable.person_id == ptable.id),
            gtable.on(mtable.group_id == gtable.id)]
    rows = db(query).select(ptable.pe_id, gtable.pe_id, left=left)
    current_memberships = [(row[g].pe_id, row[p].pe_id) for row in rows]

    # Get current affiliations
    query = (rtable.deleted != True) & \
            (rtable.role == MEMBERS) & \
            (rtable.pe_id == etable.pe_id) & \
            (etable.instance_type == g) & \
            (atable.deleted != True) & \
            (atable.role_id == rtable.id) & \
            (atable.pe_id == ptable.pe_id) & \
            (ptable.id == person_id)
    rows = db(query).select(ptable.pe_id, rtable.pe_id)
    current_affiliations = [(row[r].pe_id, row[p].pe_id) for row in rows]

    # Remove all affiliations which are not current memberships
    for a in current_affiliations:
        group, person = a
        if a not in current_memberships:
            pr_remove_affiliation(group, person, role=MEMBERS)
        else:
            current_memberships.remove(a)
    # Add affiliations for all new memberships
    for m in current_memberships:
        group, person = m
        pr_add_affiliation(group, person, role=MEMBERS, role_type=OU)
    return

# =============================================================================
def pr_site_update_affiliations(record):
    """
        Update the affiliations of an org_site instance

        @param record: the org_site instance record
    """

    db = current.db
    s3db = current.s3db

    SITES = "Sites"

    otable = s3db.org_organisation
    stable = s3db.org_site
    rtable = s3db.pr_role
    ptable = s3db.pr_pentity
    atable = s3db.pr_affiliation

    o_pe_id = None
    s_pe_id = record.pe_id

    organisation_id = record.organisation_id
    if organisation_id:
        org = db(otable.id == organisation_id).select(otable.pe_id,
                                                      limitby=(0, 1)).first()
        if org:
            o_pe_id = org.pe_id
    if s_pe_id:
        query = (atable.deleted != True) & \
                (atable.pe_id == s_pe_id) & \
                (rtable.deleted != True) & \
                (rtable.id == atable.role_id) & \
                (rtable.role == SITES) & \
                (ptable.pe_id == rtable.pe_id) & \
                (ptable.instance_type == str(otable))
        rows = db(query).select(rtable.pe_id)
        seen = False
        for row in rows:
            if o_pe_id == None or o_pe_id != row.pe_id:
                pr_remove_affiliation(row.pe_id, s_pe_id, role=SITES)
            elif o_pe_id == row.pe_id:
                seen = True
        if o_pe_id and not seen:
            pr_add_affiliation(o_pe_id, s_pe_id, role=SITES, role_type=OU)
    return

# =============================================================================
def pr_human_resource_update_affiliations(person_id):
    """
        Update all affiliations related to the HR records of a person

        @param person_id: the person record ID
    """

    STAFF = "Staff"
    VOLUNTEER = "Volunteer"

    update = pr_human_resource_update_affiliations

    db = current.db
    s3db = current.s3db
    etable = s3db.pr_pentity
    ptable = s3db.pr_person
    rtable = s3db.pr_role
    atable = s3db.pr_affiliation
    htable = s3db.hrm_human_resource
    otable = s3db.org_organisation
    stable = s3db.org_site

    h = htable._tablename
    s = stable._tablename
    o = otable._tablename
    r = rtable._tablename
    e = etable._tablename

    # Get the PE-ID for this person
    pe_id = s3db.pr_get_pe_id("pr_person", person_id)

    # Get all current HR records
    query = (htable.person_id == person_id) & \
            (htable.status == 1) & \
            (htable.type.belongs((1,2))) & \
            (htable.deleted != True)
    left = [otable.on(htable.organisation_id == otable.id),
            stable.on(htable.site_id == stable.site_id)]
    rows = db(query).select(htable.site_id,
                            htable.type,
                            otable.pe_id,
                            stable.uuid,
                            stable.instance_type,
                            left=left)

    # Extract all master PE's
    masters = {STAFF:[], VOLUNTEER:[]}
    sites = Storage()
    for row in rows:
        if row[h].type == 1:
            role = STAFF
            site_id = row[h].site_id
            site_pe_id = None
            if site_id and site_id not in sites:
                itable = s3db.table(row[s].instance_type, None)
                if itable and "pe_id" in itable.fields:
                    q = itable.site_id == site_id
                    site = db(q).select(itable.pe_id,
                                        limitby=(0, 1)).first()
                    if site:
                        site_pe_id = sites[site_id] = site.pe_id
            else:
                site_pe_id = sites[site_id]
            if site_pe_id and site_pe_id not in masters[role]:
                masters[role].append(site_pe_id)
        elif row[h].type == 2:
            role = VOLUNTEER
        else:
            continue
        org_pe_id = row[o].pe_id
        if org_pe_id and org_pe_id not in masters[role]:
            masters[role].append(org_pe_id)

    # Get all current affiliations
    query = (ptable.id == person_id) & \
            (atable.deleted != True) & \
            (atable.pe_id == ptable.pe_id) & \
            (rtable.deleted != True) & \
            (rtable.id == atable.role_id) & \
            (rtable.role.belongs((STAFF, VOLUNTEER))) & \
            (etable.pe_id == rtable.pe_id) & \
            (etable.instance_type.belongs((o, s)))
    affiliations = db(query).select(rtable.id,
                                    rtable.pe_id,
                                    rtable.role,
                                    etable.instance_type)

    # Remove all affiliations which are not in masters
    for a in affiliations:
        pe = a[r].pe_id
        role = a[r].role
        if role in masters:
            if pe not in masters[role]:
                pr_remove_affiliation(pe, pe_id, role=role)
            else:
                masters[role].remove(pe)

    # Add affiliations to all masters which are not in current affiliations
    for role in masters:
        if role == VOLUNTEER:
            role_type = OTHER_ROLE
        else:
            role_type = OU
        for m in masters[role]:
            pr_add_affiliation(m, pe_id, role=role, role_type=role_type)

    return

# =============================================================================
def pr_add_affiliation(master, affiliate, role=None, role_type=OU):
    """
        Add a new affiliation record

        @param master: the master entity, either as PE-ID or as tuple
                       (instance_type, instance_id)
        @param affiliate: the affiliated entity, either as PE-ID or as tuple
                          (instance_type, instance_id)
        @param role: the role to add the affiliate to (will be created if it
                     doesn't yet exist)
        @param role_type: the type of the role, defaults to OU
    """

    if not role:
        return None

    master_pe = pr_get_pe_id(master)
    affiliate_pe = pr_get_pe_id(affiliate)

    role_id = None
    if master_pe and affiliate_pe:
        rtable = current.s3db.pr_role
        query = (rtable.pe_id == master_pe) & \
                (rtable.role == role) & \
                (rtable.deleted != True)
        row = current.db(query).select(limitby=(0, 1)).first()
        if not row:
            data = {"pe_id": master_pe,
                    "role": role,
                    "role_type": role_type}
            role_id = rtable.insert(**data)
        else:
            role_id = row.id
        if role_id:
            pr_add_to_role(role_id, affiliate_pe)
    return role_id

# =============================================================================
def pr_remove_affiliation(master, affiliate, role=None):
    """
        Remove affiliation records

        @param master: the master entity, either as PE-ID or as tuple
                       (instance_type, instance_id), if this is None, then
                       all affiliations with all entities will be removed
        @param affiliate: the affiliated entity, either as PE-ID or as tuple
                          (instance_type, instance_id)
        @param affiliate: the affiliated PE, either as pe_id or as tuple
                          (instance_type, instance_id)
        @param role: name of the role to remove the affiliate from, if None,
                     the affiliate will be removed from all roles
    """

    master_pe = pr_get_pe_id(master)
    affiliate_pe = pr_get_pe_id(affiliate)

    if affiliate_pe:
        s3db = current.s3db
        atable = s3db.pr_affiliation
        rtable = s3db.pr_role
        query = (atable.pe_id == affiliate_pe) & \
                (atable.role_id == rtable.id)
        if master_pe:
            query &= (rtable.pe_id == master_pe)
        if role:
            query &= (rtable.role == role)
        rows = current.db(query).select(rtable.id)
        for row in rows:
            pr_remove_from_role(row.id, affiliate_pe)
    return

# =============================================================================
# PE Helpers
# =============================================================================
#
def pr_get_pe_id(entity, record_id=None):
    """
        Get the PE-ID of an instance record

        @param entity: the entity, either a tablename, a tuple (tablename,
                       record_id), a Row of the instance type, or a PE-ID
        @param record_id: the record ID, if entity is a tablename

        @returns: the PE-ID
    """

    s3db = current.s3db
    if record_id is not None:
        table, _id = entity, record_id
    elif isinstance(entity, (tuple, list)):
        table, _id = entity
    elif isinstance(entity, Row):
        if "pe_id" in entity:
            return entity["pe_id"]
        else:
            for f in entity.values():
                if isinstance(f, Row) and "pe_id" in f:
                    return f["pe_id"]
            return None
    elif isinstance(entity, (long, int)) or \
         isinstance(entity, basestring) and entity.isdigit():
        return entity
    else:
        return None
    if not hasattr(table, "_tablename"):
        table = s3db.table(table, None)
    record = None
    if table:
        db = current.db
        if "pe_id" in table.fields and _id:
            record = db(table._id==_id).select(table.pe_id,
                                               limitby=(0, 1)).first()
        elif _id:
            key = table._id.name
            if key == "pe_id":
                return _id
            if key != "id" and "instance_type" in table.fields:
                s = db(table._id==_id).select(table.instance_type,
                                              limitby=(0, 1)).first()
            else:
                return None
            if not s:
                return None
            table = s3db.table(s.instance_type, None)
            if table and "pe_id" in table.fields:
                record = db(table[key] == _id).select(table.pe_id,
                                                      limitby=(0, 1)).first()
            else:
                return None
    if record:
        return record.pe_id
    return None

# =============================================================================
# Back-end Role Tools
# =============================================================================
#
def pr_define_role(pe_id,
                   role=None,
                   role_type=None,
                   entity_type=None,
                   sub_type=None):
    """
        Back-end method to define a new affiliates-role for a person entity

        @param pe_id: the person entity ID
        @param role: the role name
        @param role_type: the role type (from pr_role_types), default 9
        @param entity_type: limit selection in CRUD forms to this entity type
        @param sub_type: limit selection in CRUD forms to this entity sub-type

        @returns: the role ID
    """

    if not pe_id:
        return

    s3db = current.s3db
    if role_type not in s3db.pr_role_types:
        role_type = 9 # Other

    data = {"pe_id": pe_id,
            "role": role,
            "role_type": role_type,
            "entity_type": entity_type,
            "sub_type": sub_type}

    rtable = s3db.pr_role
    if role:
        query = (rtable.pe_id == pe_id) & \
                (rtable.role == role)
        duplicate = current.db(query).select(rtable.id,
                                             rtable.role_type,
                                             limitby=(0, 1)).first()
    else:
        duplicate = None
    if duplicate:
        if duplicate.role_type != role_type:
            # Clear paths if this changes the role type
            if str(role_type) != str(OU):
                data["path"] = None
            s3db.pr_role_rebuild_path(duplicate.id, clear=True)
        duplicate.update_record(**data)
        record_id = duplicate.id
    else:
        record_id = rtable.insert(**data)
    return record_id

# =============================================================================
def pr_delete_role(role_id):
    """
        Back-end method to delete a role

        @param role_id: the role ID
    """

    resource = current.manager.define_resource("pr", "role", id=role_id)
    return resource.delete()

# =============================================================================
def pr_add_to_role(role_id, pe_id):
    """
        Back-end method to add a person entity to a role.

        @param role_id: the role ID
        @param pe_id: the person entity ID

        @todo: update descendant paths only if the role is a OU role
    """

    # Check for duplicate
    atable = current.s3db.pr_affiliation
    query = (atable.role_id == role_id) & \
            (atable.pe_id == pe_id)
    affiliation = current.db(query).select(limitby=(0, 1)).first()
    if affiliation is None:
        # Insert affiliation record
        atable.insert(role_id=role_id, pe_id=pe_id)
        # Clear descendant paths (triggers lazy rebuild)
        pr_rebuild_path(pe_id, clear=True)
    return

# =============================================================================
def pr_remove_from_role(role_id, pe_id):
    """
        Back-end method to remove a person entity from a role.

        @param role_id: the role ID
        @param pe_id: the person entity ID

        @todo: update descendant paths only if the role is a OU role
    """

    atable = current.s3db.pr_affiliation
    query = (atable.role_id == role_id) & \
            (atable.pe_id == pe_id)
    affiliation = current.db(query).select(limitby=(0, 1)).first()
    if affiliation is not None:
        # Soft-delete the record, clear foreign keys
        deleted_fk = {"role_id": role_id, "pe_id": pe_id}
        data = {"deleted": True,
                "role_id": None,
                "pe_id": None,
                "deleted_fk": json.dumps(deleted_fk)}
        affiliation.update_record(**data)
        # Clear descendant paths
        pr_rebuild_path(pe_id, clear=True)
    return

# =============================================================================
# Hierarchy Lookup
# =============================================================================
#
def pr_get_role_paths(pe_id, roles=None, role_types=None):
    """
        Get the ancestor paths of the ancestor OUs this person entity
        is affiliated with, sorted by roles.

        Used by gis.set_config()

        @param pe_id: the person entity ID
        @param roles: list of roles to limit the search
        @param role_types: list of role types to limit the search

        @returns: a Storage() of S3MultiPaths with the role names as keys

        @note: role_types is ignored if roles gets specified
    """

    s3db = current.s3db
    atable = s3db.pr_affiliation
    rtable = s3db.pr_role
    query = (atable.deleted != True) & \
            (atable.role_id == rtable.id) & \
            (atable.pe_id == pe_id) & \
            (rtable.deleted != True)

    if roles is not None:
        # Limit the lookup to these roles
        if not isinstance(roles, (list, tuple)):
            roles = [roles]
        query &= (rtable.role.belongs(roles))
    elif role_types is not None:
        # Limit the lookup to these types of roles
        if not isinstance(role_types, (list, tuple)):
            role_types = [role_types]
        query &= (rtable.role_type.belongs(role_types))

    rows = current.db(query).select(rtable.role, rtable.path, rtable.pe_id)

    role_paths = Storage()
    for role in rows:
        name = role.role
        if name in role_paths:
            multipath = role_paths[name]
            multipath.append([role.pe_id])
        else:
            multipath = S3MultiPath([role.pe_id])
        path = pr_get_path(role.pe_id)
        multipath.extend(role.pe_id, path, cut=pe_id)
        role_paths[name] = multipath.clean()

    return role_paths

# =============================================================================
def pr_get_role_branches(pe_id,
                         roles=None,
                         role_types=None,
                         entity_type=None):
    """
        Get all descendants of the immediate ancestors of the entity
        within these roles/role types

        @param pe_id: the person entity ID
        @param roles: list of roles to limit the search
        @param role_types: list of role types to limit the search
        @param entity_type: limit the result to this entity type

        @returns: a list of PE-IDs

        @note: role_types is ignored if roles gets specified
    """

    s3db = current.s3db
    rtable = s3db.pr_role
    atable = s3db.pr_affiliation
    etable = s3db.pr_pentity
    query = (atable.deleted != True) & \
            (atable.pe_id == pe_id) & \
            (atable.role_id == rtable.id) & \
            (rtable.pe_id == etable.pe_id)

    if roles is not None:
        # Limit the search to these roles
        if not isinstance(roles, (list, tuple)):
            roles = [roles]
        query &= (rtable.role.belongs(roles))

    elif role_types is not None:
        # Limit the search to these types of roles
        if not isinstance(role_types, (list, tuple)):
            role_types = [role_types]
        query &= (rtable.role_type.belongs(role_types))

    rows = current.db(query).select(rtable.pe_id, etable.instance_type)

    # Table names to retrieve the data from the rows
    rtn = rtable._tablename
    etn = etable._tablename

    # Get the immediate ancestors
    nodes = [r[rtn].pe_id for r in rows]

    # Filter the result by entity type
    result = [r[rtn].pe_id for r in rows
              if entity_type is None or r[etn].instance_type == entity_type]

    # Get the branches
    branches = pr_get_descendants(nodes, entity_type=entity_type)

    return result + branches

# =============================================================================
def pr_get_path(pe_id):
    """
        Get all ancestor paths of a person entity

        @param pe_id: the person entity ID

        @returns: an S3MultiPath instance
    """

    s3db = current.s3db
    atable = s3db.pr_affiliation
    rtable = s3db.pr_role
    query = (atable.deleted != True) & \
            (atable.role_id == rtable.id) & \
            (atable.pe_id == pe_id) & \
            (rtable.deleted != True) & \
            (rtable.role_type == OU)
    roles = current.db(query).select(rtable.ALL)
    multipath = S3MultiPath()
    append = multipath.append
    for role in roles:
        path = S3MultiPath([role.pe_id])
        if role.path is None:
            ppath = pr_role_rebuild_path(role)
        else:
            ppath = S3MultiPath(role.path)
        path.extend(role.pe_id, ppath, cut=pe_id)
        for p in path.paths:
            append(p)
    return multipath.clean()

# =============================================================================
def pr_get_ancestors(pe_id):
    """
        Find all ancestor entities of a person entity in the OU hierarchy
        (performs a path lookup where paths are available, otherwise rebuilds
        paths).

        @param pe_id: the person entity ID

        @returns: a list of PE-IDs
    """

    s3db = current.s3db
    atable = s3db.pr_affiliation
    rtable = s3db.pr_role
    query = (atable.deleted != True) & \
            (atable.role_id == rtable.id) & \
            (atable.pe_id == pe_id) & \
            (rtable.deleted != True) & \
            (rtable.role_type == OU)

    roles = current.db(query).select(rtable.ALL)

    paths = []
    append = paths.append
    for role in roles:
        path = S3MultiPath([role.pe_id])
        if role.path is None:
            ppath = pr_role_rebuild_path(role)
        else:
            ppath = S3MultiPath(role.path)
        path.extend(role.pe_id, ppath, cut=pe_id)
        append(path)
    ancestors = S3MultiPath.all_nodes(paths)

    return ancestors

# =============================================================================
def pr_realm(entity):
    """
        Get the default realm (=the immediate OU ancestors) of an entity

        @param entity: the entity (pe_id)
    """

    if not entity:
        return []

    s3db = current.s3db
    atable = s3db.pr_affiliation
    rtable = s3db.pr_role
    query = (atable.deleted != True) & \
            (atable.role_id == rtable.id) & \
            (atable.pe_id == entity) & \
            (rtable.deleted != True) & \
            (rtable.role_type == OU)
    rows = current.db(query).select(rtable.pe_id)
    realm = [row.pe_id for row in rows]
    return realm

# =============================================================================
def pr_realm_users(realm, roles=None, role_types=OU):
    """
        Get all users in a realm

        @param realm: the realm (list of pe_ids)
        @param roles: list of pr_role names to limit the lookup to
        @param role_types: list of pr_role role types to limit the lookup to

        @note: role_types overrides roles
    """

    auth = current.auth
    s3db = current.s3db
    atable = s3db.pr_affiliation
    rtable = s3db.pr_role
    ltable = s3db.pr_person_user
    utable = auth.settings.table_user

    if realm is None:
        query = (utable.deleted != True)
    else:
        if not isinstance(realm, (list, tuple)):
            realm = [realm]
        query = (rtable.deleted != True) & \
                (rtable.pe_id.belongs(realm))
        if roles is not None:
            if not isinstance(roles, (list, tuple)):
                roles = [roles]
            query &= (rtable.role.belongs(roles))
        elif role_types is not None:
            if not isinstance(role_types, (list, tuple)):
                role_types = [role_types]
            query &= (rtable.role_type.belongs(role_types))
        query &= (atable.deleted != True) & \
                (atable.role_id == rtable.id) & \
                (atable.pe_id == ltable.pe_id) & \
                (ltable.deleted != True) & \
                (ltable.user_id == utable.id) & \
                (utable.deleted != True)
    rows = current.db(query).select(utable.id, utable.email)
    if rows:
        if auth.settings.username_field:
            return Storage([(row.id, row.username) for row in rows])
        else:
            return Storage([(row.id, row.email) for row in rows])
    else:
        return Storage()

# =============================================================================
def pr_ancestors(entities):
    """
        Find all ancestor entities of the given entities in the
        OU hierarchy.

        @param entities:

        @returns: Storage of lists of PE-IDs
    """

    if not entities:
        return Storage()

    s3db = current.s3db
    atable = s3db.pr_affiliation
    rtable = s3db.pr_role
    query = (atable.deleted != True) & \
            (atable.role_id == rtable.id) & \
            (atable.pe_id.belongs(entities)) & \
            (rtable.deleted != True) & \
            (rtable.role_type == OU)
    rows = current.db(query).select(rtable.ALL, atable.pe_id)

    ancestors = Storage([(pe_id, []) for pe_id in entities])
    r = rtable._tablename
    a = atable._tablename
    for row in rows:
        pe_id = row[a].pe_id
        paths = ancestors[pe_id]
        role = row[r]
        path = S3MultiPath([role.pe_id])
        if role.path is None:
            ppath = pr_role_rebuild_path(role)
        else:
            ppath = S3MultiPath(role.path)
        path.extend(role.pe_id, ppath, cut=pe_id)
        paths.append(path)
    for pe_id in ancestors:
        ancestors[pe_id] = S3MultiPath.all_nodes(ancestors[pe_id])
    return ancestors

# =============================================================================
def pr_descendants(pe_ids, skip=[]):
    """
    """

    pe_ids = [i for i in pe_ids if i not in skip]
    if not pe_ids:
        return []

    s3db = current.s3db
    etable = s3db.pr_pentity
    rtable = s3db.pr_role
    atable = s3db.pr_affiliation

    query = (rtable.deleted != True) & \
            (rtable.pe_id.belongs(pe_ids)) & \
            (rtable.role_type == OU) & \
            (atable.role_id == rtable.id) & \
            (atable.deleted != True) & \
            (etable.pe_id == atable.pe_id)

    rows = current.db(query).select(rtable.pe_id,
                                    atable.pe_id,
                                    etable.instance_type)
    r = rtable._tablename
    e = etable._tablename
    a = atable._tablename

    nodes = []
    result = Storage()
    for row in rows:
        parent = row[r].pe_id
        child = row[a].pe_id
        if row[e].instance_type != "pr_person":
            if parent not in result:
                result[parent] = [child]
            else:
                result[parent].append(child)
        if child not in nodes:
            nodes.append(child)

    skip = skip + pe_ids
    descendants = pr_descendants(nodes, skip=skip)

    for child in descendants:
        for parent in result:
            if child in result[parent]:
                for node in descendants[child]:
                    if node not in result[parent]:
                        result[parent].append(node)
    for x in result:
        for y in result:
            if x in result[y]:
                result[y].extend([i for i in result[x] if i not in result[y] and i != y])

    return result

# =============================================================================
def pr_get_descendants(pe_ids, skip=[], entity_type=None, ids=True):
    """
        Find descendant entities of a person entity in the OU hierarchy
        (performs a real search, not a path lookup).

        @param pe_ids: person entity ID or list of IDs
        @param skip: list of person entity IDs to skip during descending

        @returns: a list of PE-IDs
    """

    if type(pe_ids) is not list:
        pe_ids = [pe_ids]
    pe_ids = [i for i in pe_ids if i not in skip]
    if not pe_ids:
        return []

    s3db = current.s3db
    etable = s3db.pr_pentity
    rtable = s3db.pr_role
    atable = s3db.pr_affiliation
    en = etable._tablename
    an = atable._tablename
    query = (rtable.deleted != True) & \
            (rtable.pe_id.belongs(pe_ids)) & \
            (~(rtable.pe_id.belongs(skip))) &\
            (rtable.role_type == OU) & \
            (atable.deleted != True) & \
            (atable.role_id == rtable.id) & \
            (etable.pe_id == atable.pe_id)
    skip = skip + pe_ids
    rows = current.db(query).select(atable.pe_id,
                                    etable.instance_type)
    nodes = [(r[an].pe_id, r[en].instance_type) for r in rows]
    result = []
    append = result.append
    for n in nodes:
        if n not in result:
            append(n)
    node_ids = [n[0] for n in result]
    descendants = pr_get_descendants(node_ids, skip=skip, ids=False)
    for d in descendants:
        if d not in result:
            append(d)

    if ids:
        return [n[0]
                for n in result
                if entity_type is None or n[1] == entity_type]
    else:
        return result

# =============================================================================
# Internal Path Tools
# =============================================================================
#
def pr_rebuild_path(pe_id, clear=False):
    """
        Rebuild the ancestor path of all roles in the OU hierarchy a person
        entity defines.

        @param pe_id: the person entity ID
        @param clear: clear paths in descendant roles (triggers lazy rebuild)
    """

    if isinstance(pe_id, Row):
        pe_id = row.pe_id

    rtable = current.s3db.pr_role
    query = (rtable.deleted != True) & \
            (rtable.pe_id == pe_id) & \
            (rtable.role_type == OU)
    db = current.db
    db(query).update(path=None)
    roles = db(query).select()
    for role in roles:
        if role.path is None:
            pr_role_rebuild_path(role, clear=clear)
    return

# =============================================================================
def pr_role_rebuild_path(role_id, skip=[], clear=False):
    """
        Rebuild the ancestor path of a role within the OU hierarchy

        @param role_id: the role ID
        @param skip: list of role IDs to skip during recursion
        @param clear: clear paths in descendant roles (triggers lazy rebuild)
    """

    db = current.db
    s3db = current.s3db
    rtable = s3db.pr_role
    atable = s3db.pr_affiliation

    if isinstance(role_id, Row):
        role = role_id
        role_id = role.id
    else:
        query = (rtable.deleted != True) & \
                (rtable.id == role_id)
        role = db(query).select(limitby=(0, 1)).first()
    if not role:
        return None
    pe_id = role.pe_id

    if role_id in skip:
        return role.path
    skip = skip + [role_id]

    if role.role_type != OU:
        path = None
    else:
        # Get all parent roles
        query = (atable.deleted != True) & \
                (atable.pe_id == pe_id) & \
                (rtable.deleted != True) & \
                (rtable.id == atable.role_id) & \
                (rtable.role_type == OU)
        parent_roles = db(query).select(rtable.ALL)

        # Update ancestor path
        path = S3MultiPath()
        for prole in parent_roles:
            path.append([prole.pe_id])
            if prole.path is None:
                ppath = pr_role_rebuild_path(prole, skip=skip)
            else:
                ppath = S3MultiPath(prole.path)
            if ppath is not None:
                path.extend(prole.pe_id, ppath, cut=pe_id)
        db(rtable.id == role_id).update(path=str(path))

    # Clear descendant paths, if requested (only necessary for writes)
    if clear:
        query = (rtable.deleted != True) & \
                (rtable.path.like("%%|%s|%%" % pe_id)) & \
                (~(rtable.id.belongs(skip)))
        db(query).update(path=None)

    return path

# =============================================================================
def pr_image_represent(image_name,
                       format = None,
                       size = (),
                      ):
    """
        Get the image that matches the required image type

        @param image_name: the name of the original image
        @param format:     the file format required
        @param size:       the size of the image (width, height)
    """

    table = current.s3db.pr_image_library
    query = (table.original_name == image_name)
    if format:
        query = query & (table.format == format)
    if size:
        query = query & (table.width == size[0]) & \
                        (table.height == size[1])
    image = current.db(query).select(table.new_name,
                                     limitby=(0, 1)).first()
    if image:
        return image.new_name
    else:
        return image_name

# ---------------------------------------------------------------------
def pr_url_represent(url):
    """ Representation """

    if not url:
        return current.messages.NONE
    parts = url.split("/")
    image = parts[-1]
    size = (None, 60)
    image = current.s3db.pr_image_represent(image, size=size)
    url_small = URL(c="default", f="download", args=image)

    return DIV(A(IMG(_src=url_small, _height=60), _href=url))

# -----------------------------------------------------------------------------
def pr_image_modify(image_file,
                 image_name,
                 original_name,
                 size = (None, None),
                 to_format = None,
                ):
    """
        Resize the image passed in and store on the table

        @param image_file:    the image stored in a file object
        @param image_name:    the name of the original image
        @param original_name: the original name of the file
        @param size:          the required size of the image (width, height)
        @param to_format:     the format of the image (jpeg, bmp, png, gif, etc.)
    """

    # Import the specialist libraries
    try:
        from PIL import Image
        from PIL import ImageOps
        from PIL import ImageStat
        PILImported = True
    except(ImportError):
        try:
            import Image
            import ImageOps
            import ImageStat
            PILImported = True
        except(ImportError):
            PILImported = False
    if PILImported:
        from tempfile import TemporaryFile
        s3db = current.s3db
        table = s3db.pr_image_library

        fileName, fileExtension = os.path.splitext(original_name)

        image_file.seek(0)
        im = Image.open(image_file)
        thumb_size = []
        if size[0] == None:
            thumb_size.append(im.size[0])
        else:
            thumb_size.append(size[0])
        if size[1] == None:
            thumb_size.append(im.size[1])
        else:
            thumb_size.append(size[1])
        im.thumbnail(thumb_size, Image.ANTIALIAS)

        if not to_format:
            to_format = fileExtension[1:]
        if to_format.upper() == "JPG":
            to_format = "JPEG"
        elif to_format.upper() == "BMP":
            im = im.convert("RGB")
        save_im_name = "%s.%s" % (fileName, to_format)
        tempFile = TemporaryFile()
        im.save(tempFile,to_format)
        tempFile.seek(0)
        newfile = table.new_name.store(tempFile,
                                       save_im_name,
                                       table.new_name.uploadfolder)
        # rewind the original file so it can be read, if required
        image_file.seek(0)
        image_id = table.insert(original_name = image_name,
                                new_name = newfile,
                                format = to_format,
                                width = size[0],
                                height = size[1],
                                actual_width = im.size[0],
                                actual_height = im.size[1],
                               )
        return True
    else:
        return False

# -----------------------------------------------------------------------------
def pr_image_resize(image_file,
                    image_name,
                    original_name,
                    size,
                    ):
    """
        Resize the image passed in and store on the table

        @param image_file:    the image stored in a file object
        @param image_name:    the name of the original image
        @param original_name: the original name of the file
        @param size:          the required size of the image (width, height)
    """

    return pr_image_modify(image_file,
                           image_name,
                           original_name,
                           size = size)

# -----------------------------------------------------------------------------
def pr_image_format(image_file,
                    image_name,
                    original_name,
                    to_format,
                    ):
    """
        Change the file format of the image passed in and store on the table

        @param image_file:    the image stored in a file object
        @param image_name:    the name of the original image
        @param original_name: the original name of the file
        @param to_format:     the format of the image (jpeg, bmp, png, gif, etc.)
    """

    return pr_image_modify(image_file,
                           image_name,
                           original_name,
                           to_format = to_format)

# END =========================================================================<|MERGE_RESOLUTION|>--- conflicted
+++ resolved
@@ -639,21 +639,6 @@
                                    writable = False,
                                   ),
                              pr_gender(label = T("Gender")),
-<<<<<<< HEAD
-                             Field("date_of_birth", "date",
-                                   label = T("Date of Birth"),
-                                   requires = [IS_EMPTY_OR(IS_DATE_IN_RANGE(
-                                                format = s3_date_format,
-                                                maximum=request.utcnow.date(),
-                                                error_message="%s %%(max)s!" %
-                                                              T("Enter a valid date before")))],
-                                   widget = S3DateWidget(past=1320,  # Months, so 110 years
-                                                         future=0),
-                                   readable=False,
-                                   writable=False,
-                                  ),
-                             pr_age_group(label = T("Age group")),
-=======
                              s3_date("date_of_birth",
                                      label = T("Date of Birth"),
                                      past = 1320,  # Months, so 110 years
@@ -662,7 +647,6 @@
                                      readable = False,
                                      writable = False,
                                     ),
->>>>>>> de121d5c
                              Field("nationality",
                                    requires = IS_NULL_OR(IS_IN_SET_LAZY(
                                                 lambda: gis.get_countries(key_type="code"),
@@ -678,13 +662,6 @@
                                    requires = IS_NULL_OR(IS_IN_SET(pr_religion_opts)),
                                    represent = lambda opt: \
                                     pr_religion_opts.get(opt, UNKNOWN_OPT),
-<<<<<<< HEAD
-                                   readable=False,
-                                   writable=False,
-=======
-                                   #readable=False,
-                                   #writable=False,
->>>>>>> de121d5c
                                    ),
                              Field("occupation", length=128, # Mayon Compatibility
                                    label = T("Profession"),
@@ -740,36 +717,6 @@
 
 
         # Resource configuration
-<<<<<<< HEAD
-        if current.auth.s3_has_role("staff_super") or \
-           current.auth.s3_has_role("vol_super"):
-            # The following fields fall under the category of
-            # Sensitive Information and will only be accessible by
-            # the super editor.
-            table.father_name.readable = True
-            table.father_name.writable = True
-            table.mother_name.readable = True
-            table.mother_name.writable = True
-            table.date_of_birth.readable = True
-            table.date_of_birth.writable = True
-            table.religion.readable = True
-            table.religion.writable = True
-=======
-        # Deployment Roles shouldn't be hardcoded in trunk models
-        #if current.auth.s3_has_role("staff_super") or \
-        #   current.auth.s3_has_role("vol_super"):
-        #    # The following fields fall under the category of
-        #    # Sensitive Information and will only be accessible by
-        #    # the super editor.
-        #    table.father_name.readable = True
-        #    table.father_name.writable = True
-        #    table.mother_name.readable = True
-        #    table.mother_name.writable = True
-        #    table.date_of_birth.readable = True
-        #    table.date_of_birth.writable = True
-        #    table.religion.readable = True
-        #    table.religion.writable = True
->>>>>>> de121d5c
         self.configure(tablename,
                         super_entity=("pr_pentity", "sit_trackable"),
                         list_fields = ["id",
@@ -1294,11 +1241,6 @@
                                    label= T("Value"),
                                    notnull=True,
                                    requires = IS_NOT_EMPTY(),
-<<<<<<< HEAD
-                                   readable = False,
-                                   writable = False,
-=======
->>>>>>> de121d5c
                                   ),
                              Field("priority", "integer",
                                    label= T("Priority"),
@@ -1416,26 +1358,6 @@
         # ---------------------------------------------------------------------
         # Address
         #
-<<<<<<< HEAD
-        if current.auth.s3_has_role("staff_super") or \
-           current.auth.s3_has_role("vol_super"):
-            pr_address_type_opts = {
-                1:T("Current Home Address"),
-                2:T("Permanent Home Address"),
-                3:T("Office Address"),
-                #4:T("Holiday Address"),
-                9:T("Other Address")
-            }
-        else:
-            pr_address_type_opts = {
-                3:T("Office Address"),
-                #4:T("Holiday Address"),
-                9:T("Other Address")
-            }
-=======
-        # Deployment Roles shouldn't be hardcoded in trunk models
-        #if current.auth.s3_has_role("staff_super") or \
-        #   current.auth.s3_has_role("vol_super"):
         pr_address_type_opts = {
             1:T("Current Home Address"),
             2:T("Permanent Home Address"),
@@ -1443,13 +1365,6 @@
             #4:T("Holiday Address"),
             9:T("Other Address")
         }
-        #else:
-        #    pr_address_type_opts = {
-        #        3:T("Office Address"),
-        #        #4:T("Holiday Address"),
-        #        9:T("Other Address")
-        #    }
->>>>>>> de121d5c
 
         tablename = "pr_address"
         table = self.define_table(tablename,
@@ -2686,14 +2601,6 @@
                                                 pr_complexion_opts.get(opt, UNKNOWN_OPT)),
                              Field("ethnicity", length=64,
                                    #requires=IS_NULL_OR(IS_IN_SET(pr_ethnicity_opts)),
-<<<<<<< HEAD
-                                   length=64,
-                                   readable=False,
-                                   writable=False,
-=======
-                                   #readable=False,
-                                   #writable=False,
->>>>>>> de121d5c
                                   ),   # Mayon Compatibility
 
                              # Height and weight
@@ -3269,18 +3176,6 @@
     # Contacts
     ctable = s3db.pr_contact
     query = (ctable.pe_id == person.pe_id)
-<<<<<<< HEAD
-    if not current.auth.s3_has_role("staff_super") and \
-       not current.auth.s3_has_role("vol_super"):
-        query = query & (ctable.contact_method != "HOME_PHONE" and \
-                         ctable.contact_method != "SMS")
-=======
-    # Deployment Roles shouldn't be hardcoded in trunk models
-    #if not current.auth.s3_has_role("staff_super") and \
-    #   not current.auth.s3_has_role("vol_super"):
-    #    query = query & (ctable.contact_method != "HOME_PHONE" and \
-    #                     ctable.contact_method != "SMS")
->>>>>>> de121d5c
     contacts = db(query).select(ctable.id,
                                 ctable.value,
                                 ctable.contact_method,
