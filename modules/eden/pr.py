--- conflicted
+++ resolved
@@ -1973,11 +1973,7 @@
                                     "institute",
                                    ],
                       orderby = ~table.year,
-<<<<<<< HEAD
-                      sortby = [[1, 'desc']])
-=======
                       sortby = [[1, "desc"]])
->>>>>>> 60dc6337
 
         # ---------------------------------------------------------------------
         # Return model-global names to response.s3
