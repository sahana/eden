# -*- coding: utf-8 -*-

""" Sahana Eden GIS Model

    @copyright: 2009-2012 (c) Sahana Software Foundation
    @license: MIT

    Permission is hereby granted, free of charge, to any person
    obtaining a copy of this software and associated documentation
    files (the "Software"), to deal in the Software without
    restriction, including without limitation the rights to use,
    copy, modify, merge, publish, distribute, sublicense, and/or sell
    copies of the Software, and to permit persons to whom the
    Software is furnished to do so, subject to the following
    conditions:

    The above copyright notice and this permission notice shall be
    included in all copies or substantial portions of the Software.

    THE SOFTWARE IS PROVIDED "AS IS", WITHOUT WARRANTY OF ANY KIND,
    EXPRESS OR IMPLIED, INCLUDING BUT NOT LIMITED TO THE WARRANTIES
    OF MERCHANTABILITY, FITNESS FOR A PARTICULAR PURPOSE AND
    NONINFRINGEMENT. IN NO EVENT SHALL THE AUTHORS OR COPYRIGHT
    HOLDERS BE LIABLE FOR ANY CLAIM, DAMAGES OR OTHER LIABILITY,
    WHETHER IN AN ACTION OF CONTRACT, TORT OR OTHERWISE, ARISING
    FROM, OUT OF OR IN CONNECTION WITH THE SOFTWARE OR THE USE OR
    OTHER DEALINGS IN THE SOFTWARE.
"""

__all__ = ["S3LocationModel",
           "S3LocationNameModel",
           "S3LocationTagModel",
           "S3LocationGroupModel",
           "S3LocationHierarchyModel",
           "S3GISConfigModel",
           "S3LayerEntityModel",
           "S3FeatureLayerModel",
           "S3MapModel",
           "S3GISThemeModel",
           "gis_location_represent",
           'gis_location_lx_represent',
           "gis_layer_represent",
           "gis_rheader",
           ]

import os

from gluon import *
from gluon.dal import Row, Rows
from gluon.storage import Storage
from ..s3 import *
from eden.layouts import S3AddResourceLink

# =============================================================================
class S3LocationModel(S3Model):
    """
        Locations model
    """

    names = ["gis_location",
             #"gis_location_error",
             "gis_location_id",
             "gis_country_id",
             "gis_countries_id",
             "gis_location_onvalidation",
             ]

    def model(self):

        T = current.T
        db = current.db
        gis = current.gis

        messages = current.messages
        UNKNOWN_OPT = messages.UNKNOWN_OPT

        # Shortcuts
        add_component = self.add_component
        crud_strings = current.response.s3.crud_strings
        define_table = self.define_table

        # ---------------------------------------------------------------------
        # Locations
        #
        #  A set of Coordinates &/or Address
        #
        gis_feature_type_opts = {
            0:T("None"),
            1:"Point",
            2:"LineString",
            3:"Polygon",
            4:"MultiPoint",
            5:"MultiLineString",
            6:"MultiPolygon",
            7:"GeometryCollection",
            }

        hierarchy_level_keys = gis.hierarchy_level_keys

        if current.deployment_settings.get_gis_spatialdb():
            # Add a spatial field
            # Should we do a test to confirm this? Ideally that would be done only in eden_update_check
            meta_spatial_fields = (s3_lx_fields() + s3_meta_fields() + (Field("the_geom", "geometry()"),))
        else:
            meta_spatial_fields = (s3_lx_fields() + s3_meta_fields())

        tablename = "gis_location"
        table = define_table(tablename,
                             Field("name", length=128,
                                   # Placenames don't have to be unique.
                                   # Waypoints don't need to have a name at all.
                                   #requires = IS_NOT_EMPTY()
                                   label = T("Name")),
                             Field("level", length=2,
                                   label = T("Level"),
                                   requires = IS_NULL_OR(IS_IN_SET(hierarchy_level_keys)),
                                   represent = self.gis_level_represent),
                             Field("parent", "reference gis_location", # This form of hierarchy may not work on all Databases
                                   label = T("Parent"),
                                   represent = self.gis_location_represent,
                                   widget=S3LocationAutocompleteWidget(level=hierarchy_level_keys),
                                   ondelete = "RESTRICT"),
                             # Materialised Path
                             Field("path", length=256,
                                   readable=False, writable=False),
                             Field("gis_feature_type", "integer",
                                   default=1, notnull=True,
                                   requires = IS_IN_SET(gis_feature_type_opts,
                                                        zero=None),
                                   represent = lambda opt: gis_feature_type_opts.get(opt,
                                                                                     UNKNOWN_OPT),
                                   label = T("Feature Type")),
                             # Points or Centroid for Polygons
                             Field("lat", "double",
                                   label = T("Latitude"),
                                   requires = IS_NULL_OR(IS_LAT()),
                                   comment = DIV(_class="tooltip",
                                                 _id="gis_location_lat_tooltip",
                                                 _title="%s|%s|%s|%s|%s|%s" % \
                                                 (T("Latitude & Longitude"),
                                                  T("Latitude is North-South (Up-Down)."),
                                                  T("Longitude is West-East (sideways)."),
                                                  T("Latitude is zero on the equator and positive in the northern hemisphere and negative in the southern hemisphere."),
                                                  T("Longitude is zero on the prime meridian (Greenwich Mean Time) and is positive to the east, across Europe and Asia.  Longitude is negative to the west, across the Atlantic and the Americas."),
                                                  T("These need to be added in Decimal Degrees."))),
                                  ),
                             Field("lon", "double",
                                    label = T("Longitude"),
                                    requires = IS_NULL_OR(IS_LON()),
                                    comment = A(T("Conversion Tool"),
                                                _style="cursor:pointer;",
                                                _title=T("You can use the Conversion Tool to convert from either GPS coordinates or Degrees/Minutes/Seconds."),
                                                _id="gis_location_converter-btn"),
                                  ),
                             Field("wkt", "text",
                                   # Full WKT validation is done in the onvalidation callback
                                   # - all we do here is allow longer fields than the default (2 ** 16)
                                   requires = IS_LENGTH(2 ** 24),
                                   represent = gis.abbreviate_wkt,
                                   label = "WKT (Well-Known Text)"),
                             # Bounding box
                             Field("lat_min", "double",
                                   readable=False, writable=False),
                             Field("lat_max", "double",
                                   readable=False, writable=False),
                             Field("lon_min", "double",
                                   readable=False, writable=False),
                             Field("lon_max", "double",
                                   readable=False, writable=False),
                             # m in height above WGS84 ellipsoid (approximately sea-level).
                             Field("elevation", "double",
                                   readable=False, writable=False),
                             # Street Address (other address fields come from hierarchy)
                             Field("addr_street", "text",
                                   label = T("Street Address")),
                             Field("addr_postcode", length=128,
                                   label = T("Postcode")),
                             s3_comments(),
                             format=gis_location_represent,
                             *meta_spatial_fields)

        # Default the owning role to Authenticated. This can be used to allow the site
        # to control whether authenticated users get to create / update locations, or
        # just read them. Having an owner and using ACLs also allows us to take away
        # privileges from generic Authenticated users for particular locations (like
        # hierarchy or region locations) by changing the owner on those locations, e.g.
        # to MapAdmin.
        table.owned_by_group.default = current.session.s3.system_roles.AUTHENTICATED

        # Can't be defined in-line as otherwise get a circular reference
        table.parent.requires = IS_NULL_OR(IS_ONE_OF(db,
                        "gis_location.id",
                        gis_location_represent_row,
                        # @ToDo: If level is known, filter on higher than that?
                        # If strict, filter on next higher level?
                        filterby="level",
                        filter_opts=hierarchy_level_keys,
                        orderby="gis_location.name"))

        # CRUD Strings
        ADD_LOCATION = messages.ADD_LOCATION
        crud_strings[tablename] = Storage(
            title_create = ADD_LOCATION,
            title_display = T("Location Details"),
            title_list = T("Locations"),
            title_update = T("Edit Location"),
            title_search = T("Search Locations"),
            title_upload = T("Import Locations"),
            subtitle_create = T("Add New Location"),
            label_list_button = T("List Locations"),
            label_create_button = ADD_LOCATION,
            label_delete_button = T("Delete Location"),
            msg_record_created = T("Location added"),
            msg_record_modified = T("Location updated"),
            msg_record_deleted = T("Location deleted"),
            msg_list_empty = T("No Locations currently available"))

        # Reusable field to include in other table definitions
        location_id = S3ReusableField("location_id", table,
                                      sortby = "name",
                                      label = T("Location"),
                                      represent = gis_location_represent,
                                      widget = S3LocationSelectorWidget(),
                                      requires = IS_NULL_OR(IS_LOCATION_SELECTOR()),
                                      # Alternate simple Autocomplete (e.g. used by pr_person_presence)
                                      #requires = IS_NULL_OR(IS_LOCATION()),
                                      #widget = S3LocationAutocompleteWidget(),
                                      ondelete = "RESTRICT")

        country_id = S3ReusableField("country_id", table,
                                     sortby = "name",
                                     label = T("Country"),
                                     requires = IS_NULL_OR(IS_ONE_OF(db,
                                                                     "gis_location.id",
                                                                     "%(name)s",
                                                                     filterby = "level",
                                                                     filter_opts = ["L0"],
                                                                     sort=True)),
                                     represent = self.country_represent,
                                     ondelete = "RESTRICT")

        countries_id = S3ReusableField("countries_id", "list:reference gis_location",
                                       label = T("Countries"),
                                       requires = IS_NULL_OR(IS_ONE_OF(db,
                                                                       "gis_location.id",
                                                                       "%(name)s",
                                                                       filterby = "level",
                                                                       filter_opts = ["L0"],
                                                                       sort=True,
                                                                       multiple=True)),
                                       represent = self.countries_represent,
                                       ondelete = "RESTRICT")

        self.configure(tablename,
                        onvalidation=self.gis_location_onvalidation,
                        onaccept=self.gis_location_onaccept,
                        deduplicate=self.gis_location_deduplicate,
                        list_fields = ["id",
                                       "name",
                                       "level",
                                       #"parent",
                                       "L0",
                                       "L1",
                                       "L2",
                                       "L3",
                                       "L4",
                                       "lat",
                                       "lon"
                                       ]
                        )

        # Tags as component of Locations
        add_component("gis_location_tag",
                      gis_location=dict(joinby="location_id",
                                        name="tag"))

        # Names as component of Locations
        add_component("gis_location_name",
                      gis_location=dict(joinby="location_id",
                                        name="name"))

        # Locations as component of Locations ('Parent')
        #add_component(table, joinby=dict(gis_location="parent"),
        #              multiple=False)

        # ---------------------------------------------------------------------
        # Error
        # - needed for COT support
        #
        # tablename = "gis_location_error"
        # table = define_table(tablename,
                             # location_id(),
                             ##Circular 'Error' around Lat/Lon (in m).
                             # Field("ce", "integer",
                                   # writable=False,
                                   # readable=False),
                             ##Linear 'Error' for the Elevation (in m).
                             # Field("le", "integer",
                                   # writable=False,
                                   # readable=False),
                             # s3_comments(),
                             # *s3_meta_fields())

        # ---------------------------------------------------------------------
        # Pass variables back to global scope (s3db.*)
        #
        return Storage(
                    gis_location_id = location_id,
                    gis_country_id = country_id,
                    gis_countries_id = countries_id,
                    gis_location_onvalidation = self.gis_location_onvalidation,
                )

    # ---------------------------------------------------------------------
    @staticmethod
    def country_represent(location, row=None):
        """ FK representation """

        db = current.db
        table = db.gis_location
        query = (table.id == location)
        row = db(query).select(table.name).first()
        if row:
            return row.name
        else:
            return current.messages.NONE

    # ---------------------------------------------------------------------
    @staticmethod
    def countries_represent(locations, row=None):
        """ FK representation """

        if isinstance(locations, Rows):
            try:
                locations = [r.name for r in locations]
                return ", ".join(locations)
            except:
                locations = [r.id for r in locations]
        if not isinstance(locations, list):
            locations = [locations]
        db = current.db
        table = db.gis_location
        query = table.id.belongs(locations)
        rows = db(query).select(table.name)
        return S3LocationModel.countries_represent(rows)

    # -------------------------------------------------------------------------
    @staticmethod
    def gis_location_onaccept(form):
        """
            On Accept for GIS Locations (after DB I/O)
        """

        # Update the Path
        vars = form.vars
        current.gis.update_location_tree(vars.id, vars.parent,
                                         name=vars.name, level=vars.level)
        return

    # -------------------------------------------------------------------------
    @staticmethod
    def gis_location_onvalidation(form):

        """
            On Validation for GIS Locations (before DB I/O)
        """

        T = current.T
        db = current.db
        gis = current.gis
        request = current.request
        response = current.response

        MAP_ADMIN = current.auth.s3_has_role(current.session.s3.system_roles.MAP_ADMIN)

        table = db.gis_location

        # If you need more info from the old location record, add it here.
        # Check if this has already been called and use the existing info.
        def get_location_info():
            if "id" in request:
                return db(table.id == request.id).select(table.level,
                                                         limitby=(0, 1)).first()
            else:
                return None

        record_error = T("Sorry, only users with the MapAdmin role are allowed to edit these locations")
        field_error = T("Please select another level")

        # Shortcuts
        vars = form.vars
        level = "level" in vars and vars.level
        parent = "parent" in vars and vars.parent
        lat = "lat" in vars and vars.lat
        lon = "lon" in vars and vars.lon
        if lon:
            if lon > 180:
                # Map Selector wrapped
                lon = lon - 360
            elif lon < -180:
                # Map Selector wrapped
                lon = lon + 360
        id = "id" in request.vars and request.vars.id

        # 'MapAdmin' has permission to edit hierarchy locations, no matter what
        # 000_config or the ancestor country's gis_config has.
        if not MAP_ADMIN:
            if level and (level == "L0" or (level in gis.location_hierarchy_keys and \
               not gis.get_edit_level(level, id))):
                response.error = record_error
                form.errors["level"] = T("This level is not open for editing.")
                return

        if parent:
            _parent = db(table.id == parent).select(table.level,
                                                    table.gis_feature_type,
                                                    table.lat_min,
                                                    table.lon_min,
                                                    table.lat_max,
                                                    table.lon_max,
                                                    limitby=(0, 1)).first()

        # Check Parents are in sane order
        if level and parent and _parent:
            # Check that parent is of a higher level
            if level[1:] < _parent.level[1:]:
                response.error = "%s: %s" % (T("Parent level should be higher than this record's level. Parent level is"),
                                             gis.get_location_hierarchy()[_parent.level])
                form.errors["level"] = T("Level is higher than parent's")
                return
        strict = gis.get_strict_hierarchy()
        if strict:
            if level == "L0":
                # Parent is impossible
                parent = ""
            elif not parent:
                # Parent is mandatory
                response.error = "%s: %s" % \
                    (T("Parent needs to be set for locations of level"),
                    gis.get_location_hierarchy()[level])
                form.errors["parent"] = T("Parent needs to be set")
                return
            elif not level:
                # Parents needs to be of level max_hierarchy
                max_hierarchy = gis.get_max_hierarchy_level()
                if _parent.level != max_hierarchy:
                    response.error = "%s: %s" % \
                        (T("Specific locations need to have a parent of level"),
                        gis.get_location_hierarchy()[max_hierarchy])
                    form.errors["parent"] = T("Parent needs to be of the correct level")
                    return
            else:
                # Check that parent is of exactly next higher order
                if (int(level[1:]) - 1) != int(_parent.level[1:]):
                    response.error = "%s: %s" % \
                        (T("Locations of this level need to have a parent of level"),
                        gis.get_location_hierarchy()["L%i" % (int(level[1:]) - 1)])
                    form.errors["parent"] = T("Parent needs to be of the correct level")
                    return

        # Check within permitted bounds
        # (avoid incorrect data entry)
        # Points only for now
        if not "gis_feature_type" in vars or (vars.gis_feature_type == "1"):
            # Skip if no Lat/Lon provided
            if lat and lon:
                name = vars.name
                if parent and _parent.gis_feature_type == 3:
                    # Check within Bounds of the Parent
                    # Rough (Bounding Box)
                    min_lat = _parent.lat_min
                    min_lon = _parent.lon_min
                    max_lat = _parent.lat_max
                    max_lon = _parent.lon_max
                    name = vars.name
                    if name:
                        base_error = T("Sorry location %(location)s appears to be outside the area of the Parent.") % dict(location=name)
                    else:
                        base_error = T("Sorry location appears to be outside the area of the Parent.")
                    lat_error =  "%s: %s & %s" % (T("Latitude should be between"),
                                                  str(min_lat), str(max_lat))
                    lon_error = "%s: %s & %s" % (T("Longitude should be between"),
                                                 str(min_lon), str(max_lon))
                    if (lat > max_lat) or (lat < min_lat):
                        response.error = base_error
                        s3_debug(base_error)
                        form.errors["lat"] = lat_error
                        return
                    elif (lon > max_lon) or (lon < min_lon):
                        response.error = base_error
                        s3_debug(base_error)
                        form.errors["lon"] = lon_error
                        return

                    # @ToDo: Precise (GIS function)
                    # (if using PostGIS then don't do a separate BBOX check as this is done within the query)

                else:
                    # Check bounds for the Instance
                    config = gis.get_config()
                    min_lat = config.min_lat or -90
                    min_lon = config.min_lon or -180
                    max_lat = config.max_lat or 90
                    max_lon = config.max_lon or 180
                    if name:
                        base_error = T("Sorry location %(location)s appears to be outside the area supported by this deployment.") % dict(location=name)
                    else:
                        base_error = T("Sorry location appears to be outside the area supported by this deployment.")
                    lat_error =  "%s: %s & %s" % (T("Latitude should be between"),
                                                  str(min_lat), str(max_lat))
                    lon_error = "%s: %s & %s" % (T("Longitude should be between"),
                                                 str(min_lon), str(max_lon))
                    if (lat > max_lat) or (lat < min_lat):
                        response.error = base_error
                        s3_debug(base_error)
                        form.errors["lat"] = lat_error
                        return
                    elif (lon > max_lon) or (lon < min_lon):
                        response.error = base_error
                        s3_debug(base_error)
                        form.errors["lon"] = lon_error
                        return

        # Add the bounds (& Centroid for Polygons)
        gis.wkt_centroid(form)

        return

    # -------------------------------------------------------------------------
    @staticmethod
    def gis_location_deduplicate(job):
        """
          This callback will be called when importing location records it will look
          to see if the record being imported is a duplicate.

          @param job: An S3ImportJob object which includes all the details
                      of the record being imported

          If the record is a duplicate then it will set the job method to update

          Rules for finding a duplicate:
           - Look for a record with the same name, ignoring case
                and, if level exists in the import, the same level
                and, if parent exists in the import, the same parent

            @ToDo: Use codes that we know are unique

            @ToDo: Check soundex? (only good in English)
                   http://eden.sahanafoundation.org/ticket/481
        """

        if job.tablename == "gis_location":
            table = job.table
            data = job.data
            name = "name" in data and data.name or None
            level = "level" in data and data.level or None
            parent = "parent" in data and data.parent or None

            if not name:
                return

            # Don't try to update Countries
            if level and level == "L0":
                job.method = None
                return

            # @ToDo: check the the lat and lon if they exist?
            #lat = "lat" in data and data.lat
            #lon = "lon" in data and data.lon

            # Try the Name
            # @ToDo: Hook for possible duplicates vs definite?
            #query = (table.name.lower().like('%%%s%%' % name.lower()))
            query = (table.name.lower() == name.lower())
            if parent:
                query = query & (table.parent == parent)
            if level:
                query = query & (table.level == level)

            _duplicate = current.db(query).select(table.id,
                                                  limitby=(0, 1)).first()
            if _duplicate:
                job.id = _duplicate.id
                job.method = job.METHOD.UPDATE

    # -------------------------------------------------------------------------
    @staticmethod
    def gis_level_represent(level):
        if not level:
            return current.messages.NONE
        elif level == "L0":
            T = current.T
            return T("Country")
        else:
            gis = current.gis
            config = gis.get_config()
            if config.default_location_id:
                # Single country deployment so we can provide a nice name reliably
                # @ToDo: Maybe not any longer
                return gis.get_all_current_levels(level)
            else:
                # The representation of a level can vary per-record (since it varies per country),
                # however we have no way of knowing the country here, so safest not to give a wrong answer.
                return level

# =============================================================================
class S3LocationNameModel(S3Model):
    """
        Location Names model
        - local/alternate names for Locations

        @ToDo: Change lookup to be a full set of languages,
               not just those we are using in the interface
    """

    names = ["gis_location_name"]

    def model(self):

        T = current.T
        l10n_languages = current.response.s3.l10n_languages

        # ---------------------------------------------------------------------
        # Local Names
        #
        tablename = "gis_location_name"
        table = self.define_table(tablename,
                                  self.gis_location_id(),
                                  Field("language",
                                        label = T("Language"),
                                        requires = IS_IN_SET(l10n_languages),
                                        represent = lambda opt: \
                                            l10n_languages.get(opt,
                                                               current.messages.UNKNOWN_OPT)),
                                  Field("name_l10n",
                                        label = T("Name")),
                                  s3_comments(),
                                  *s3_meta_fields())

        # ---------------------------------------------------------------------
        # Pass variables back to global scope (s3db.*)
        #
        return Storage(
                )

# =============================================================================
class S3LocationTagModel(S3Model):
    """
        Location Tags model
        - flexible Key-Value component attributes to Locations
    """

    names = ["gis_location_tag"]

    def model(self):

        T = current.T

        # ---------------------------------------------------------------------
        # Location Tags
        # - Key-Value extensions
        # - can be used to identify a Source (GPS, Imagery, Wikipedia, etc)
        # - can be used to add extra attributes (e.g. Area, Population)
        # - can link Locations to other Systems, such as:
        #   * ISO2
        #   * ISO3
        #   * OpenStreetMap (although their IDs can change over time)
        #   * UN P-Codes
        #   * GeoNames
        #   * Wikipedia URL
        #   * Christchurch 'prupi'(Property reference in the council system) &
        #                  'gisratingid' (Polygon reference of the rating unit)
        # - can be a Triple Store for Semantic Web support
        #
        tablename = "gis_location_tag"
        table = self.define_table(tablename,
                                  self.gis_location_id(),
                                  # key is a reserved word in MySQL
                                  Field("tag", label=T("Key")),
                                  Field("value", label=T("Value")),
                                  s3_comments(),
                                  *s3_meta_fields())

        self.configure(tablename,
                       deduplicate=self.gis_location_tag_deduplicate)

        # ---------------------------------------------------------------------
        # Pass variables back to global scope (s3db.*)
        #
        return Storage(
                )

    # -------------------------------------------------------------------------
    @staticmethod
    def gis_location_tag_deduplicate(job):
        """
           If the record is a duplicate then it will set the job method to update
        """

        if job.tablename == "gis_location_tag":
            table = job.table
            data = job.data
            tag = "tag" in data and data.tag or None
            location = "location_id" in data and data.location_id or None

            if not tag or not location:
                return

            query = (table.tag.lower() == tag.lower()) & \
                    (table.location_id == location)

            _duplicate = current.db(query).select(table.id,
                                                  limitby=(0, 1)).first()
            if _duplicate:
                job.id = _duplicate.id
                job.method = job.METHOD.UPDATE

# =============================================================================
class S3LocationGroupModel(S3Model):
    """
        Location Groups model
        - currently unused
    """

    names = ["gis_location_group",
             "gis_location_group_member",
            ]

    def model(self):

        T = current.T
        db = current.db

        location_id = self.gis_location_id

        define_table = self.define_table

        # ---------------------------------------------------------------------
        # Location Groups
        #
        tablename = "gis_location_group"
        table = define_table(tablename,
                             Field("name",
                                   label = T("Name")),
                             # Optional Polygon for the overall Group
                             location_id(),
                             s3_comments(),
                             *s3_meta_fields())

        self.add_component("gis_location_group_member",
                           gis_location_group="location_group_id")

        # ---------------------------------------------------------------------
        # Location Group Membership
        #
        tablename = "gis_location_group_member"
        table = define_table(tablename,
                             Field("location_group_id",
                                   db.gis_location_group,
                                   label = T("Location Group"),
                                   ondelete = "RESTRICT"),
                             location_id(),
                             s3_comments(),
                             *s3_meta_fields())

        # ---------------------------------------------------------------------
        # Pass variables back to global scope (s3db.*)
        #
        return Storage(
                )

# =============================================================================
class S3LocationHierarchyModel(S3Model):
    """
        Location Hierarchy model
    """

    names = ["gis_hierarchy",
             "gis_hierarchy_form_setup",
             ]

    def model(self):

        T = current.T

        # =====================================================================
        # GIS Hierarchy
        #
        # uuid=SITE_DEFAULT = Site default settings
        #

        tablename = "gis_hierarchy"
        table = self.define_table(tablename,
                                  self.gis_country_id("location_id"),
                                  Field("L1", default = "State / Province"),
                                  Field("L2", default = "County / District"),
                                  Field("L3", default = "City / Town / Village"),
                                  Field("L4", default = ""),   # Default: off
                                  Field("L5", default = ""),   # Default: off
                                  # Do all levels of the hierarchy need to be filled-out?
                                  Field("strict_hierarchy", "boolean",
                                        # Currently not fully used
                                        readable = False,
                                        writable = False,
                                        default=False),
                                  # Do we minimally need a parent for every non-L0 location?
                                  Field("location_parent_required", "boolean",
                                        # Currently completely unused
                                        readable = False,
                                        writable = False,
                                        default=False),
                                  Field("edit_L1", "boolean", default=True),
                                  Field("edit_L2", "boolean", default=True),
                                  Field("edit_L3", "boolean", default=True),
                                  Field("edit_L4", "boolean", default=True),
                                  Field("edit_L5", "boolean", default=True),
                                  *s3_meta_fields())

        ADD_HIERARCHY = T("Add Location Hierarchy")
        current.response.s3.crud_strings[tablename] = Storage(
            title_create = ADD_HIERARCHY,
            title_display = T("Location Hierarchy"),
            title_list = T("Location Hierarchies"),
            title_update = T("Edit Location Hierarchy"),
            title_search = T("Search Location Hierarchies"),
            subtitle_create = T("Add New Location Hierarchy"),
            label_list_button = T("List Location Hierarchies"),
            label_create_button = ADD_HIERARCHY,
            label_delete_button = T("Delete Location Hierarchy"),
            msg_record_created = T("Location Hierarchy added"),
            msg_record_modified = T("Location Hierarchy updated"),
            msg_record_deleted = T("Location Hierarchy deleted"),
            msg_list_empty = T("No Location Hierarchies currently defined")
        )

        self.configure(tablename,
                       onvalidation=self.gis_hierarchy_onvalidation,
                       )

        # ---------------------------------------------------------------------
        # Pass variables back to global scope (s3db.*)
        #
        return Storage(
                gis_hierarchy_form_setup = self.gis_hierarchy_form_setup,
                )

    # -------------------------------------------------------------------------
    @staticmethod
    def gis_hierarchy_form_setup():
        """ Prepare the gis_hierarchy form """

        T = current.T
        table = current.db.gis_hierarchy
        table.L1.label = T("Hierarchy Level 1 Name (e.g. State or Province)")
        table.L1.comment = DIV(
            _class="tooltip",
            _title="%s|%s" % (
                T("Location Hierarchy Level 1 Name"),
                T("Term for the primary within-country administrative division (e.g. State or Province).")))
        table.L2.label = T("Hierarchy Level 2 Name (e.g. District or County)")
        table.L2.comment = DIV(
            _class="tooltip",
            _title="%s|%s" % (
                T("Location Hierarchy Level 2 Name"),
                T("Term for the secondary within-country administrative division (e.g. District or County).")))
        table.L3.label = T("Hierarchy Level 3 Name (e.g. City / Town / Village)")
        table.L3.comment = DIV(
            _class="tooltip",
            _title="%s|%s" % (
                T("Location Hierarchy Level 3 Name"),
                T("Term for the third-level within-country administrative division (e.g. City or Town).")))
        table.L4.label = T("Hierarchy Level 4 Name (e.g. Neighbourhood)")
        table.L4.comment = DIV(
            _class="tooltip",
            _title="%s|%s" % (
                T("Location Hierarchy Level 4 Name"),
                T("Term for the fourth-level within-country administrative division (e.g. Village, Neighborhood or Precinct).")))
        table.L5.label = T("Hierarchy Level 5 Name")
        table.L5.comment = DIV(
            _class="tooltip",
            _title="%s|%s" % (
                T("Location Hierarchy Level 5 Name"),
                T("Term for the fifth-level within-country administrative division (e.g. a voting or postcode subdivision). This level is not often used.")))
        table.strict_hierarchy.label = T("Is this a strict hierarchy?")
        table.strict_hierarchy.comment = DIV(
            _class="tooltip",
            _title="%s|%s" % (
                T("Is this a strict hierarchy?"),
                T("Select this if all specific locations need a parent at the deepest level of the location hierarchy. For example, if 'district' is the smallest division in the hierarchy, then all specific locations would be required to have a district as a parent.")))
        table.location_parent_required.label = T("Must a location have a parent location?")
        table.location_parent_required.comment = DIV(
            _class="tooltip",
            _title="%s|%s" % (
                T("Must a location have a parent location?"),
                T("Select this if all specific locations need a parent location in the location hierarchy. This can assist in setting up a 'region' representing an affected area.")))
        edit_Ln_tip_1 = T("Set True to allow editing this level of the location hierarchy by users who are not MapAdmins.")
        edit_Ln_tip_2 = T("This is appropriate if this level is under construction. To prevent accidental modification after this level is complete, this can be set to False.")
        max_allowed_level_num = current.gis.max_allowed_level_num
        for n in range(1, max_allowed_level_num):
            field = "edit_L%d" % n
            table[field].label = T("Edit Level %d Locations?") % n
            table[field].comment = DIV(
                        _class="tooltip",
                        _title="%s|%s|%s" % (
                            T("Is editing level L%d locations allowed?" % n),
                            edit_Ln_tip_1,
                            edit_Ln_tip_2
                            )
                        )

    # -------------------------------------------------------------------------
    @staticmethod
    def gis_hierarchy_onvalidation(form):
        """
            If strict, hierarchy names must not have gaps.
        """

        vars = form.vars

        if vars.strict_hierarchy:
            gis = current.gis
            hierarchy_level_keys = gis.hierarchy_level_keys
            level_names = [vars[key] if key in vars else None
                           for key in hierarchy_level_keys]
            # L0 is always missing because its label is hard-coded
            gaps = filter(None, map(lambda n:
                                        not level_names[n] and
                                        level_names[n + 1] and
                                        "L%d" % n,
                                    range(1, gis.max_allowed_level_num)))
            if gaps:
                hierarchy_gap = current.T("A strict location hierarchy cannot have gaps.")
                for gap in gaps:
                    form.errors[gap] = hierarchy_gap


# =============================================================================
class S3GISConfigModel(S3Model):
    """
        GIS Config model: Web Map Context
        - Site config
        - Personal config
        - OU config (Organisation &/or Team)
    """

    names = ["gis_config",
             "gis_menu",
             "gis_marker",
             "gis_projection",
             "gis_symbology",
             "gis_config_id",
             "gis_marker_id",
             "gis_projection_id",
             "gis_symbology_id",
             "gis_config_form_setup",
             ]

    def model(self):

        T = current.T
        db = current.db
        gis = current.gis

        location_id = self.gis_location_id

        NONE = current.messages.NONE

        # Shortcuts
        add_component = self.add_component
        configure = self.configure
        crud_strings = current.response.s3.crud_strings
        define_table = self.define_table
        super_link = self.super_link

        # =====================================================================
        # GIS Markers (Icons)
        tablename = "gis_marker"
        table = define_table(tablename,
                             Field("name", length=64,
                                   notnull=True, unique=True,
                                   label = T("Name")),
                             Field("image", "upload", autodelete=True,
                                   label = T("Image"),
                                   # upload folder needs to be visible to the download() function as well as the upload
                                   uploadfolder = os.path.join(current.request.folder,
                                                               "static",
                                                               "img",
                                                               "markers"),
                                   custom_retrieve = self.gis_marker_retrieve,
                                   represent = lambda filename: \
                                      (filename and [DIV(IMG(_src=URL(c="static",
                                                                      f="img",
                                                                      args=["markers", filename]),
                                                             _height=40))] or [""])[0]),
                             Field("height", "integer", writable=False), # In Pixels, for display purposes
                             Field("width", "integer", writable=False),  # We could get size client-side using Javascript's Image() class, although this is unreliable!
                             *s3_meta_fields())

        # CRUD Strings
        ADD_MARKER = T("Add Marker")
        crud_strings[tablename] = Storage(
            title_create = ADD_MARKER,
            title_display = T("Marker Details"),
            title_list = T("Markers"),
            title_update = T("Edit Marker"),
            title_search = T("Search Markers"),
            subtitle_create = T("Add New Marker"),
            label_list_button = T("List Markers"),
            label_create_button = ADD_MARKER,
            label_delete_button = T("Delete Marker"),
            msg_record_created = T("Marker added"),
            msg_record_modified = T("Marker updated"),
            msg_record_deleted = T("Marker deleted"),
            msg_list_empty = T("No Markers currently available"))

        # Reusable field to include in other table definitions
        marker_id = S3ReusableField("marker_id", table, sortby="name",
                                    requires = IS_NULL_OR(IS_ONE_OF(db, "gis_marker.id", "%(name)s", zero=T("Use default"))),
                                    represent = self.gis_marker_represent,
                                    label = T("Marker"),
                                    comment=S3AddResourceLink(c="gis",
                                                              f="marker",
                                                              label=ADD_MARKER,
                                                              title=T("Marker"),
                                                              tooltip="%s|%s|%s" % (T("Defines the icon used for display of features on interactive map & KML exports."),
                                                                                    T("A Marker assigned to an individual Location is set if there is a need to override the Marker assigned to the Feature Class."),
                                                                                    T("If neither are defined, then the Default Marker is used."))),
                                    ondelete = "SET NULL")

        # Components
        # Layers
        add_component("gis_layer_entity",
                      gis_marker=Storage(
                                    link="gis_layer_symbology",
                                    joinby="marker_id",
                                    key="layer_id",
                                    actuate="hide",
                                    autocomplete="name",
                                    autodelete=False))

        configure(tablename,
                  onvalidation=self.gis_marker_onvalidation,
                  deduplicate=self.gis_marker_deduplicate)

        # =====================================================================
        # GIS Projections
        tablename = "gis_projection"
        table = define_table(tablename,
                             Field("name", length=64,
                                   notnull=True, unique=True,
                                   label = T("Name")),
                             Field("epsg", "integer",
                                   notnull=True, label="EPSG",
                                   requires = IS_NOT_EMPTY()),
                             Field("maxExtent", length=64, notnull=True,
                                   label = T("maxExtent"),
                                   # @ToDo: Add a specialised validator
                                   requires = IS_NOT_EMPTY()),
                             Field("maxResolution", "double", notnull=True,
                                   label = T("maxResolution"),
                                   # @ToDo: Add a specialised validator
                                   requires = IS_NOT_EMPTY()),
                             Field("units", notnull=True,
                                   label = T("Units"),
                                   requires = IS_IN_SET(["m", "degrees"],
                                                        zero=None)),
                             *s3_meta_fields())

        # CRUD Strings
        ADD_PROJECTION = T("Add Projection")
        crud_strings[tablename] = Storage(
            title_create = ADD_PROJECTION,
            title_display = T("Projection Details"),
            title_list = T("Projections"),
            title_update = T("Edit Projection"),
            title_search = T("Search Projections"),
            subtitle_create = T("Add New Projection"),
            label_list_button = T("List Projections"),
            label_create_button = ADD_PROJECTION,
            label_delete_button = T("Delete Projection"),
            msg_record_created = T("Projection added"),
            msg_record_modified = T("Projection updated"),
            msg_record_deleted = T("Projection deleted"),
            msg_list_empty = T("No Projections currently defined"))

        # Reusable field to include in other table definitions
        projection_id = S3ReusableField("projection_id", table,
                                        sortby="name",
                                        requires = IS_NULL_OR(IS_ONE_OF(db,
                                                                        "gis_projection.id",
                                                                        "%(name)s")),
                                        represent = lambda id: \
                                            (id and [db(db.gis_projection.id == id).select(db.gis_projection.name,
                                                                                           limitby=(0, 1)).first().name] or [NONE])[0],
                                        label = T("Projection"),
                                        comment=S3AddResourceLink(c="gis",
                                                                  f="projection",
                                                                  label=ADD_PROJECTION,
                                                                  title=T("Projection"),
                                                                  tooltip="%s|%s|%s" % (T("The system supports 2 projections by default:"),
                                                                                        T("Spherical Mercator (900913) is needed to use OpenStreetMap/Google/Bing base layers."),
                                                                                        T("WGS84 (EPSG 4236) is required for many WMS servers."))),
                                        ondelete = "RESTRICT")

        configure(tablename,
                  deduplicate=self.gis_projection_deduplicate,
                  deletable=False)

        # =====================================================================
        # GIS Symbology
        # - currently unused
        tablename = "gis_symbology"
        table = define_table(tablename,
                             Field("name", length=32,
                                   notnull=True, unique=True),
                             marker_id(label = T("Default Marker"),
                                       empty=False),
                             *s3_meta_fields())

        ADD_SYMBOLOGY = T("Add Symbology")
        crud_strings[tablename] = Storage(
            title_create = ADD_SYMBOLOGY,
            title_display = T("Symbology"),
            title_list = T("Symbologies"),
            title_update = T("Edit Symbology"),
            title_search = T("Search Symbologies"),
            subtitle_create = T("Add New Symbology"),
            label_list_button = T("List Symbologies"),
            label_create_button = ADD_SYMBOLOGY,
            label_delete_button = T("Delete Symbology"),
            msg_record_created = T("Symbology added"),
            msg_record_modified = T("Symbology updated"),
            msg_record_deleted = T("Symbology deleted"),
            msg_list_empty = T("No Symbologies currently defined")
        )

        # Reusable field to include in other table definitions
        symbology_id = S3ReusableField("symbology_id", table,
                                       sortby="name",
                                       requires = IS_NULL_OR(
                                                    IS_ONE_OF(db, "gis_symbology.id",
                                                              "%(name)s")),
                                       represent = lambda id: \
                                        (id and [db(db.gis_symbology.id == id).select(db.gis_symbology.name,
                                                                                      limitby=(0, 1)).first().name] or [NONE])[0],
                                       label = T("Symbology"),
                                       ondelete = "SET NULL")

        # Components
        # Layers
        add_component("gis_layer_entity",
                      gis_symbology=Storage(
                                    link="gis_layer_symbology",
                                    joinby="symbology_id",
                                    key="layer_id",
                                    actuate="hide",
                                    autocomplete="name",
                                    autodelete=False))

        # Markers
        add_component("gis_marker",
                      gis_symbology=Storage(
                                    link="gis_layer_symbology",
                                    joinby="symbology_id",
                                    key="marker_id",
                                    actuate="replace",
                                    autocomplete="name",
                                    autodelete=False))

        configure(tablename,
                  deduplicate=self.gis_symbology_deduplicate)

        # =====================================================================
        # GIS Config
        #
        # uuid==SITE_DEFAULT => Site default settings
        #
        # @ToDo: Settings that apply will be the Site Settings modified
        #        according to any active Event or Region config and any OU or
        #        Personal config found

        pe_types = {
                    1: "person",
                    2: "group",
                    4: "facility",
                    6: "branch",
                    7: "organisation",
                    9: "SITE_DEFAULT",
                }

        tablename = "gis_config"
        table = define_table(tablename,
                             # Name displayed in the GIS config menu.
                             Field("name"),

                             # pe_id for Personal/OU configs
                             super_link("pe_id", "pr_pentity"),
                             # Gets populated onvalidation
                             Field("pe_type", "integer",
                                   requires = IS_NULL_OR(IS_IN_SET(pe_types)),
                                   readable=False,
                                   writable=False,
                                   ),
                             # @ToDo: Allows selection of which OU a person's config should inherit from for disambiguation
                             # - needs implementing in gis.set_config()
                             # - needs a method in gis_config_form_setup() to populate the dropdown from the OUs (in this person's Path for this person's,  would have to be a dynamic lookup for Admins)
                             Field("pe_path", "integer",
                                   readable=False,
                                   writable=False,
                                   ),

                             # Region field
                             location_id("region_location_id",
                                         widget = S3LocationAutocompleteWidget(),
                                         requires = IS_NULL_OR(IS_LOCATION(level=gis.hierarchy_level_keys))),

                             # CRUD Settings
                             # Default Location
                             location_id("default_location_id",
                                         widget = S3LocationAutocompleteWidget(),
                                         requires = IS_NULL_OR(IS_LOCATION())),
                             Field("geocoder", "boolean",
                                   # This would be turned off for Offline deployments or expensive SatComms, such as BGAN
                                   #readable=False,
                                   #writable=False,
                                   # @ToDo: Remove default once we have cascading working
                                   default=True),
                             # Overall Bounding Box for sanity-checking inputs
                             Field("min_lat", "double",
                                   # @ToDo: Remove default once we have cascading working
                                   default=-90,
                                   requires = IS_NULL_OR(IS_LAT())),
                             Field("max_lat", "double",
                                   # @ToDo: Remove default once we have cascading working
                                   default=90,
                                   requires = IS_NULL_OR(IS_LAT())),
                             Field("min_lon", "double",
                                   # @ToDo: Remove default once we have cascading working
                                   default=-180,
                                   requires = IS_NULL_OR(IS_LON())),
                             Field("max_lon", "double",
                                   # @ToDo: Remove default once we have cascading working
                                   default=180,
                                   requires = IS_NULL_OR(IS_LON())),

                             # Map Settings
                             Field("zoom", "integer",
                                   requires = IS_NULL_OR(IS_INT_IN_RANGE(1, 20))),
                             Field("lat", "double",
                                   requires = IS_NULL_OR(IS_LAT())),
                             Field("lon", "double",
                                   requires = IS_NULL_OR(IS_LON())),
                             projection_id(
                                   #empty=False,
                                   # Nice if we could get this set to epsg field
                                   #default=900913
                                   ),
                             symbology_id(),
                             Field("wmsbrowser_url"),
                             Field("wmsbrowser_name",
                                   # @ToDo: Remove default once we have cascading working
                                   default="Web Map Service"),
                             # OpenStreetMap settings:
                             # Register your app by logging in to www.openstreetmap.org & then selecting 'oauth settings'
                             Field("osm_oauth_consumer_key"),
                             Field("osm_oauth_consumer_secret"),
                             # Note: This hasn't yet been changed for any instance
                             # Do we really need it to be configurable?
                             Field("zoom_levels", "integer",
                                   requires = IS_NULL_OR(IS_INT_IN_RANGE(1, 30)),
                                   readable=False,
                                   writable=False,
                                   # @ToDo: Remove default once we have cascading working
                                   default = 22),

                             *s3_meta_fields())

        # Reusable field - used by Events & Scenarios
        config_id = S3ReusableField("config_id", table,
                                    #readable=False,
                                    #writable=False,
                                    requires = IS_ONE_OF(db,
                                                         "gis_config.id",
                                                         "%(name)s"),
                                    represent = self.gis_config_represent,
                                    label = T("Map Configuration"),
                                    ondelete = "CASCADE")

        ADD_CONFIG = T("Add Map Configuration")
        crud_strings[tablename] = Storage(
            title_create = ADD_CONFIG,
            title_display = T("Map Configuration"),
            title_list = T("Map Configurations"),
            title_update = T("Edit Map Configuration"),
            title_search = T("Search Map Configurations"),
            subtitle_create = T("Add New Map Configuration"),
            label_list_button = T("List Map Configurations"),
            label_create_button = ADD_CONFIG,
            label_delete_button = T("Delete Map Configuration"),
            msg_record_created = T("Map Configuration added"),
            msg_record_modified = T("Map Configuration updated"),
            msg_record_deleted = T("Map Configuration deleted"),
            msg_list_empty = T("No Map Configurations currently defined")
        )

        # Components
        # Layers
        add_component("gis_layer_entity",
                      gis_config=Storage(
                                    link="gis_layer_config",
                                    joinby="config_id",
                                    key="layer_id",
                                    actuate="hide",
                                    autocomplete="name",
                                    autodelete=False))

        configure(tablename,
                  deduplicate=self.gis_config_deduplicate,
                  onvalidation=self.gis_config_onvalidation,
                  onaccept=self.gis_config_onaccept,
                  create_next=URL(args=["[id]", "layer_entity"]),
                  # @ToDo: Not currently allowing delete, but with some
                  # restrictions, we could.
                  #delete_onaccept=self.gis_config_ondelete,
                  update_ondelete=self.gis_config_ondelete,
                  subheadings = {
                       T("Map Settings"): "zoom",
                       T("Form Settings"): "default_location_id",
                   },
                  list_fields = ["id",
                                 "name",
                                 "pe_id",
                                 "region_location_id",
                                 "default_location_id",
                               ])

        if current.deployment_settings.get_security_map() and not \
           current.auth.s3_has_role("MapAdmin"):
            configure(tablename,
                      deletable=False)

        # =====================================================================
        # GIS Menu Entries
        #
        # Entries in here decide whether a GIS menu appears for a user & which
        # entries are included within it.
        #
        # If the pe_id field is blank then it applies to everyone
        #
        # Initially we just check the Person's
        # @ToDo: Check for OUs too

        tablename = "gis_menu"
        table = define_table(tablename,
                             config_id(),
                             super_link("pe_id", "pr_pentity"),
                             *s3_meta_fields())

        # Initially will be populated only when a Personal config is created
        # CRUD Strings
        # ADD_MENU = T("Add Menu Entry")
        # crud_strings[tablename] = Storage(
            # title_create = ADD_MENU,
            # title_display = T("Menu Entry Details"),
            # title_list = T("Menu Entries"),
            # title_update = T("Edit Menu Entry"),
            # title_search = T("Search Menu Entries"),
            # subtitle_create = T("Add New Menu Entry"),
            # label_list_button = T("List Menu Entries"),
            # label_create_button = ADD_MENU,
            # label_delete_button = T("Delete Menu Entry"),
            # msg_record_created = T("Menu Entry added"),
            # msg_record_modified = T("Menu Entry updated"),
            # msg_record_deleted = T("Menu Entry deleted"),
            # msg_list_empty = T("No Menu Entries currently defined"))

        # ---------------------------------------------------------------------
        # Pass variables back to global scope (s3db.*)
        #
        return Storage(
                gis_config_form_setup = self.gis_config_form_setup,
                gis_config_id = config_id,
                gis_marker_id = marker_id,
                gis_projection_id = projection_id,
                gis_symbology_id = symbology_id,
                )

    # -------------------------------------------------------------------------
    @staticmethod
    def gis_config_form_setup():
        """ Prepare the gis_config form """

        T = current.T
        table = current.db.gis_config

        # Defined here since Component (of Persons)
        # @ToDo: Need tooltips for projection, symbology, geocoder, zoom levels,
        # cluster distance, and cluster threshold.
        table.name.label = T("Name")
        table.name.comment = DIV(
            _class="tooltip",
            _title="%s|%s" % (
                T("Name"),
                T("If this configuration is displayed on the GIS config menu, give it a name to use in the menu. The name for a personal map configuration will be set to the user's name.")))
        field = table.pe_id
        field.label = T("Person or OU")
        field.readable = True
        field.writable = True
        field.represent = lambda id: current.s3db.pr_pentity_represent(id, show_label=False)
        field.widget = S3AutocompleteWidget("pr", "pentity")
        table.region_location_id.label = T("Region")
        table.default_location_id.label = T("Default Location")
        table.default_location_id.comment = DIV(
            _class="tooltip",
            _title="%s|%s" % (
                T("Default Location"),
                T("Use this to set the starting location for the Location Selector.")))
        table.lat.label = T("Map Center Latitude")
        table.lat.comment = DIV(
            _class="tooltip",
            _title="%s|%s|%s|%s" % (
                T("Latitude of Map Center"),
                T("The map will be displayed initially with this latitude at the center."),
                T("Latitude is North-South (Up-Down)."),
                T("Latitude is zero on the equator and positive in the northern hemisphere and negative in the southern hemisphere.")))
        table.lon.label = T("Map Center Longitude")
        table.lon.comment = DIV(
            _class="tooltip",
            _title="%s|%s|%s|%s" % (
                T("Longitude of Map Center"),
                T("The map will be displayed initially with this longitude at the center."),
                T("Longitude is West - East (sideways)."),
                T("Longitude is zero on the prime meridian (through Greenwich, United Kingdom) and is positive to the east, across Europe and Asia.  Longitude is negative to the west, across the Atlantic and the Americas.")))
        table.wmsbrowser_name.label = T("Web Map Service Browser Name")
        table.wmsbrowser_name.comment = DIV(
            _class="tooltip",
            _title="%s|%s" % (
                T("Web Map Service Browser Name"),
                T("Title to show for the Web Map Service panel in the Tools panel.")))
        table.wmsbrowser_url.label = T("Web Map Service Browser URL")
        table.wmsbrowser_url.comment = DIV(
            _class="tooltip",
            _title="%s|%s|%s" % (
                T("Web Map Service Browser URL"),
                T("The URL for the GetCapabilities page of a Web Map Service (WMS) whose layers you want available via the Browser panel on the Map."),
                T("The form of the URL is http://your/web/map/service?service=WMS&request=GetCapabilities where your/web/map/service stands for the URL path to the WMS.")))
        table.osm_oauth_consumer_key.label = T("OpenStreetMap OAuth Consumer Key")
        table.osm_oauth_consumer_key.comment = DIV(
            _class="stickytip",
            _title="%s|%s|%s" % (
                T("OpenStreetMap OAuth Consumer Key"),
                T("In order to be able to edit OpenStreetMap data from within %(name_short)s, you need to register for an account on the OpenStreet server.") % \
                    dict(name_short=current.deployment_settings.get_system_name_short()),
                T("Go to %(url)s, sign up & then register your application. You can put any URL in & you only need to select the 'modify the map' permission.") % \
                    dict(url=A("http://www.openstreetmap.org",
                         _href="http://www.openstreetmap.org",
                         _target="blank"))))
        table.osm_oauth_consumer_secret.label = T("OpenStreetMap OAuth Consumer Secret")
        table.geocoder.label = T("Use Geocoder for address lookups?")
        table.min_lat.label = T("Minimum Location Latitude")
        table.min_lat.comment = DIV(
            _class="tooltip",
            _title="%s|%s|%s" % (
                T("Minimum Location Latitude"),
                T("Latitude of far southern end of the region of interest."),
                T("Used to check that latitude of entered locations is reasonable. May be used to filter lists of resources that have locations.")))
        table.max_lat.label = T("Maximum Location Latitude")
        table.max_lat.comment = DIV(
            _class="tooltip",
            _title="%s|%s|%s" % (
                T("Maximum Location Latitude"),
                T("Latitude of far northern end of the region of interest."),
                T("Used to check that latitude of entered locations is reasonable. May be used to filter lists of resources that have locations.")))
        table.min_lon.label = T("Minimum Location Longitude")
        table.min_lon.comment = DIV(
            _class="tooltip",
            _title="%s|%s|%s" % (
                T("Minimum Location Longitude"),
                T("Longitude of far western end of the region of interest."),
                T("Used to check that longitude of entered locations is reasonable. May be used to filter lists of resources that have locations.")))
        table.max_lon.label = T("Maximum Location Longitude")
        table.max_lon.comment = DIV(
            _class="tooltip",
            _title="%s|%s|%s" % (
                T("Maximum Location Longitude"),
                T("Longitude of far eastern end of the region of interest."),
                T("Used to check that longitude of entered locations is reasonable. May be used to filter lists of resources that have locations.")))
        table.zoom_levels.label = T("Zoom Levels")
        table.zoom.label = T("Map Zoom")
        table.zoom.comment = DIV(
            _class="tooltip",
            _title="%s|%s" % (
                T("Zoom"),
                T("How much detail is seen. A high Zoom level means lot of detail, but not a wide area. A low Zoom level means seeing a wide area, but not a high level of detail.")))
        table.region_location_id.comment = DIV(
            _class="tooltip",
            _title="%s|%s" % (
                T("Region Location"),
                T("A location that specifies the geographic area for this region. This can be a location from the location hierarchy, or a 'group location', or a location that has a boundary for the area.")))

    # -------------------------------------------------------------------------
    @staticmethod
    def gis_config_deduplicate(item):
        """
          This callback will be called when importing Marker records it will look
          to see if the record being imported is a duplicate.

          @param item: An S3ImportJob object which includes all the details
                      of the record being imported

          If the record is a duplicate then it will set the job method to update

        """

        if item.tablename == "gis_config" and \
            "name" in item.data:
            # Match by name (all-lowercase)
            table = item.table
            name = item.data.name
            query = (table.name.lower() == name.lower())
            duplicate = current.db(query).select(table.id,
                                                 limitby=(0, 1)).first()
            if duplicate:
                item.id = duplicate.id
                item.method = item.METHOD.UPDATE
        return

    # -------------------------------------------------------------------------
    @staticmethod
    def gis_config_represent(id):
        """
            Represent a Configuration
        """

        if not id:
            return current.messages.NONE

        db = current.db
        table = db.gis_config
        query = (table.id == id)
        record = db(query).select(table.name,
                                  limitby=(0, 1)).first()
        try:
            return record.name
        except:
            return current.messages.UNKNOWN_OPT

    # -------------------------------------------------------------------------
    @staticmethod
    def gis_config_onvalidation(form):
        """
            Check region values. Add name for personal & site configs.

            If this a region location is set, protect that location from accidental
            editing (e.g. if it is used as a default location for any resources in
            the region) but making it only editable by a MapAdmin.
        """

        db = current.db
        s3db = current.s3db
        vars = form.vars

        if vars.uuid == "SITE_DEFAULT":
            vars.pe_type = 9
        elif "pe_id" in vars:
            pe_id = vars.pe_id
            if pe_id:
                # Populate the pe_type
                table = s3db.pr_pentity
                query = (table.pe_id == pe_id)
                pe = db(query).select(table.instance_type,
                                      limitby=(0, 1)).first()
                if pe:
                    pe_type = pe.instance_type
                    if pe_type == "pr_person":
                        vars.pe_type = 1
                    elif pe_type == "pr_group":
                        vars.pe_type = 2
                    elif pe_type == "org_office":
                        vars.pe_type = 4
                    elif pe_type == "org_organisation":
                        # Check if we're a branch
                        otable = s3db.org_organisation
                        btable = s3db.org_organisation_branch
                        query = (otable.pe_id == pe_id) & \
                                (btable.branch_id == otable.id)
                        branch = db(query).select(btable.id,
                                                  limitby=(0, 1)).first()
                        if branch:
                            vars.pe_type = 6
                        else:
                            vars.pe_type = 7

        # If there's a region location, set its owned by role to MapAdmin.
        # That makes Authenticated no longer an owner, so they only get whatever
        # is permitted by uacl (currently that is set to READ).
        if "region_location_id" in vars and vars.region_location_id:
            MAP_ADMIN = current.session.s3.system_roles.MAP_ADMIN
            table = db.gis_location
            query = (table.id == vars.region_location_id)
            db(query).update(owned_by_group = MAP_ADMIN)

    # -------------------------------------------------------------------------
    @staticmethod
    def gis_config_onaccept(form):
        """
            If this is the cached config, clear the cache.

            If this is this user's personal config, clear the config
            If this is an OU config, then add to GIS menu
        """

        try:
            update = False
            id = form.vars.id
            pe_id = form.request_vars.pe_id
            if pe_id:
                if pe_id == current.auth.user.pe_id:
                    # Clear the current config
                    current.response.s3.gis.config = None
                # Add to GIS Menu
                table = current.db.gis_menu
                table.update_or_insert(config_id=id,
                                       pe_id=pe_id)
            else:
                config = current.response.s3.gis.config
                if config and config.id == id:
                    # This is the currently active config, so clear our cache
                    config = None
        except:
            # AJAX Save of Viewport from Map
            pass

    # -------------------------------------------------------------------------
    @staticmethod
    def gis_config_ondelete(form):
        """
            If the currently-active config was deleted, clear the cache
        """

        record_id = form.record_id
        s3 = current.response.s3
        if s3.gis.config:
            gis_config_id = s3.gis.config.id
            if record_id == gis_config_id:
                s3.gis.config = None

    # -------------------------------------------------------------------------
    @staticmethod
    def gis_marker_represent(id):
        """
            Represent a Marker by it's picture
        """

        if not id:
            return current.messages.NONE

        if isinstance(id, Row):
            record = id
        else:
            db = current.db
            table = db.gis_marker
            record = db(table.id == id).select(table.image,
                                               limitby=(0, 1)).first()
        try:
            represent = DIV(IMG(_src=URL(c="static", f="img",
                                         args=["markers", record.image]),
                                _height=40))
        except:
            return current.messages.UNKNOWN_OPT

        return represent

    # -------------------------------------------------------------------------
    @staticmethod
    def gis_marker_onvalidation(form):
        """
            Record the size of an Image upon Upload
            Don't wish to resize here as we'd like to use full resolution for printed output
        """

        vars = form.vars
        image = vars.image
        if isinstance(image, str):
            # This is an update not a create, so file not in form
            return

        try:
            from PIL import Image
        except ImportError:
            import Image

        im = Image.open(image.file)
        (width, height) = im.size
        vars.image.file.seek(0)

        vars.width = width
        vars.height = height

        return

    # -------------------------------------------------------------------------
    @staticmethod
    def gis_marker_deduplicate(item):
        """
          This callback will be called when importing Marker records it will look
          to see if the record being imported is a duplicate.

          @param item: An S3ImportJob object which includes all the details
                      of the record being imported

          If the record is a duplicate then it will set the job method to update

        """

        if item.tablename == "gis_marker" and \
            "name" in item.data:
            # Match by name (all-lowercase)
            table = item.table
            name = item.data.name
            query = (table.name.lower() == name.lower())
            duplicate = current.db(query).select(table.id,
                                                 limitby=(0, 1)).first()
            if duplicate:
                item.id = duplicate.id
                item.method = item.METHOD.UPDATE
        return

    # -------------------------------------------------------------------------
    @staticmethod
    def gis_marker_retrieve(filename, path=None):
        """
            custom_retrieve to override web2py DAL's standard retrieve,
            as that checks filenames for uuids, so doesn't work with
            pre-populated files in static
        """

        if not path:
            path = current.db.gis_marker.image.uploadfolder

        image = open(os.path.join(path, filename), "rb")
        return (filename, image)

    # -------------------------------------------------------------------------
    @staticmethod
    def gis_projection_deduplicate(item):
        """
          This callback will be called when importing Projection records it will look
          to see if the record being imported is a duplicate.

          @param item: An S3ImportJob object which includes all the details
                      of the record being imported

          If the record is a duplicate then it will set the job method to update

        """

        if item.tablename == "gis_projection" and \
            "epsg" in item.data:
            # Match by epsg
            table = item.table
            epsg = item.data.epsg
            query = (table.epsg == epsg)
            duplicate = current.db(query).select(table.id,
                                                 limitby=(0, 1)).first()
            if duplicate:
                item.id = duplicate.id
                item.method = item.METHOD.UPDATE
        return

    # -------------------------------------------------------------------------
    @staticmethod
    def gis_symbology_deduplicate(item):
        """
          This callback will be called when importing Symbology records it will look
          to see if the record being imported is a duplicate.

          @param item: An S3ImportJob object which includes all the details
                      of the record being imported

          If the record is a duplicate then it will set the job method to update

        """

        if item.tablename == "gis_symbology" and \
            "name" in item.data:
            # Match by name (all-lowercase)
            table = item.table
            name = item.data.name
            query = (table.name.lower() == name.lower())
            duplicate = current.db(query).select(table.id,
                                                 limitby=(0, 1)).first()
            if duplicate:
                item.id = duplicate.id
                item.method = item.METHOD.UPDATE
        return

# =============================================================================
class S3LayerEntityModel(S3Model):
    """
        Model for Layer SuperEntity
        - used to provide a common link table for:
            Layers <> Configs (applicable to Vectors & Rasters)
                for Enabled/Visible
            Layers <> Symbology (applicable to Vectors)
                for Marker/GPS Symbol
    """

    names = ["gis_layer_entity",
             "gis_layer_config",
             "gis_layer_symbology",
             "gis_layer_config_onaccept",
             ]

    def model(self):

        T = current.T
        db = current.db

        config_id = self.gis_config_id
        marker_id = self.gis_marker_id
        symbology_id = self.gis_symbology_id

        NONE = current.messages.NONE

        # Shortcuts
        add_component = self.add_component
        crud_strings = current.response.s3.crud_strings
        define_table = self.define_table

        # =====================================================================
        #  Layer Entity

        # @ToDo: shapefile, scan, xyz
        layer_types = Storage(gis_layer_feature = T("Feature Layer"),
                              gis_layer_arcrest = T("ArcGIS REST Layer"),
                              gis_layer_bing = T("Bing Layer"),
                              gis_layer_coordinate = T("Coordinate Layer"),
                              gis_layer_empty = T("No Base Layer"),
                              gis_layer_openstreetmap = T("OpenStreetMap Layer"),
                              gis_layer_geojson = T("GeoJSON Layer"),
                              gis_layer_georss = T("GeoRSS Layer"),
                              gis_layer_google = T("Google Layer"),
                              gis_layer_gpx = T("GPX Layer"),
                              gis_layer_js = T("JS Layer"),
                              gis_layer_kml = T("KML Layer"),
                              gis_layer_mgrs = T("MGRS Layer"),
                              gis_layer_theme = T("Theme Layer"),
                              gis_layer_tms = T("TMS Layer"),
                              gis_layer_wfs = T("WFS Layer"),
                              gis_layer_wms = T("WMS Layer"),
                              gis_layer_xyz = T("XYZ Layer"),
                            )

        tablename = "gis_layer_entity"
        table = self.super_entity(tablename, "layer_id", layer_types,
                                  name_field()(),
                                  Field("description", label=T("Description")),
                                  #role_required(),       # Single Role
                                  ##roles_permitted(),    # Multiple Roles (needs implementing in modules/s3gis.py)
                                )

        crud_strings[tablename] = Storage(
                    title_create = T("Add Layer"),
                    title_display = T("Layer Details"),
                    title_list = T("Layers"),
                    title_update = T("Edit Layer"),
                    title_search = T("Search Layers"),
                    subtitle_create = T("Add New Layer"),
                    label_list_button = T("List Layers"),
                    label_create_button = T("Add Layer"),
                    label_delete_button = T("Delete Layer"),
                    msg_record_created = T("Layer added"),
                    msg_record_modified = T("Layer updated"),
                    msg_record_deleted = T("Layer deleted"),
                    msg_list_empty=T("No Layers currently defined"))

        layer_id = self.super_link("layer_id", "gis_layer_entity",
                                    label = T("Layer"),
                                    # SuperLinks don't support requires
                                    #requires = IS_ONE_OF(db,
                                    #                     "gis_layer_entity.layer_id",
                                    #                     "%(name)s",
                                    # This filter is applied in the symbology controller to restrict to just those layer types with Markers
                                    #                     filterby="instance_type",
                                    #                     filter_opts=("gis_layer_feature",
                                    #                                  "gis_layer_georss",
                                    #                                  "gis_layer_geojson",
                                    #                                  "gis_layer_kml")
                                    #                     ),
                                    represent = gis_layer_represent,
                                    readable=True, writable=True)

        # Components
        # Configs
        add_component("gis_config",
                      gis_layer_entity=Storage(
                                    link="gis_layer_config",
                                    pkey="layer_id",
                                    joinby="layer_id",
                                    key="config_id",
                                    actuate="hide",
                                    autocomplete="name",
                                    autodelete=False))

        # Symbologies
        add_component("gis_symbology",
                      gis_layer_entity=Storage(
                                    link="gis_layer_symbology",
                                    pkey="layer_id",
                                    joinby="layer_id",
                                    key="symbology_id",
                                    actuate="hide",
                                    autocomplete="name",
                                    autodelete=False))

        # =====================================================================
        #  Layer Config link table

        # Style is a JSON object with the following structure (only the 3 starred elements are currently parsed):
        #Style = [{
        #   low: float,   //*
        #   high: float,  //*
        #   fill: string, //*
        #   fill_opacity: float,
        #   stroke: stroke
        #   stroke_opacity: float
        #   stroke_width: float or int, // OpenLayers wants int, SLD wants float
        #   marker: {
        #       image: string,
        #       height: int,
        #       width: int
        #   }
        #   shape: string,
        #   label: {}
        #}]

        tablename = "gis_layer_config"
        table = define_table(tablename,
                             layer_id,
                             config_id(),
                             Field("enabled", "boolean", default=True,
                                   label=T("Available in Viewer?")),
                             Field("visible", "boolean", default=True,
                                   label=T("On by default?")),
                             Field("base", "boolean", default=False,
                                   label=T("Default Base layer?")),
                             Field("style", "text",
                                   # Only used by Theme Layers currently
                                   readable=False,
                                   writable=False,
                                   comment = DIV(_class="tooltip",
                                                 _title="%s|%s" % (T("Style"),
                                                                   T("This is normally edited using the Widget in the Style Tab in the Layer Properties on the Map."))),
                                   label=T("Style")),
                             *s3_meta_fields())
        # Default to the Layer -> Config view
        # sinne there are many diff layers
        # - override for single Config -> Layer
        crud_strings[tablename] = Storage(
                    title_create = T("Add Profile Configuration for this Layer"),
                    title_display = T("Profile Configuration"),
                    title_list = T("Profile Configurations"),
                    title_update = T("Edit Profile Configuration"),
                    subtitle_create = T("Add New Profile Configuration"),
                    label_list_button = T("List Profiles configured for this Layer"),
                    label_create_button = T("Add Profile Configuration"),
                    label_delete_button = T("Remove Profile Configuration for Layer"),
                    msg_record_created = T("Profile Configured"),
                    msg_record_modified = T("Profile Configuration updated"),
                    msg_record_deleted = T("Profile Configuration removed"),
                    msg_list_empty = T("No Profiles currently have Configurations for this Layer"))

        self.configure(tablename,
                        onvalidation=self.layer_config_onvalidation,
                        onaccept=self.layer_config_onaccept)

        # =====================================================================
        #  Layer Symbology link table

        tablename = "gis_layer_symbology"
        table = define_table(tablename,
                             layer_id,
                             symbology_id(),
                             marker_id(),
                             Field("gps_marker", label = T("GPS Marker"),
                                   comment = DIV(_class="tooltip",
                                                 _title="%s|%s" % (T("GPS Marker"),
                                                                   T("Defines the icon used for display of features on handheld GPS."))),
                                   # This is the list of GPS Markers for Garmin devices
                                   requires = IS_NULL_OR(IS_IN_SET(current.gis.gps_symbols(),
                                                                   zero=T("Use default")))),
                             *s3_meta_fields())

        # Default to the Layer -> Symbology view
        # since there are many diff layers
        # - override for single Symbology -> Layer
        crud_strings[tablename] = Storage(
                    title_create = T("Add Symbology for Layer"),
                    title_display = T("Symbology"),
                    title_list = T("Symbologies"),
                    title_update = T("Edit Symbology"),
                    subtitle_create = T("Add New Symbology for Layer"),
                    label_list_button = T("List Symbologies for Layer"),
                    label_create_button = T("Add Symbology for Layer"),
                    label_delete_button = T("Remove Symbology from Layer"),
                    msg_record_created = T("Symbology added"),
                    msg_record_modified = T("Symbology updated"),
                    msg_record_deleted = T("Symbology removed from Layer"),
                    msg_list_empty = T("No Symbologies currently defined for this Layer"))

        # ---------------------------------------------------------------------
        return Storage(
                gis_layer_types = layer_types,
                gis_layer_config_onaccept = self.layer_config_onaccept
            )

    # -------------------------------------------------------------------------
    @staticmethod
    def layer_config_onvalidation(form):
        """
            Ensure that Style JSON can be loaded by json.loads()
        """

        vars = form.vars
        if "style" in vars and vars.style:
            vars.style = vars.style.replace("'", "\"")

    # -------------------------------------------------------------------------
    @staticmethod
    def layer_config_onaccept(form):
        """
            If this is the default base layer then remove this flag from all
            others in this config.
        """

        vars = form.vars
        base = vars.base
        if base == "False":
            base = False
        enabled = vars.enabled
        if enabled == "False":
            enabled = False

        if base and enabled:
            db = current.db
            s3db = current.s3db
            ctable = s3db.gis_config
            ltable = db.gis_layer_config
            query = (ltable.id == vars.id) & \
                    (ltable.config_id == ctable.id)
            config = db(query).select(ctable.id,
                                      limitby=(0, 1)).first()
            if config:
                # Set all others in this config as not the default Base Layer
                query  = (ltable.config_id == config.id) & \
                         (ltable.base == True) & \
                         (ltable.id != vars.id)
                db(query).update(base = False)

# =============================================================================
class S3FeatureLayerModel(S3Model):
    """
        Model for Feature Layers
        - used to select a set of Features for either Display on a Map
          or Export as XML: S3XML.gis_encode()
          (for transformation to GeoJSON/KML/GPX)
    """

    names = ["gis_layer_feature"]

    def model(self):

        T = current.T
        db = current.db

        add_component = self.add_component
        crud_strings = current.response.s3.crud_strings

        # =====================================================================
        # Feature Layers

        tablename = "gis_layer_feature"
        table = self.define_table(tablename,
                                  self.super_link("layer_id", "gis_layer_entity"),
                                  name_field()(),
                                  Field("description", label=T("Description")),
                                  # Kept for backwards-compatibility
                                  Field("module",
                                        readable=False,
                                        writable=False),
                                  Field("resource",
                                        readable=False,
                                        writable=False),
                                  Field("trackable", "boolean",
                                        label = T("Trackable"),
                                        default = False,
                                        comment = DIV(_class="tooltip",
                                                      _title="%s|%s" % (T("Trackable"),
                                                                        T("Whether the resource should be tracked using S3Track rather than just using the Base Location")))),
                                  # REST Query added to Map JS to call back to server
                                  Field("controller",
                                        requires = IS_NOT_EMPTY(),
                                        label = T("Controller"),
                                        comment = DIV(_class="tooltip",
                                                      _title="%s|%s /" % (T("Controller"),
                                                                          T("Part of the URL to call to access the Features")))),
                                  Field("function",
                                        requires = IS_NOT_EMPTY(),
                                        label = T("Function"),
                                        comment = DIV(_class="tooltip",
                                                      _title="%s|%s /" % (T("Function"),
                                                                          T("Part of the URL to call to access the Features")))),
                                  Field("filter",
                                        label = T("REST Filter"),
                                        comment = DIV(_class="stickytip",
                                                      _title="%s|%s" % (T("REST Filter"),
                                                                        "%s: <a href='http://eden.sahanafoundation.org/wiki/S3XRC/RESTfulAPI/URLFormat#BasicQueryFormat' target='_blank'>Trac</a>" % \
                                                                          T("Uses the REST Query Format defined in")))),
                                  # SQL Query to determine icon for feed export (e.g. type=1)
                                  # @ToDo: Have both be REST-style with this being used for both & optional additional params available for main map (e.g. obsolete=False&time_between...)
                                  Field("filter_field",
                                        label = T("Filter Field")),
                                  Field("filter_value",
                                        label = T("Filter Value"),
                                        comment = DIV(_class="tooltip",
                                                      _title="%s|%s /" % (T("Filter Value"),
                                                                          T("If you want several values, then separate with")))),
                                  Field("popup_label",        # @ToDo: Replace with s3.crud_strings[tablename]?
                                        label = T("Popup Label"),
                                        comment=DIV(_class="tooltip",
                                                    _title="%s|%s" % (T("Popup Label"),
                                                                      T("Used in onHover Tooltip & Cluster Popups to differentiate between types.")))),
                                  Field("popup_fields",
                                        default = "name",
                                        label = T("Popup Fields"),
                                        comment = DIV(_class="tooltip",
                                                      _title="%s|%s" % (T("Popup Fields"),
                                                                        T("Used to build onHover Tooltip & 1st field also used in Cluster Popups to differentiate between records.")))),
                                  gis_layer_folder()(),
                                  Field("polygons", "boolean", default=False,
                                        label=T("Display Polygons?")),
                                  gis_opacity()(),
                                  # @ToDo: Expose the Graphic options
                                  gis_refresh()(),
                                  cluster_distance()(),
                                  cluster_threshold()(),
                                  s3_role_required(),    # Single Role
                                  #s3_roles_permitted(), # Multiple Roles (needs implementing in modules/s3gis.py)
                                  *s3_meta_fields())

        # CRUD Strings
        ADD_FEATURE_LAYER = T("Add Feature Layer")
        crud_strings[tablename] = Storage(
            title_create = ADD_FEATURE_LAYER,
            title_display = T("Feature Layer Details"),
            title_list = T("Feature Layers"),
            title_update = T("Edit Feature Layer"),
            title_search = T("Search Feature Layers"),
            subtitle_create = T("Add New Feature Layer"),
            label_list_button = T("List Feature Layers"),
            label_create_button = ADD_FEATURE_LAYER,
            label_delete_button = T("Delete Feature Layer"),
            msg_record_created = T("Feature Layer added"),
            msg_record_modified = T("Feature Layer updated"),
            msg_record_deleted = T("Feature Layer deleted"),
            msg_list_empty = T("No Feature Layers currently defined"))

        self.configure(tablename,
                        onaccept=gis_layer_onaccept,
                        super_entity="gis_layer_entity",
                        deduplicate=self.gis_layer_feature_deduplicate,
                        list_fields=["id",
                                     "name",
                                     "description",
                                     "module",
                                     "resource",
                                     "filter",
                                     "filter_field",
                                     "filter_value",
                                     "popup_label",
                                     "popup_fields",
                                     "dir",
                                     ])

        # Components
        # Configs
        add_component("gis_config",
                      gis_layer_feature=Storage(
                                    link="gis_layer_config",
                                    pkey="layer_id",
                                    joinby="layer_id",
                                    key="config_id",
                                    actuate="hide",
                                    autocomplete="name",
                                    autodelete=False))

        # Symbologies
        add_component("gis_symbology",
                      gis_layer_feature=Storage(
                                    link="gis_layer_symbology",
                                    pkey="layer_id",
                                    joinby="layer_id",
                                    key="symbology_id",
                                    actuate="hide",
                                    autocomplete="name",
                                    autodelete=False))

        # ---------------------------------------------------------------------
        return Storage(
            )


    # -------------------------------------------------------------------------
    @staticmethod
    def gis_layer_feature_deduplicate(item):
        """
          This callback will be called when importing Symbology records it will look
          to see if the record being imported is a duplicate.

          @param item: An S3ImportJob object which includes all the details
                      of the record being imported

          If the record is a duplicate then it will set the job method to update

        """

        if item.tablename == "gis_layer_feature":
            # Match if controller, function & filter are identical
            table = item.table
            data = item.data
            controller = data.controller
            function = data.function
            filter = data.filter
            query = (table.controller.lower() == controller.lower()) & \
                    (table.function.lower() == function.lower()) & \
                    (table.filter == filter)
            duplicate = current.db(query).select(table.id,
                                                 limitby=(0, 1)).first()
            if duplicate:
                item.id = duplicate.id
                item.method = item.METHOD.UPDATE
        return

# =============================================================================
class S3MapModel(S3Model):
    """ Models for Maps """

    names = ["gis_cache",
             "gis_cache2",
             "gis_feature_query",
             "gis_layer_arcrest",
             "gis_layer_bing",
             "gis_layer_coordinate",
             "gis_layer_empty",
             "gis_layer_geojson",
             "gis_layer_georss",
             "gis_layer_google",
             "gis_layer_gpx",
             "gis_layer_js",
             "gis_layer_kml",
             "gis_layer_mgrs",
             "gis_layer_openstreetmap",
             "gis_layer_tms",
             "gis_layer_wfs",
             "gis_layer_wms",
             "gis_layer_xyz",
             #"gis_style"
             ]

    def model(self):

        T = current.T
        db = current.db
        request = current.request

        #location_id = self.gis_location_id
        marker_id = self.gis_marker_id
        projection_id = self.gis_projection_id

        # Shortcuts
        add_component = self.add_component
        configure = self.configure
        define_table = self.define_table

        layer_id = self.super_link("layer_id", "gis_layer_entity")

        # ---------------------------------------------------------------------
        # GIS Feature Queries
        #
        # Store results of Feature Queries in a temporary table to allow
        # BBOX queries, Clustering, Refresh, Client-side Filtering, etc

        tablename = "gis_feature_query"
        table = define_table(tablename,
                             Field("name", length=128, notnull=True),
                             Field("lat", "double", requires=IS_LAT()),
                             Field("lon", "double", requires=IS_LON()),
                             Field("popup_url"),
                             Field("popup_label"),
                             # Optional Marker
                             Field("marker_url"),
                             Field("marker_height", "integer"),
                             Field("marker_width", "integer"),
                             # or Shape/Size/Colour
                             Field("shape",
                                   requires=IS_NULL_OR(IS_IN_SET(["circle", "square", "star", "x", "cross", "triangle"]))),
                             Field("size", "integer"),
                             Field("colour", requires=IS_NULL_OR(IS_HTML_COLOUR())),
                             gis_opacity()(),
                             *s3_meta_fields())

        # ---------------------------------------------------------------------
        # GPS Waypoints
        #tablename = "gis_waypoint"
        #table = define_table(tablename,
        #                     Field("name", length=128, notnull=True,
        #                           label = T("Name")),
        #                     Field("description", length=128,
        #                           label = T("Description")),
        #                     Field("category", length=128,
        #                           label = T("Category")),
        #                     location_id(),
        #                     *s3_meta_fields())

        # ---------------------------------------------------------------------
        # GPS Tracks (stored as 1 record per point)
        #tablename = "gis_trackpoint"
        #table = define_table(tablename,
        #                     location_id(),
        #                     #track_id(),        # link to the uploaded file?
        #                     *s3_meta_fields())

        # ---------------------------------------------------------------------
        # ArcGIS REST
        #

        tablename = "gis_layer_arcrest"
        table = define_table(tablename,
                             layer_id,
                             name_field()(),
                             Field("description", label=T("Description")),
                             Field("url", label=T("Location"),
                                   requires=IS_NOT_EMPTY(),
                                   comment=DIV(_class="stickytip",
                                               _title="%s|%s" % (T("Location"),
                                                                 "%s:%s" % (T("This should be an export service URL"),
                                                                            A("http://sampleserver1.arcgisonline.com/ArcGIS/SDK/REST/export.html",
                                                                              _href="http://sampleserver1.arcgisonline.com/ArcGIS/SDK/REST/export.html",
                                                                              _target="_blank"))))
                                   ),
                             Field("layers", "list:integer",
                                   default=0,
                                   label=T("Layers")),
                             Field("base", "boolean", default=False,
                                    label=T("Base Layer?")),
                             Field("transparent", "boolean", default=True,
                                   label=T("Transparent?")),
                             gis_layer_folder()(),
                             s3_role_required(),       # Single Role
                             #s3_roles_permitted(),    # Multiple Roles (needs implementing in modules/s3gis.py)
                             *s3_meta_fields())

        configure(tablename,
                  onaccept=gis_layer_onaccept,
                  super_entity="gis_layer_entity")

        # Components
        # Configs
        add_component("gis_config",
                      gis_layer_arcrest=Storage(
                                    link="gis_layer_config",
                                    pkey="layer_id",
                                    joinby="layer_id",
                                    key="config_id",
                                    actuate="hide",
                                    autocomplete="name",
                                    autodelete=False))

        # ---------------------------------------------------------------------
        # Bing
        #

        bing_layer_types = ["aerial", "road", "hybrid"]

        tablename = "gis_layer_bing"
        table = define_table(tablename,
                             layer_id,
                             name_field()(),
                             Field("description", label=T("Description")),
                             Field("type", length=16, label=T("Type"),
                                   requires=IS_IN_SET(bing_layer_types)),
                             s3_role_required(),       # Single Role
                             #s3_roles_permitted(),    # Multiple Roles (needs implementing in modules/s3gis.py)
                             *s3_meta_fields())

        configure(tablename,
                  onaccept=gis_layer_onaccept,
                  super_entity="gis_layer_entity")

        # Components
        # Configs
        add_component("gis_config",
                      gis_layer_bing=Storage(
                                    link="gis_layer_config",
                                    pkey="layer_id",
                                    joinby="layer_id",
                                    key="config_id",
                                    actuate="hide",
                                    autocomplete="name",
                                    autodelete=False))

        # ---------------------------------------------------------------------
        # Coordinate
        #

        tablename = "gis_layer_coordinate"
        table = define_table(tablename,
                             layer_id,
                             name_field()(),
                             Field("description", label=T("Description")),
                             gis_layer_folder()(),
                             s3_role_required(),       # Single Role
                             #s3_roles_permitted(),    # Multiple Roles (needs implementing in modules/s3gis.py)
                             *s3_meta_fields())

        configure(tablename,
                  onaccept=gis_layer_onaccept,
                  super_entity="gis_layer_entity")

        # Components
        # Configs
        add_component("gis_config",
                      gis_layer_coordinate=Storage(
                                    link="gis_layer_config",
                                    pkey="layer_id",
                                    joinby="layer_id",
                                    key="config_id",
                                    actuate="hide",
                                    autocomplete="name",
                                    autodelete=False))

        # ---------------------------------------------------------------------
        # Empty
        #

        tablename = "gis_layer_empty"
        table = define_table(tablename,
                             layer_id,
                             name_field()(),
                             Field("description", label=T("Description")),
                             gis_layer_folder()(),
                             s3_role_required(),       # Single Role
                             #s3_roles_permitted(),    # Multiple Roles (needs implementing in modules/s3gis.py)
                             *s3_meta_fields())

        configure(tablename,
                  onaccept=gis_layer_onaccept,
                  super_entity="gis_layer_entity")

        # Components
        # Configs
        add_component("gis_config",
                      gis_layer_coordinate=Storage(
                                    link="gis_layer_config",
                                    pkey="layer_id",
                                    joinby="layer_id",
                                    key="config_id",
                                    actuate="hide",
                                    autocomplete="name",
                                    autodelete=False))

        # ---------------------------------------------------------------------
        # GeoJSON
        #

        tablename = "gis_layer_geojson"
        table = define_table(tablename,
                             layer_id,
                             name_field()(),
                             Field("description", label=T("Description")),
                             Field("url", label=T("Location"), requires=IS_NOT_EMPTY()),
                             projection_id(default=2,
                                           requires = IS_ONE_OF(db, "gis_projection.id",
                                                                "%(name)s")),
                             gis_layer_folder()(),
                             gis_opacity()(),
                             gis_refresh()(),
                             cluster_distance()(),
                             cluster_threshold()(),
                             s3_role_required(),       # Single Role
                             #s3_roles_permitted(),    # Multiple Roles (needs implementing in modules/s3gis.py)
                             *s3_meta_fields())

        configure(tablename,
                  onaccept=gis_layer_onaccept,
                  super_entity="gis_layer_entity")

        # Components
        # Configs
        add_component("gis_config",
                      gis_layer_geojson=Storage(
                                    link="gis_layer_config",
                                    pkey="layer_id",
                                    joinby="layer_id",
                                    key="config_id",
                                    actuate="hide",
                                    autocomplete="name",
                                    autodelete=False))

        # Symbologies
        add_component("gis_symbology",
                      gis_layer_geojson=Storage(
                                    link="gis_layer_symbology",
                                    pkey="layer_id",
                                    joinby="layer_id",
                                    key="symbology_id",
                                    actuate="hide",
                                    autocomplete="name",
                                    autodelete=False))

        # ---------------------------------------------------------------------
        # GeoRSS
        #

        tablename = "gis_layer_georss"
        table = define_table(tablename,
                             layer_id,
                             name_field()(),
                             Field("description", label=T("Description")),
                             Field("url", label=T("Location"), requires = IS_NOT_EMPTY()),
                             Field("data", label=T("Data"),
                                   comment=DIV(_class="tooltip",
                                               _title="%s|%s|%s" % (T("Data"),
                                                                    T("Optional. The name of an element whose contents should be put into Popups."),
                                                                    T("If it is a URL leading to HTML, then this will downloaded.")))),
                             Field("image", label=T("Image"),
                                   comment=DIV(_class="tooltip",
                                               _title="%s|%s" % (T("Image"),
                                                                 T("Optional. The name of an element whose contents should be a URL of an Image file put into Popups.")))),
                             gis_layer_folder()(),
                             gis_opacity()(),
                             gis_refresh()(),
                             cluster_distance()(),
                             cluster_threshold()(),
                             s3_role_required(),       # Single Role
                             #s3_roles_permitted(),    # Multiple Roles (needs implementing in modules/s3gis.py)
                             *s3_meta_fields())

        configure(tablename,
                  onaccept=gis_layer_onaccept,
                  deduplicate = self.gis_layer_georss_deduplicate,
                  super_entity="gis_layer_entity")

        # Components
        # Configs
        add_component("gis_config",
                      gis_layer_georss=Storage(
                                    link="gis_layer_config",
                                    pkey="layer_id",
                                    joinby="layer_id",
                                    key="config_id",
                                    actuate="hide",
                                    autocomplete="name",
                                    autodelete=False))

        # Symbologies
        add_component("gis_symbology",
                      gis_layer_georss=Storage(
                                    link="gis_layer_symbology",
                                    pkey="layer_id",
                                    joinby="layer_id",
                                    key="symbology_id",
                                    actuate="hide",
                                    autocomplete="name",
                                    autodelete=False))

        # ---------------------------------------------------------------------
        # Google
        #

        google_layer_types = ["satellite", "maps", "hybrid", "terrain",
                              "mapmaker", "mapmakerhybrid",
                              "earth", "streetview"]

        tablename = "gis_layer_google"
        table = define_table(tablename,
                             layer_id,
                             name_field()(),
                             Field("description", label=T("Description")),
                             Field("type", length=16, label=T("Type"),
                                   requires=IS_IN_SET(google_layer_types)),
                             s3_role_required(),       # Single Role
                             #s3_roles_permitted(),    # Multiple Roles (needs implementing in modules/s3gis.py)
                             *s3_meta_fields())

        configure(tablename,
                  onaccept=gis_layer_onaccept,
                  super_entity="gis_layer_entity")

        # Components
        # Configs
        add_component("gis_config",
                      gis_layer_google=Storage(
                                    link="gis_layer_config",
                                    pkey="layer_id",
                                    joinby="layer_id",
                                    key="config_id",
                                    actuate="hide",
                                    autocomplete="name",
                                    autodelete=False))

        # ---------------------------------------------------------------------
        # GPX
        #

        tablename = "gis_layer_gpx"
        table = define_table(tablename,
                             layer_id,
                             name_field()(),
                             Field("description", label=T("Description")),
                             Field("track", "upload", autodelete = True,
                                   label = T("GPS Track File"),
                                   requires = IS_UPLOAD_FILENAME(extension="gpx"),
                                   # upload folder needs to be visible to the download() function as well as the upload
                                   uploadfolder = os.path.join(request.folder,
                                                               "uploads",
                                                               "tracks"),
                                   comment = DIV(_class="tooltip",
                                                 _title="%s|%s" % (T("GPS Track"),
                                                                   T("A file in GPX format taken from a GPS."),
                                                                    #T("Timestamps can be correlated with the timestamps on the photos to locate them on the map.")
                                                                  ))),
                              Field("waypoints", "boolean", default=True,
                                   label=T("Display Waypoints?")),
                             Field("tracks", "boolean", default=True,
                                   label=T("Display Tracks?")),
                             Field("routes", "boolean", default=False,
                                   label=T("Display Routes?")),
                             gis_layer_folder()(),
                             gis_opacity()(),
                             cluster_distance()(),
                             cluster_threshold()(),
                             s3_role_required(),       # Single Role
                             #s3_roles_permitted(),    # Multiple Roles (needs implementing in modules/s3gis.py)
                             *s3_meta_fields())

        configure(tablename,
                  onaccept=gis_layer_onaccept,
                  super_entity="gis_layer_entity")

        # Components
        # Configs
        add_component("gis_config",
                      gis_layer_gpx=Storage(
                                    link="gis_layer_config",
                                    pkey="layer_id",
                                    joinby="layer_id",
                                    key="config_id",
                                    actuate="hide",
                                    autocomplete="name",
                                    autodelete=False))

        # ---------------------------------------------------------------------
        # KML
        #

        tablename = "gis_layer_kml"
        table = define_table(tablename,
                             layer_id,
                             name_field()(),
                             Field("description", label=T("Description")),
                             Field("url", label=T("Location"),
                                   requires=IS_NOT_EMPTY(),
                                   comment=DIV(_class="tooltip",
                                               _title="%s|%s" % (T("Location"),
                                                                 T("The URL to access the service.")))),
                             Field("title", label=T("Title"), default="name",
                                   comment=T("The attribute within the KML which is used for the title of popups.")),
                             Field("body", label=T("Body"), default="description",
                                   comment=T("The attribute(s) within the KML which are used for the body of popups. (Use a space between attributes)")),
                             gis_layer_folder()(),
                             gis_opacity()(),
                             gis_refresh()(),
                             cluster_distance()(),
                             cluster_threshold()(),
                             s3_role_required(),       # Single Role
                             #s3_roles_permitted(),    # Multiple Roles (needs implementing in modules/s3gis.py)
                             *s3_meta_fields())

        configure(tablename,
                  onaccept=gis_layer_onaccept,
                  deduplicate = self.gis_layer_kml_deduplicate,
                  super_entity="gis_layer_entity")

        # Components
        # Configs
        add_component("gis_config",
                      gis_layer_kml=Storage(
                                    link="gis_layer_config",
                                    pkey="layer_id",
                                    joinby="layer_id",
                                    key="config_id",
                                    actuate="hide",
                                    autocomplete="name",
                                    autodelete=False))

        # Symbologies
        add_component("gis_symbology",
                      gis_layer_kml=Storage(
                                    link="gis_layer_symbology",
                                    pkey="layer_id",
                                    joinby="layer_id",
                                    key="symbology_id",
                                    actuate="hide",
                                    autocomplete="name",
                                    autodelete=False))

        # ---------------------------------------------------------------------
        # JS
        # - raw JavaScript code for advanced users
        # @ToDo: Move to a Plugin (more flexible)

        tablename = "gis_layer_js"
        table = define_table(tablename,
                             layer_id,
                             name_field()(),
                             Field("description", label=T("Description")),
                             Field("code", "text", label=T("Code"),
                                   default="var myNewLayer = new OpenLayers.Layer.XYZ();\nmap.addLayer(myNewLayer);"),
                             gis_layer_folder()(),
                             s3_role_required(),       # Single Role
                             #s3_roles_permitted(),    # Multiple Roles (needs implementing in modules/s3gis.py)
                             *s3_meta_fields())

        configure(tablename,
                  onaccept=gis_layer_onaccept,
                  super_entity="gis_layer_entity")

        # Components
        # Configs
        # add_component("gis_config",
                      # gis_layer_js=Storage(
                                    # link="gis_layer_config",
                                    # pkey="layer_id",
                                    # joinby="layer_id",
                                    # key="config_id",
                                    # actuate="hide",
                                    # autocomplete="name",
                                    # autodelete=False))

        # ---------------------------------------------------------------------
        # MGRS
        #

        tablename = "gis_layer_mgrs"
        table = define_table(tablename,
                             layer_id,
                             name_field()(),
                             Field("description", label=T("Description")),
                             Field("url", label=T("Location"),
                                   comment=DIV(_class="tooltip",
                                               _title="%s|%s" % (T("Location"),
                                                                 T("The URL to access the service.")))),
                             s3_role_required(),       # Single Role
                             #s3_roles_permitted(),    # Multiple Roles (needs implementing in modules/s3gis.py)
                             *s3_meta_fields())

        configure(tablename,
                  onaccept=gis_layer_onaccept,
                  super_entity="gis_layer_entity")

        # Components
        # Configs
        # add_component("gis_config",
                      # gis_layer_mgrs=Storage(
                                    # link="gis_layer_config",
                                    # pkey="layer_id",
                                    # joinby="layer_id",
                                    # key="config_id",
                                    # actuate="hide",
                                    # autocomplete="name",
                                    # autodelete=False))

        # ---------------------------------------------------------------------
        # OpenStreetMap
        #
        # @ToDo: Provide a catalogue of standard layers which are fully-defined
        #        in static & can just have name over-ridden, as well as
        #        fully-custom layers.

        tablename = "gis_layer_openstreetmap"
        table = define_table(tablename,
                             layer_id,
                             name_field()(),
                             Field("description", label=T("Description")),
                             Field("url1", label=T("Location"), requires=IS_NOT_EMPTY(),
                                   comment=DIV(_class="tooltip",
                                               _title="%s|%s" % (T("Location"),
                                                                 T("The URL to access the service.")))),
                             Field("url2", label=T("Secondary Server (Optional)")),
                             Field("url3", label=T("Tertiary Server (Optional)")),
                             Field("base", "boolean", default=True,
                                   label=T("Base Layer?")),
                             Field("attribution", label=T("Attribution")),
                             Field("zoom_levels", "integer",
                                   requires = IS_INT_IN_RANGE(1, 30),
                                   label=T("Zoom Levels"),
                                   default=19),
                             gis_layer_folder()(),
                             s3_role_required(),       # Single Role
                             #s3_roles_permitted(),    # Multiple Roles (needs implementing in modules/s3gis.py)
                             *s3_meta_fields())

        configure(tablename,
                  onaccept=gis_layer_onaccept,
                  super_entity="gis_layer_entity")

        # Components
        # Configs
        add_component("gis_config",
                      gis_layer_openstreetmap=Storage(
                                    link="gis_layer_config",
                                    pkey="layer_id",
                                    joinby="layer_id",
                                    key="config_id",
                                    actuate="hide",
                                    autocomplete="name",
                                    autodelete=False))

        # ---------------------------------------------------------------------
        # TMS
        #

        tablename = "gis_layer_tms"
        table = define_table(tablename,
                             layer_id,
                             name_field()(),
                             Field("description", label=T("Description")),
                             Field("url", label=T("Location"), requires=IS_NOT_EMPTY(),
                                   comment=DIV(_class="tooltip",
                                               _title="%s|%s" % (T("Location"),
                                                                 T("The URL to access the service.")))),
                             Field("url2", label=T("Secondary Server (Optional)")),
                             Field("url3", label=T("Tertiary Server (Optional)")),
                             Field("layername", label=T("Layer Name"),
                                   requires=IS_NOT_EMPTY()),
                             Field("img_format", label=T("Format")),
                             Field("attribution", label=T("Attribution")),
                             Field("zoom_levels", "integer",
                                   requires = IS_INT_IN_RANGE(1, 30),
                                    label=T("Zoom Levels"),
                                   default=19),
                             gis_layer_folder()(),
                             s3_role_required(),       # Single Role
                             #s3_roles_permitted(),    # Multiple Roles (needs implementing in modules/s3gis.py)
                             *s3_meta_fields())

        configure(tablename,
                  onaccept=gis_layer_onaccept,
                  super_entity="gis_layer_entity")

        # Components
        # Configs
        add_component("gis_config",
                      gis_layer_tms=Storage(
                                    link="gis_layer_config",
                                    pkey="layer_id",
                                    joinby="layer_id",
                                    key="config_id",
                                    actuate="hide",
                                    autocomplete="name",
                                    autodelete=False))

        # ---------------------------------------------------------------------
        # WFS
        #

        tablename = "gis_layer_wfs"
        table = define_table(tablename,
                             layer_id,
                             name_field()(),
                             Field("description", label=T("Description")),
                             Field("url", label=T("Location"), requires = IS_NOT_EMPTY(),
                                   comment=DIV(_class="tooltip",
                                               _title="%s|%s" % (T("Location"),
                                                                 T("Mandatory. The URL to access the service.")))),
                             Field("featureType", label=T("Feature Type"),
                                   requires = IS_NOT_EMPTY(),
                                   comment=DIV(_class="tooltip",
                                               _title="%s|%s" % (T("Feature Type"),
                                                                  T("Mandatory. In GeoServer, this is the Layer Name. Within the WFS getCapabilities, this is the FeatureType Name part after the colon(:).")))),
                             Field("featureNS", label=T("Feature Namespace"),
                                   requires=IS_NULL_OR(IS_URL()),
                                   comment=DIV(_class="tooltip",
                                               _title="%s|%s" % (T("Feature Namespace"),
                                                                 T("Optional. In GeoServer, this is the Workspace Namespace URI (not the name!). Within the WFS getCapabilities, this is the FeatureType Name part before the colon(:).")))),
                             Field("title", label=T("Title"), default="name",
                                   comment=DIV(_class="tooltip",
                                               _title="%s|%s" % (T("Title"),
                                                                 T("The attribute which is used for the title of popups.")))),
                             Field("username", label=T("Username"),
                                   comment=DIV(_class="tooltip",
                                               _title="%s|%s" % (T("Username"),
                                                                 T("Optional username for HTTP Basic Authentication.")))),
                             Field("password", label=T("Password"),
                                   comment=DIV(_class="tooltip",
                                               _title="%s|%s" % (T("Password"),
                                                                 T("Optional password for HTTP Basic Authentication.")))),
                             Field("style_field", label=T("Style Field"),
                                   comment=DIV(_class="tooltip",
                                               _title="%s|%s" % (T("Style Field"),
                                                                 T("Optional. If you wish to style the features based on values of an attribute, select the attribute to use here.")))),
                             Field("style_values", label=T("Style Values"), default="{}",
                                   comment=DIV(_class="stickytip",
                                               _title="%s|%s" % (T("Style Values"),
                                                                  T("Format the list of attribute values & the RGB value to use for these as a JSON object, e.g.: {Red: '#FF0000', Green: '#00FF00', Yellow: '#FFFF00'}")))),
                             Field("geometryName", label=T("Geometry Name"), default = "the_geom",
                                   comment=DIV(_class="tooltip",
                                               _title="%s|%s" % (T("Geometry Name"),
                                                                 T("Optional. The name of the geometry column. In PostGIS this defaults to 'the_geom'.")))),
                             Field("wfs_schema", label=T("Schema"),
                                   requires=IS_NULL_OR(IS_URL()),
                                   comment=DIV(_class="tooltip",
                                               _title="%s|%s" % (T("Schema"),
                                                                 T("Optional. The name of the schema. In Geoserver this has the form http://host_name/geoserver/wfs/DescribeFeatureType?version=1.1.0&;typename=workspace_name:layer_name.")))),
                             projection_id(default=2), # 4326
                             Field("version", label=T("Version"), default="1.1.0",
                                   requires=IS_IN_SET(["1.0.0", "1.1.0"], zero=None)),
                             gis_layer_folder()(),
                             #gis_refresh()(),
                             gis_opacity()(),
                              cluster_distance()(),
                             cluster_threshold()(),
                             #Field("editable", "boolean", default=False, label=T("Editable?")),
                             s3_role_required(),       # Single Role
                             #s3_roles_permitted(),    # Multiple Roles (needs implementing in modules/s3gis.py)
                             *s3_meta_fields())

        configure(tablename,
                  onaccept=gis_layer_onaccept,
                  super_entity="gis_layer_entity")

        # Components
        # Configs
        add_component("gis_config",
                      gis_layer_wfs=Storage(
                                    link="gis_layer_config",
                                    pkey="layer_id",
                                    joinby="layer_id",
                                    key="config_id",
                                    actuate="hide",
                                    autocomplete="name",
                                    autodelete=False))

        # ---------------------------------------------------------------------
        # WMS
        #

        wms_img_formats = ["image/jpeg", "image/jpeg;mode=24bit", "image/png",
                           "image/gif", "image/bmp", "image/tiff",
                           "image/svg+xml"]

        tablename = "gis_layer_wms"
        table = define_table(tablename,
                             layer_id,
                             name_field()(),
                             Field("description", label=T("Description")),
                             Field("url", label=T("Location"), requires = IS_NOT_EMPTY(),
                                   comment=DIV(_class="tooltip",
                                               _title="%s|%s" % (T("Location"),
                                                                 T("The URL to access the service.")))),
                             Field("version", length=32,
                                   label=T("Version"), default="1.1.1",
                                   requires=IS_IN_SET(["1.1.1", "1.3.0"], zero=None)),
                             Field("base", "boolean", default=False,
                                    label=T("Base Layer?")),
                             Field("transparent", "boolean", default=True,
                                   label=T("Transparent?")),
                             gis_layer_folder()(),
                             gis_opacity()(),
                             Field("map", length=32, label=T("Map"),
                                   comment=DIV(_class="tooltip",
                                               _title="%s|%s" % (T("Map"),
                                                                 T("Optional selection of a MapServer map.")))),
                             Field("layers", label=T("Layers"),
                                   requires=IS_NOT_EMPTY()),
                             Field("username", label=T("Username"),
                                   comment=DIV(_class="tooltip",
                                               _title="%s|%s" % (T("Username"),
                                                                 T("Optional username for HTTP Basic Authentication.")))),
                             Field("password", label=T("Password"),
                                   comment=DIV(_class="tooltip",
                                               _title="%s|%s" % (T("Password"),
                                                                 T("Optional password for HTTP Basic Authentication.")))),
                             Field("img_format", length=32, label=T("Format"),
                                    requires=IS_NULL_OR(IS_IN_SET(wms_img_formats)),
                                   default="image/png"),
                             Field("style", length=32, label=T("Style"),
                                   comment=DIV(_class="tooltip",
                                               _title="%s|%s" % (T("Style"),
                                                                 T("Optional selection of an alternate style.")))),
                             Field("bgcolor", length=32, label=T("Background Color"),
                                   requires=IS_NULL_OR(IS_HTML_COLOUR()),
                                   comment=DIV(_class="tooltip",
                                               _title="%s|%s" % (T("Background Color"),
                                                                 T("Optional selection of a background color.")))),
                             Field("tiled", "boolean", label=T("Tiled"), default=False,
                                   comment=DIV(_class="tooltip",
                                               _title="%s|%s|%s" % (T("Tiled"),
                                                                     T("Tells GeoServer to do MetaTiling which reduces the number of duplicate labels."),
                                                                   T("Note that when using geowebcache, this can be set in the GWC config.")))),
                              Field("buffer", "integer", label=T("Buffer"), default=0,
                                   requires=IS_INT_IN_RANGE(0, 10),
                                   comment=DIV(_class="tooltip",
                                               _title="%s|%s" % (T("Buffer"),
                                                                 T("The number of tiles around the visible map to download. Zero means that the 1st page loads faster, higher numbers mean subsequent panning is faster.")))),
                             Field("queryable", "boolean", default=True, label=T("Queryable?")),
                             Field("legend_url", label=T("Legend URL"),
                                   comment=DIV(_class="tooltip",
                                                _title="%s|%s" % (T("Legend URL"),
                                                                 T("Address of an image to use for this Layer in the Legend. This allows use of a controlled static image rather than querying the server automatically for what it provides (which won't work through GeoWebCache anyway).")))),
                             #Field("legend_format", label=T("Legend Format"), requires = IS_NULL_OR(IS_IN_SET(gis_layer_wms_img_formats))),
                             s3_role_required(),       # Single Role
                             #s3_roles_permitted(),    # Multiple Roles (needs implementing in modules/s3gis.py)
                             *s3_meta_fields())

<<<<<<< HEAD
        #table.url.requires = [IS_URL, IS_NOT_EMPTY()]

#        table.queryable.readable = False
#        table.legend_url.readable = False
#        table.role_required.readable = False
=======
>>>>>>> de121d5c
        configure(tablename,
                  onaccept=gis_layer_onaccept,
                  super_entity="gis_layer_entity")

        # Components
        # Configs
        add_component("gis_config",
                      gis_layer_wms=Storage(
                                    link="gis_layer_config",
                                    pkey="layer_id",
                                    joinby="layer_id",
                                    key="config_id",
                                    actuate="hide",
                                    autocomplete="name",
                                    autodelete=False))

        # ---------------------------------------------------------------------
        # XYZ
        # - e.g. used by OSM community for JOSM/Potlatch
        #
        # @ToDo: Support Overlays with Opacity
        #

        tablename = "gis_layer_xyz"
        table = define_table(tablename,
                             layer_id,
                             name_field()(),
                             Field("description", label=T("Description")),
                             Field("url", label=T("Location"), requires=IS_NOT_EMPTY(),
                                   comment=DIV(_class="tooltip",
                                               _title="%s|%s" % (T("Location"),
                                                                 T("The URL to access the service.")))),
                             Field("url2", label=T("Secondary Server (Optional)")),
                             Field("url3", label=T("Tertiary Server (Optional)")),
                             Field("img_format", label=T("Format")),
                             Field("attribution", label=T("Attribution")),
                             Field("zoom_levels", "integer",
                                   requires = IS_INT_IN_RANGE(1, 30),
                                    label=T("Zoom Levels"),
                                   default=19),
                             gis_layer_folder()(),
                             s3_role_required(),       # Single Role
                             #s3_roles_permitted(),    # Multiple Roles (needs implementing in modules/s3gis.py)
                             *s3_meta_fields())

        configure(tablename,
                  onaccept=gis_layer_onaccept,
                  super_entity="gis_layer_entity")

        # Components
        # Configs
        add_component("gis_config",
                      gis_layer_xyz=Storage(
                                    link="gis_layer_config",
                                    pkey="layer_id",
                                    joinby="layer_id",
                                    key="config_id",
                                    actuate="hide",
                                    autocomplete="name",
                                    autodelete=False))

        # ---------------------------------------------------------------------
        # GIS Cache
        # ---------------------------------------------------------------------
        # Store downloaded GeoRSS feeds in the DB
        # - to allow refresh timer, BBOX queries, unified approach to Markers & Popups
        tablename = "gis_cache"
        table = define_table(tablename,
                             Field("title"),
                             Field("description"),
                             Field("link"),      # Used by GeoRSS
                             Field("data"),
                             Field("image"),
                             Field("lat", "double"),
                             Field("lon", "double"),
                             Field("marker"),    # Used by KML
                             Field("source", requires=IS_NULL_OR(IS_URL())),
                             *s3_meta_fields())

        # Store downloaded KML feeds on the filesystem
        # @ToDo: Migrate to DB instead (using above gis_cache)
        tablename = "gis_cache2"
        table = define_table(tablename,
                             Field("name", length=128, notnull=True, unique=True),
                             Field("file", "upload", autodelete = True,
                                   custom_retrieve = self.gis_cache2_retrieve,
                                   # upload folder needs to be visible to the download() function as well as the upload
                                   uploadfolder = os.path.join(request.folder,
                                                               "uploads",
                                                               "gis_cache")),
                             *s3_meta_fields())

        # ---------------------------------------------------------------------
        # Below tables are not yet implemented

        # ---------------------------------------------------------------------
        # GIS Styles: SLD
        #
        # We store XML which can be configured using a GUI client
        #
        # We also store a pointer to the resource on a GeoServer co-app:
        # http://docs.geoserver.org/stable/en/user/restconfig/rest-config-api.html#styles

        #tablename = "gis_style"
        #table = define_table(tablename,
        #                     Field("name", notnull=True, unique=True)
        #                     *s3_meta_fields())
        #db.gis_style.name.requires = [IS_NOT_EMPTY(), IS_NOT_ONE_OF(db, "gis_style.name")]

        # ---------------------------------------------------------------------
        return Storage(
            )


    # -------------------------------------------------------------------------
    @staticmethod
    def gis_cache2_retrieve(filename, path=None):
        """
            custom_retrieve to override web2py DAL's standard retrieve,
            as that checks filenames for uuids, so doesn't work with
            pre-populated files in static
        """

        if not path:
            path = current.db.gis_cache2.file.uploadfolder

        f = open(os.path.join(path, filename), "rb")
        return (filename, f)

    # -------------------------------------------------------------------------
    @staticmethod
    def gis_layer_georss_deduplicate(item):
        """
          This callback will be called when importing Symbology records it will look
          to see if the record being imported is a duplicate.

          @param item: An S3ImportJob object which includes all the details
                      of the record being imported

          If the record is a duplicate then it will set the job method to update
        """

        if item.tablename == "gis_layer_georss":
            # Match if url is identical
            table = item.table
            data = item.data
            url = data.url
            query = (table.url == url)
            duplicate = current.db(query).select(table.id,
                                                 limitby=(0, 1)).first()
            if duplicate:
                item.id = duplicate.id
                item.method = item.METHOD.UPDATE
        return

    # -------------------------------------------------------------------------
    @staticmethod
    def gis_layer_kml_deduplicate(item):
        """
          This callback will be called when importing Symbology records it will look
          to see if the record being imported is a duplicate.

          @param item: An S3ImportJob object which includes all the details
                      of the record being imported

          If the record is a duplicate then it will set the job method to update
        """

        if item.tablename == "gis_layer_kml":
            # Match if url is identical
            table = item.table
            data = item.data
            url = data.url
            query = (table.url == url)
            duplicate = current.db(query).select(table.id,
                                                 limitby=(0, 1)).first()
            if duplicate:
                item.id = duplicate.id
                item.method = item.METHOD.UPDATE
        return

# =============================================================================
class S3GISThemeModel(S3Model):
    """
        Thematic Mapping model
    """

    names = ["gis_layer_theme",
             "gis_theme_data",
             "gis_layer_theme_id",
             ]

    def model(self):

        T = current.T
        db = current.db

        #UNKNOWN_OPT = current.messages.UNKNOWN_OPT

        # Shortcuts
        add_component = self.add_component
        configure = self.configure
        define_table = self.define_table
        layer_id = self.super_link("layer_id", "gis_layer_entity")

        # =====================================================================
        # Theme Layer
        #

        gis_theme_type_opts = {
            # This should be stored
            #"population":T("Population"),
            }

        tablename = "gis_layer_theme"
        table = define_table(tablename,
                             layer_id,
                             name_field()(unique = True),
                             Field("description", label=T("Description")),
                             #Field("type", label = T("Type"),
                             #      requires=IS_NULL_OR(IS_IN_SET(gis_theme_type_opts))
                             #      represent = lambda opt: gis_theme_type_opts.get(opt,
                             #                                                      UNKNOWN_OPT),
                             #      ),
                             Field("date", "datetime", label = T("Date")),
                             gis_layer_folder()(),
                             # Avoid clustering
                             cluster_distance()(default = 1),
                             cluster_threshold()(),
                             s3_role_required(),       # Single Role
                             #s3_roles_permitted(),    # Multiple Roles (needs implementing in modules/s3gis.py)
                             *s3_meta_fields())

        configure(tablename,
                  super_entity="gis_layer_entity")

        # Components
        # Configs
        add_component("gis_config",
                      gis_layer_theme=Storage(
                                    link="gis_layer_config",
                                    pkey="layer_id",
                                    joinby="layer_id",
                                    key="config_id",
                                    actuate="hide",
                                    autocomplete="name",
                                    autodelete=False))

        # Theme Data
        add_component("gis_theme_data", gis_layer_theme="layer_theme_id")

        layer_theme_id = S3ReusableField("layer_theme_id", table,
                                         label = "Theme Layer",
                                         requires = IS_ONE_OF(db,
                                                              "gis_layer_theme.id",
                                                              "%(name)s"),
                                         represent = self.theme_represent,
                                         ondelete = "CASCADE")

        # =====================================================================
        # GIS Theme Data
        #
        # @ToDo: Replace this with gis_location_tag?
        #        - layer just selects a tag to filter on?
        #

        tablename = "gis_theme_data"
        table = define_table(tablename,
                             layer_theme_id(),
                             self.gis_location_id(
                                widget=S3LocationAutocompleteWidget(),
                                requires = IS_LOCATION(level=["L1", "L2", "L3", "L4"]),
                                ),
                             Field("value", label = T("Value")),
                             *s3_meta_fields())

        ADD_THEME = T("Add Data to Theme Layer")
        current.response.s3.crud_strings[tablename] = Storage(
            title_create = ADD_THEME,
            title_display = T("Theme Data"),
            title_list = T("Theme Data"),
            title_update = T("Edit Theme Data"),
            title_search = T("Search Theme Data"),
            title_upload = T("Import Data for Theme Layer"),
            subtitle_create = T("Add New Data to Theme Layer"),
            label_list_button = T("List Data in Theme Layer"),
            label_create_button = ADD_THEME,
            label_delete_button = T("Delete Data from Theme layer"),
            msg_record_created = T("Data added to Theme Layer"),
            msg_record_modified = T("Theme Data updated"),
            msg_record_deleted = T("Theme Data deleted"),
            msg_list_empty = T("No Data currently defined for this Theme Layer")
        )

        # ---------------------------------------------------------------------
        # Pass variables back to global scope (s3db.*)
        #
        return Storage(
                    gis_layer_theme_id = layer_theme_id,
                )


    # ---------------------------------------------------------------------
    @staticmethod
    def theme_represent(id):
        """
        """

        if not id:
            return current.messages.NONE
        db = current.db
        table = db.gis_layer_theme
        query = (table.id == id)
        theme = db(query).select(table.name,
                                 limitby=(0, 1)).first()
        try:
            return theme.name
        except:
            return current.messages.UNKNOWN_OPT

# =============================================================================
def name_field():
    T = current.T
    return S3ReusableField("name", length=64, notnull=True,
                           #unique=True,
                           label=T("Name"))

# =============================================================================
def gis_layer_folder():
    T = current.T
    return S3ReusableField("dir", length=32,
                           comment = DIV(_class="tooltip",
                                         _title="%s|%s" % (T("Folder"),
                                                           T("If you enter a foldername then the layer will appear in this folder in the Map's layer switcher."))),
                           label = T("Folder"))

# =============================================================================
def gis_opacity():
    T = current.T
    return S3ReusableField("opacity", "double", default=1.0,
                           requires = IS_FLOAT_IN_RANGE(0, 1),
                           widget = S3SliderWidget(minval=0, maxval=1, steprange=0.01, value=1),
                           comment = DIV(_class="tooltip",
                                         _title="%s|%s" % (T("Opacity"),
                                                           T("Left-side is fully transparent (0), right-side is opaque (1.0)."))),
                           label = T("Opacity"))

# =============================================================================
def gis_refresh():
    T = current.T
    return S3ReusableField("refresh", "integer", default=900,        # 15 minutes
                           requires = IS_INT_IN_RANGE(10, 86400),    # 10 seconds - 24 hours
                           label = T("Refresh Rate (seconds)"))

# =============================================================================
def cluster_distance():
    T = current.T
    return S3ReusableField("cluster_distance", "integer", notnull=True,
                           label = T("Cluster Distance"),
                           comment = DIV(_class="tooltip",
                                         _title="%s|%s" % (T("Cluster Distance"),
                                                           T("The number of pixels apart that features need to be before they are clustered."))),
                           requires = IS_INT_IN_RANGE(1, 30),
                           default = 20)

# =============================================================================
def cluster_threshold():
    T = current.T
    return S3ReusableField("cluster_threshold", "integer", notnull=True,
                           label = T("Cluster Threshold"),
                           comment = DIV(_class="tooltip",
                                         _title="%s|%s" % (T("Cluster Threshold"),
                                                           T("The minimum number of features to form a cluster."))),
                           requires = IS_INT_IN_RANGE(1, 10),
                           default = 2)

# =============================================================================
def gis_layer_onaccept(form):
    """
        Process the enable checkbox
    """

    enable = current.request.post_vars.enable

    if enable:
        # Find the Default config
        db = current.db
        s3db = current.s3db
        ctable = s3db.gis_config
        query = (ctable.uuid == "SITE_DEFAULT")
        config = db(query).select(ctable.id,
                                  limitby=(0, 1)).first()
        if not config:
            return
        config_id = config.id
        layer_id = form.vars.layer_id
        # Update or Insert?
        ltable = s3db.gis_layer_config
        query = (ltable.config_id == config_id) & \
                (ltable.layer_id == layer_id)
        record = db(query).select(ltable.id,
                                  limitby=(0, 1)).first()
        if record:
            db(query).update(enabled=True)
        else:
            ltable.insert(config_id = config_id,
                          layer_id = layer_id,
                          enabled = True)
    return

# =============================================================================
def gis_location_represent_row(location, showlink=True, simpletext=False):
    """
        Represent a location given its row.

        This is used as the represent for IS_ONE_OF, and the "format" for
        the gis_location table, which web2py uses to construct
        (e.g.) selection lists for default validators' widgets.
    """

    if not location:
        return current.messages.NONE

    T = current.T
    db = current.db
    s3db = current.s3db
    cache = s3db.cache
    request = current.request
    gis = current.gis

    def lat_lon_format(coord, format=None):
        """
            Represent a coordinate (latitude or longitude) according to a
            format. if format is not provided, uses deployment_settings.
        """
        if (format == None):
            settings = current.deployment_settings
            format = settings.get_L10n_lat_lon_format()

        degrees = abs(coord)
        minutes = (degrees - int(degrees)) * 60
        seconds = (minutes - int(minutes)) * 60

        # truncate (floor) degrees and minutes
        degrees, minutes = (int(coord), int(minutes))

        formatted = format.replace("%d", "%d" % degrees) \
                          .replace("%m", "%d" % minutes) \
                          .replace("%s", "%lf" % seconds) \
                          .replace("%f", "%lf" % coord)
        return formatted

    # -------------------------------------------------------------------------
    def lat_lon_represent(location, format=None):
        lat = location.lat
        lon = location.lon
        if lat is not None and lon is not None:
            if lat > 0:
                lat_suffix = "N"
            else:
                lat_suffix = "S"
                lat = -lat
            if lon > 0:
                lon_suffix = "E"
            else:
                lon_suffix = "W"
                lon = -lon
            text = "%s %s, %s %s" % (lat_lon_format(lat, format),
                                     lat_suffix,
                                     lat_lon_format(lon, format),
                                     lon_suffix)
            return text

    def parent_represent(location):
        table = s3db.gis_location
        query = (table.id == location.parent)
        parent = db(query).select(table.name,
                                  cache=cache,
                                  limitby=(0, 1)).first()
        if parent:
            return parent.name
        else:
            return ""

    def level_with_parent(location, level_name):
        parent_info = parent_represent(location)
        if parent_info:
            return "(%s), %s" % (level_name, parent_info)
        else:
            return level_name

    if (request.raw_args and ".plain" in request.raw_args) or \
       (location.lat == None and location.lon == None or \
        location.parent == None):
        # Map popups don't support iframes (& meaningless anyway), and if there
        # is no lat, lon or parent, there's no way to place this on a map.
        showlink = False

    if showlink and simpletext:
        # We aren't going to use the represent, so skip making it.
        represent_text = T("Show on Map")
    elif location.level == "L0":
        represent_text = "%s (%s)" % (location.name, T("Country"))
    else:
        if location.level in ["L1", "L2", "L3", "L4", "L5"]:
            level_name = None
            # Find the L0 Ancestor to lookup the hierarchy
            L0 = gis.get_parent_country(location)
            if L0:
                table = s3db.gis_hierarchy
                query = (table.location_id == L0)
                config = db(query).select(table.L1,
                                          table.L2,
                                          table.L3,
                                          table.L4,
                                          table.L5,
                                          cache=cache,
                                          limitby=(0, 1)).first()
                if config:
                    level_name = config[location.level]
            if level_name is None:
                # Fallback to system default
                level_name = gis.get_all_current_levels(location.level)
            extra = level_with_parent(location, level_name)
            represent_text = "%s %s" % (location.name, extra)
        else:
            # Specific location:
            # Don't duplicate the Resource Name
            # Street address or lat/lon as base
            represent_text = ""
            if location.addr_street:
                # Get the 1st line of the street address.
                represent_text = location.addr_street.splitlines()[0]
            if (not represent_text) and \
               (location.lat != None) and \
               (location.lon != None):
                represent_text = lat_lon_represent(location)
            if location.parent:
                if represent_text:
                    parent_repr = parent_represent(location)
                    if parent_repr:
                        represent_text = "%s, %s" % \
                            (represent_text, parent_repr)
                else:
                    represent_text = parent_represent(location)
            if not represent_text:
                represent_text = location.name or location.id

    if showlink:
        # ToDo: Convert to popup? (HTML again!)
        represent = A(represent_text,
                      _style="cursor:pointer; cursor:hand",
                      _onclick="s3_showMap(%i);return false" % location.id)
    else:
        represent = represent_text

    return represent

# -----------------------------------------------------------------------------
def gis_location_represent(record, showlink=True, simpletext=False):
    """
        Represent a Location given either its id or full Row
    """

    if not record:
        return current.messages.NONE
    if isinstance(record, Row):
        # Do not repeat the lookup if already done by IS_ONE_OF or RHeader
        location = record
    else:
        db = current.db
        s3db = current.s3db
        cache = s3db.cache
        table = s3db.gis_location
        location = db(table.id == record).select(table.id,
                                                 table.name,
                                                 table.level,
                                                 table.parent,
                                                 table.addr_street,
                                                 table.lat,
                                                 table.lon,
                                                 cache=cache,
                                                 limitby=(0, 1)).first()

    return gis_location_represent_row(location, showlink, simpletext)

# =============================================================================
def gis_location_lx_represent(record):
    """
        Represent a location, given either its id or full Row, as a simple string

        @param record: database record
        @return: string
    """

    if not record:
        return current.messages.NONE

    if isinstance(record, Row):
        location = record
    else:
        db = current.db
        s3db = current.s3db
        cache = s3db.cache
        table = s3db.gis_location
        location = db(table.id == record).select(table.id,
                                                 table.name,
                                                 cache=cache,
                                                 limitby=(0, 1)).first()

    parents = Storage()
    parents = current.gis.get_parent_per_level(parents,
                                               location.id,
                                               ids=False,
                                               names=True)

    location_list = []
    if location.name:
        location_list.append(location.name)
    if parents:
        fields = ["L%s" % (i) for i in xrange(0, 5)]
        for field in reversed(fields):
            if field in parents and parents[field]:
                location_list.append(parents[field])

    return ", ".join(location_list)

# =============================================================================
def gis_layer_represent(id, link=True):
    """ Represent a Layer  """

    db = current.db
    s3db = current.s3db
    represent = current.messages.NONE

    ltable = s3db.gis_layer_entity

    if not id:
        return represent

    if isinstance(id, Row) and "instance_type" in id:
        # Do not repeat the lookup if already done by IS_ONE_OF
        layer = id
        id = None
    else:
        layer = db(ltable._id == id).select(ltable.name,
                                            ltable.layer_id,
                                            ltable.instance_type,
                                            limitby=(0, 1)).first()
        if not layer:
            return represent

    instance_type = layer.instance_type
    try:
        table = s3db[instance_type]
    except:
        return represent

    instance_type_nice = ltable.instance_type.represent(instance_type)

    if layer:
        represent = "%s (%s)" % (layer.name, instance_type_nice)
    else:
        # Since name is notnull for all types so far, this won't be reached.
        represent = "[layer %d] (%s)" % (id, instance_type_nice)

    if link and layer:
        query = (table.layer_id == layer.layer_id)
        id = db(query).select(table.id,
                              limitby=(0, 1)).first().id
        c, f = instance_type.split("_", 1)
        represent = A(represent,
                      _href = URL(c=c, f=f,
                                  args = [id],
                                  extension = "" # removes the .aaData extension in paginated views!
                                ))

    return represent

# =============================================================================
def gis_rheader(r, tabs=[]):
    """ GIS page headers """

    if r.representation != "html":
        # RHeaders only used in interactive views
        return None
    record = r.record
    if record is None:
        # List or Create form: rheader makes no sense here
        return None

    table = r.table
    resourcename = r.name
    T = current.T

    if resourcename == "location":
        tabs = [(T("Location Details"), None),
                (T("Local Names"), "name"),
                (T("Key Value pairs"), "tag"),
                ]
        rheader_tabs = s3_rheader_tabs(r, tabs)

        rheader = DIV(TABLE(
                            TR(
                                TH("%s: " % table.name.label),
                                record.name,
                                ),
                            TR(
                                TH("%s: " % T("Level")),
                                record.level,
                                ),
                        ), rheader_tabs)

    elif resourcename == "config":
        # Tabs
        if not tabs:
            tabs = [(T("Profile Details"), None),
                    (T("Layers"), "layer_entity"),
                   ]

        rheader_tabs = s3_rheader_tabs(r, tabs)

        context = ""
        if record.uuid == "SITE_DEFAULT":
            context = T("Default")
        else:
            # Check both the OU & Region contexts
            s3db = current.s3db
            pe_id = record.pe_id
            if pe_id:
                auth = current.auth
                # Is this the user's personal config?
                if auth.user and auth.user.pe_id == pe_id:
                    context = T("Personal")
                else:
                    context = s3db.pr_pentity_represent(pe_id, show_label=False)

            region_location_id = record.region_location_id
            if region_location_id:
                location_represent = gis_location_represent(region_location_id)
                if context:
                    T("%(pe)s in %(location)s") % \
                        dict(pe=context,
                             location=location_represent)
                else:
                    context = location_represent

        rheader = DIV(TABLE(
                            TR(
                                TH("%s: " % table.name.label),
                                record.name,
                                ),
                            TR(
                                TH("%s: " % T("Context")),
                                context,
                                ),
                        ), rheader_tabs)

    elif resourcename == "symbology":
        # Tabs
        if not tabs:
            tabs = [(T("Symbology Details"), None),
                    (T("Layers"), "layer_entity"),
                    (T("Markers"), "marker"),
                   ]

        rheader_tabs = s3_rheader_tabs(r, tabs)

        rheader = DIV(TABLE(
                            TR(TH("%s: " % table.name.label),
                                record.name),
                            ),
                      rheader_tabs)

    elif resourcename == "marker":
        # Tabs
        if not tabs:
            tabs = [(T("Basic Details"), None),
                    (T("Layers"), "layer_entity"),
                   ]

        rheader_tabs = s3_rheader_tabs(r, tabs)

        rheader = DIV(TABLE(
                            TR(TH("%s: " % table.name.label),
                                record.name),
                            ),
                      rheader_tabs)

    elif resourcename == "layer_feature" or \
         resourcename == "layer_georss" or \
         resourcename == "layer_geojson" or \
         resourcename == "layer_kml":
        # Tabs
        if not tabs:
            tabs = [(T("Layer Details"), None),
                    (T("Profiles"), "config"),
                    (T("Markers"), "symbology"),
                   ]

        rheader_tabs = s3_rheader_tabs(r, tabs)

        if record.description:
            description = TR(TH("%s: " % table.description.label),
                             record.description)
        else:
            description = ""

        rheader = DIV(TABLE(
                            TR(TH("%s: " % table.name.label),
                               record.name,
                            ),
                            description,
                            ),
                      rheader_tabs)

    elif resourcename == "layer_entity":
        # Tabs
        if not tabs:
            tabs = [(T("Layer Details"), None), # @ToDo: Make this the layer instance not entity
                    (T("Profiles"), "config"),
                    (T("Markers"), "symbology"),
                   ]

        rheader_tabs = s3_rheader_tabs(r, tabs)

        if record.description:
            description = TR(TH("%s: " % table.description.label),
                             record.description)
        else:
            description = ""

        rheader = DIV(TABLE(
                            TR(TH("%s: " % table.name.label),
                               record.name,
                            ),
                            description,
                            ),
                      rheader_tabs)

    elif resourcename == "layer_openstreetmap" or \
         resourcename == "layer_bing" or \
         resourcename == "layer_empty" or \
         resourcename == "layer_google" or \
         resourcename == "layer_tms" or \
         resourcename == "layer_wms" or \
         resourcename == "layer_wfs" or \
         resourcename == "layer_xyz" or \
         resourcename == "layer_arcrest" or \
         resourcename == "layer_coordinate" or \
         resourcename == "layer_gpx" or \
         resourcename == "layer_js" :
        # Tabs
        if not tabs:
            tabs = [(T("Layer Details"), None),
                    (T("Profiles"), "config"),
                   ]

        rheader_tabs = s3_rheader_tabs(r, tabs)

        if record.description:
            description = TR(TH("%s: " % table.description.label),
                             record.description)
        else:
            description = ""

        rheader = DIV(TABLE(
                            TR(TH("%s: " % table.name.label),
                               record.name,
                            ),
                            description,
                            ),
                      rheader_tabs)

    elif resourcename == "layer_theme":
        # Tabs
        if not tabs:
            tabs = [(T("Layer Details"), None),
                    (T("Profiles"), "config"),
                    (T("Data"), "theme_data"),
                   ]

        rheader_tabs = s3_rheader_tabs(r, tabs)

        if record.description:
            description = TR(TH("%s: " % table.description.label),
                             record.description)
        else:
            description = ""

        rheader = DIV(TABLE(
                            TR(TH("%s: " % table.name.label),
                               record.name,
                            ),
                            description,
                            ),
                      rheader_tabs)
    else:
        rheader = None

    return rheader

# END =========================================================================<|MERGE_RESOLUTION|>--- conflicted
+++ resolved
@@ -3025,14 +3025,6 @@
                              #s3_roles_permitted(),    # Multiple Roles (needs implementing in modules/s3gis.py)
                              *s3_meta_fields())
 
-<<<<<<< HEAD
-        #table.url.requires = [IS_URL, IS_NOT_EMPTY()]
-
-#        table.queryable.readable = False
-#        table.legend_url.readable = False
-#        table.role_required.readable = False
-=======
->>>>>>> de121d5c
         configure(tablename,
                   onaccept=gis_layer_onaccept,
                   super_entity="gis_layer_entity")
