--- conflicted
+++ resolved
@@ -35,13 +35,8 @@
            "S3OptionsMenuLayout", "M",
            "S3MenuSeparatorLayout", "SEP",
            "S3BreadcrumbsLayout",
-<<<<<<< HEAD
-           "homepage",
-           "ForeignRecordFormPopup",]
-=======
            "S3AddResourceLink",
            "homepage"]
->>>>>>> 01b36304
 
 from gluon import *
 from gluon.storage import Storage
@@ -352,30 +347,4 @@
         module = m.name_nice
     return layout(module, c=c, f="index", **attr)
 
-
-class ForeignRecordFormPopup(S3NavigationItem):
-    """
-        Add a link to show a form for adding a new foreign key record.
-    """
-
-    def __init__(self, *args, **kwargs):
-        super(ForeignRecordFormPopup, self).__init__(*args, **kwargs)
-        self.vars['format'] = "popup"
-        self.args.append("create")
-
-    def check_active(self, request=None):
-        return True
-
-    @staticmethod
-    def layout(item):
-        if not item.authorized:
-            return None
-
-        link = A(item.label,
-                 _href=item.url(),
-                 _class="colorbox")
-        tooltip = DIV(_class="tooltip",
-                      _title="%s|%s" % (item.label, item.opts.tooltip))
-        return DIV(link, tooltip)
-
 # END =========================================================================