--- conflicted
+++ resolved
@@ -1785,61 +1785,6 @@
             msg_no_match = T("No entries found"),
             msg_list_empty = T("Currently no Course Certificates registered"))
 
-<<<<<<< HEAD
-        # =====================================================================
-        # Professional Exepericen (Mission Record)
-        #
-        # These are an element of credentials:
-        # - a minimum number of hours of active duty need to be done
-        #   (e.g. every 6 months for Portuguese Bombeiros)
-        #
-        # This should be auto-populated out of Events
-        # - as well as being updateable manually for off-system Events
-        #
-
-        tablename = "hrm_experience"
-        table = define_table(tablename,
-                             person_id(),
-                             organisation_id(widget = S3OrganisationAutocompleteWidget(default_from_profile = True)),
-                             Field("job_title", label=T("Job Title")),
-                             Field("start_date", "date",
-                                   label=T("Start Date"),
-                                   requires = IS_EMPTY_OR(IS_DATE(format = s3_date_format)),
-                                   represent = s3_date_represent,
-                                   widget = S3DateWidget(),
-                                   ),
-                             Field("end_date", "date",
-                                   label=T("End Date"),
-                                   requires = IS_EMPTY_OR(IS_DATE(format = s3_date_format)),
-                                   represent = s3_date_represent,
-                                   widget = S3DateWidget(),
-                                   ),
-                             Field("hours", "integer",
-                                   label=T("Hours")),
-                             Field("place",              # We could make this an event_id?
-                                   label=T("Place")),
-                             s3.comments(),
-                             *meta_fields())
-
-        crud_strings[tablename] = Storage(
-            title_create = T("Add Professional Experience"),
-            title_display = T("Professional Experience Details"),
-            title_list = T("Professional Experience"),
-            title_update = T("Edit Professional Experience"),
-            title_search = T("Search Professional Experience"),
-            subtitle_create = T("Add Professional Experience"),
-            subtitle_list = T("Professional Experience"),
-            label_list_button = T("List of Professional Experience"),
-            label_create_button = T("Add New Professional Experience"),
-            label_delete_button = T("Delete Professional Experience"),
-            msg_record_created = T("Professional Experience added"),
-            msg_record_modified = T("Professional Experience updated"),
-            msg_record_deleted = T("Professional Experience deleted"),
-            msg_no_match = T("No Professional Experience found"),
-            msg_list_empty = T("Currently no Professional Experience entered"))
-
-=======
->>>>>>> 60ac1874
         # ---------------------------------------------------------------------
         # Pass model-global names to response.s3
         #
