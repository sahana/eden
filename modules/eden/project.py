--- conflicted
+++ resolved
@@ -747,32 +747,25 @@
         """
 
         db = current.db
-<<<<<<< HEAD
-        s3db = current.s3db
-        ptable = s3db.project_project
-        otable = s3db.project_organisation
-=======
         auth = current.auth
-        
         ptable = db.project_project
         otable = db.project_organisation
->>>>>>> bf38ff80
         vars = form.vars
-        
         # Update asset realm_entity and components' realm_entity  
         auth.set_realm_entity(ptable, vars, force_update=True)
         auth.set_component_realm_entity(ptable, vars,
-                                        update_components = [ 'human_resource',
-                                                              'task',
-                                                              'organisation',
-                                                              'activity',
-                                                              'annual_budget',
-                                                              'beneficiary',
-                                                              'location',
-                                                              'milestone',
-                                                              'theme_percentage',
-                                                              'document',
-                                                              'image' ] )
+                                        update_components = ["human_resource",
+                                                             "task",
+                                                             "organisation",
+                                                             "activity",
+                                                             "annual_budget",
+                                                             "beneficiary",
+                                                             "location",
+                                                             "milestone",
+                                                             "theme_percentage",
+                                                             "document",
+                                                             "image",
+                                                             ])
 
         lead_role = current.deployment_settings.get_project_organisation_lead_role()
 
