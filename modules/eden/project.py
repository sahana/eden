--- conflicted
+++ resolved
@@ -42,11 +42,7 @@
 from gluon.storage import Storage
 from gluon.sqlhtml import CheckboxesWidget
 from ..s3 import *
-<<<<<<< HEAD
-from eden.layouts import ForeignRecordFormPopup 
-=======
 from layouts import *
->>>>>>> 01b36304
 
 try:
     from lxml import etree, html
@@ -428,15 +424,8 @@
                                      requires = IS_NULL_OR(IS_ONE_OF(db, "project_project.id",
                                                                      "%(name)s")),
                                      represent = self.project_represent,
-<<<<<<< HEAD
-                                     comment = ForeignRecordFormPopup(label=ADD_PROJECT,
-                                                                      c='project',
-                                                                      f='project',
-                                                                      tooltip=T("If you don't see the project in the list, you can add a new one by clicking link 'Add Project'.")),
-=======
                                      comment = S3AddResourceLink(c="project", f="project",
                                                                  tooltip=T("If you don't see the project in the list, you can add a new one by clicking link 'Add Project'.")),
->>>>>>> 01b36304
                                      label = T("Project"),
                                      ondelete = "CASCADE")
 
@@ -520,17 +509,10 @@
                                                                              fieldname = "name",
                                                                              look_up_value = id),
                                            label = T("Activity Type"),
-<<<<<<< HEAD
-                                           comment = s3_popup_comment(title=ADD_ACTIVITY_TYPE,
-                                                                      c="project",
-                                                                      f="activity_type",
-                                                                      tooltip=T("If you don't see the type in the list, you can add a new one by clicking link 'Add Activity Type'.")),
-=======
                                            comment = S3AddResourceLink(title=ADD_ACTIVITY_TYPE,
                                                                        c="project",
                                                                        f="activity_type",
                                                                        tooltip=T("If you don't see the type in the list, you can add a new one by clicking link 'Add Activity Type'.")),
->>>>>>> 01b36304
                                            ondelete = "RESTRICT")
 
         multi_activity_type_id = S3ReusableField("multi_activity_type_id",
@@ -708,16 +690,9 @@
                                                                         fieldname = "name",
                                                                         look_up_value = id),
                                       label = ACTIVITY,
-<<<<<<< HEAD
-                                      comment = ForeignRecordFormPopup(label="derp" + ADD_ACTIVITY,
-                                                                 c="project",
-                                                                 f="activity",
-                                                                 tooltip=ACTIVITY_TOOLTIP),
-=======
                                       comment = S3AddResourceLink(ADD_ACTIVITY,
                                                                   c="project", f="activity",
                                                                   tooltip=ACTIVITY_TOOLTIP),
->>>>>>> 01b36304
                                       ondelete = "CASCADE")
 
         # Components
