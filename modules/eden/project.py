--- conflicted
+++ resolved
@@ -1097,29 +1097,7 @@
         return
 
     @staticmethod
-<<<<<<< HEAD
-    def project_project_onaccept(form):
-        """ Set the project to be owned by the customer """
-
-        db = current.db
-        s3db = current.s3db
-
-        if "organisation_id" in form.vars:
-            # Set Project to be owned by this Customer
-            organisation_id = form.vars.organisation_id
-            otable = s3db.org_organisation
-            query = (otable.id == organisation_id)
-            role = db(query).select(otable.owned_by_organisation,
-                                    limitby=(0, 1)).first()
-            if role:
-                table = s3db.project_project
-                query = (table.id == form.vars.id)
-                db(query).update(owned_by_organisation=role.owned_by_organisation)
-        return
-
-    @staticmethod
-=======
->>>>>>> 89331694
+
     def project_project_deduplicate(item):
         """ Import item de-duplication """
 
