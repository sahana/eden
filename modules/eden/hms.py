--- conflicted
+++ resolved
@@ -270,7 +270,6 @@
                          "location_id$L1",
                          "location_id$L2",
                          "location_id$L3",
-                         #(FACILITY_STATUS, "facility_status"),
                          "status.facility_status",
                          "total_beds",
                          "available_beds",
@@ -302,9 +301,9 @@
                         facts=report_fields,
                         methods=["count", "list", "sum"],
                         defaults=Storage(rows="location_id$L2",
-                                         cols="facility_type",
-                                         fact="total_beds",
-                                         aggregate="sum")
+                                         cols="status.facility_status",
+                                         fact="name",
+                                         aggregate="count")
                   ),
                   list_fields=["id",
                                #"gov_uuid",
@@ -1154,9 +1153,11 @@
             hospital.update_record(modified_on=timestmp)
 
 # =============================================================================
-<<<<<<< HEAD
 class HMSHospitalVirtualFields:
-    """ Virtual fields as dimension classes for reports """
+    """
+        Virtual fields as dimension classes for reports
+        - currently unused
+    """
 
     extra_fields = []
 
@@ -1170,29 +1171,9 @@
                                                        limitby=(0, 1)
                                                        ).first()
         if r:
-            return str(field.represent(r.facility_status))
+            return s3_unicode(field.represent(r.facility_status))
         else:
             return current.messages.NONE
-=======
-#class HMSHospitalVirtualFields:
-    #""" Virtual fields as dimension classes for reports """
-
-    #extra_fields = []
-
-    ## -------------------------------------------------------------------------
-    #def facility_status(self):
-        #""" Facility Status for the Hospital """
-        #id = self.hms_hospital.id
-        #table = current.s3db.hms_status
-        #field = table.facility_status
-        #r = current.db(table.hospital_id == id).select(field,
-                                                       #limitby=(0, 1)
-                                                       #).first()
-        #if r:
-            #return s3_unicode(field.represent(r.facility_status))
-        #else:
-            #return current.manager.LABEL["NONE"]
->>>>>>> b51f5c28
 
 # =============================================================================
 def hms_hospital_rheader(r, tabs=[]):
