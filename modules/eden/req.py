--- conflicted
+++ resolved
@@ -799,28 +799,21 @@
         # If the req_ref is None then set it up
         id = form.vars.id
         if settings.get_req_use_req_number() and not rrtable[id].req_ref:
-            code = s3db.inv_get_shipping_code(current.deployment_settings.get_req_shortname(),
+            code = s3db.inv_get_shipping_code(settings.get_req_shortname(),
                                               rrtable[id].site_id,
                                               rrtable.req_ref,
                                              )
             db(rrtable.id == id).update(req_ref = code)
+
         # Configure the next page to go to based on the request type
         tablename = "req_req"
 
-        if s3db.req_req.type.default:
-            type = s3db.req_req.type.default
-<<<<<<< HEAD
+        if rrtable.type.default:
+            type = rrtable.type.default
         elif "type" in form.vars:
             type = int(form.vars.type)
         else:
-            return
-=======
-        elif form.vars.type:
-            type = int(form.vars.type)
-        else:
             type = 1
->>>>>>> cd07ff5b
-
         if type == 1 and settings.has_module("inv"):
             s3db.configure(tablename,
                            create_next = URL(c="req",
