--- conflicted
+++ resolved
@@ -104,14 +104,9 @@
                                inv_recv = T("Incoming Shipment"),
                                inv_send = T("Sent Shipment"),
                                inv_warehouse = T("Warehouse"),
-<<<<<<< HEAD
                                # Only used by SHARE template
-                               # @ToDo: Configure this in the template
+                               # @ToDo: Extend entity_types within the template
                                need_need = T("Need"),
-=======
-                               # need_reponse only used by SHARE template
-                               # @ToDo: Extend entity_types within the template
->>>>>>> 3d953653
                                need_response = T("Activity Group"),
                                police_station = T("Police Station"),
                                pr_group = T("Team"),
