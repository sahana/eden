# -*- coding: utf-8 -*-

""" Sahana Eden Project Model

    @copyright: 2011-2013 (c) Sahana Software Foundation
    @license: MIT

    Permission is hereby granted, free of charge, to any person
    obtaining a copy of this software and associated documentation
    files (the "Software"), to deal in the Software without
    restriction, including without limitation the rights to use,
    copy, modify, merge, publish, distribute, sublicense, and/or sell
    copies of the Software, and to permit persons to whom the
    Software is furnished to do so, subject to the following
    conditions:

    The above copyright notice and this permission notice shall be
    included in all copies or substantial portions of the Software.

    THE SOFTWARE IS PROVIDED "AS IS", WITHOUT WARRANTY OF ANY KIND,
    EXPRESS OR IMPLIED, INCLUDING BUT NOT LIMITED TO THE WARRANTIES
    OF MERCHANTABILITY, FITNESS FOR A PARTICULAR PURPOSE AND
    NONINFRINGEMENT. IN NO EVENT SHALL THE AUTHORS OR COPYRIGHT
    HOLDERS BE LIABLE FOR ANY CLAIM, DAMAGES OR OTHER LIABILITY,
    WHETHER IN AN ACTION OF CONTRACT, TORT OR OTHERWISE, ARISING
    FROM, OUT OF OR IN CONNECTION WITH THE SOFTWARE OR THE USE OR
    OTHER DEALINGS IN THE SOFTWARE.
"""

__all__ = ["S3ProjectModel",
           "S3ProjectActivityModel",
           "S3ProjectActivityTypeModel",
           "S3ProjectActivityOrganisationModel",
           "S3ProjectActivitySectorModel",
           "S3ProjectAnnualBudgetModel",
           "S3ProjectBeneficiaryModel",
           "S3ProjectCampaignModel",
           "S3ProjectFrameworkModel",
           "S3ProjectHazardModel",
           "S3ProjectLocationModel",
           "S3ProjectOrganisationModel",
           "S3ProjectOutputModel",
           "S3ProjectSectorModel",
           "S3ProjectStatusModel",
           "S3ProjectThemeModel",
           "S3ProjectDRRModel",
           "S3ProjectDRRPPModel",
           "S3ProjectTaskModel",
           "S3ProjectTaskHRMModel",
           "S3ProjectTaskIReportModel",
           "project_ActivityRepresent",
           "project_activity_year_options",
           "project_rheader",
           "project_task_controller",
           "project_theme_help_fields",
           "project_hazard_help_fields",
           "project_hfa_opts",
           "project_jnap_opts",
           "project_pifacc_opts",
           "project_rfa_opts",
           "project_project_filters",
           "project_project_list_layout",
           "project_task_list_layout",
           ]

import datetime

try:
    import json # try stdlib (Python 2.6)
except ImportError:
    try:
        import simplejson as json # try external module
    except:
        import gluon.contrib.simplejson as json # fallback to pure-Python module

try:
    # Python 2.7
    from collections import OrderedDict
except:
    # Python 2.6
    from gluon.contrib.simplejson.ordered_dict import OrderedDict

from gluon import *
from gluon.dal import Row
from gluon.storage import Storage

from ..s3 import *
from s3layouts import S3AddResourceLink

# Compact JSON encoding
SEPARATORS = (",", ":")

# =============================================================================
class S3ProjectModel(S3Model):
    """
        Project Model

        Note: This module can be extended by 2 different modes:
         - '3w':   "Who's doing What Where"
                    suitable for use by multinational organisations tracking
                    projects at a high level
            - sub-mode 'drr':   Disaster Risk Reduction extensions
         - 'task':  Suitable for use by a smaller organsiation tracking tasks
                    within projects

        There are also a number of other deployment_settings to control behaviour

        This class contains the tables common to all uses
        There are additional tables in other Models
    """

    names = ["project_project",
             "project_project_id",
             "project_project_represent",
             "project_human_resource",
            ]

    def model(self):

        T = current.T
        db = current.db
        auth = current.auth

        NONE = current.messages["NONE"]

        human_resource_id = self.hrm_human_resource_id

        settings = current.deployment_settings
        mode_3w = settings.get_project_mode_3w()
        mode_task = settings.get_project_mode_task()
        mode_drr = settings.get_project_mode_drr()
        use_codes = settings.get_project_codes()
        use_sectors = settings.get_project_sectors()
        multi_budgets = settings.get_project_multiple_budgets()
        multi_orgs = settings.get_project_multiple_organisations()

        add_components = self.add_components
        configure = self.configure
        crud_strings = current.response.s3.crud_strings
        define_table = self.define_table
        set_method = self.set_method

        # ---------------------------------------------------------------------
        # Projects
        #

        LEAD_ROLE = settings.get_project_organisation_lead_role()
        org_label = settings.get_project_organisation_roles()[LEAD_ROLE]

        tablename = "project_project"
        define_table(tablename,
                     self.super_link("doc_id", "doc_entity"),
                     # multi_orgs deployments use the separate project_organisation table
                     # - although Lead Org is still cached here to avoid the need for a virtual field to lookup
                     self.org_organisation_id(
                        label = org_label,
                        default = auth.root_org(),
                        requires = self.org_organisation_requires(
                                    required = True,
                                    # Only allowed to add Projects for Orgs
                                    # that the user has write access to
                                    updateable = True,
                                    ),
                        ),
                     Field("name", unique=True, length=255,
                           label = T("Project Name"),
                           # Require unique=True if using IS_NOT_ONE_OF like here (same table,
                           # no filter) in order to allow both automatic indexing (faster)
                           # and key-based de-duplication (i.e. before field validation)
                           requires = [IS_NOT_EMPTY(error_message=T("Please fill this!")),
                                       IS_NOT_ONE_OF(db, "project_project.name")]
                           ),
                     Field("code", length=128,
                           label = T("Short Title / ID"),
                           readable = use_codes,
                           writable = use_codes,
                           ),
                     Field("description", "text",
                           label = T("Description"),
                           ),
                     self.project_status_id(),
                     # NB There is additional client-side validation for start/end date in the Controller
                     s3_date("start_date",
                             label = T("Start Date")
                             ),
                     s3_date("end_date",
                             label = T("End Date")
                             ),
                     # Free-text field with no validation (used by OCHA template currently)
                     Field("duration",
                           label = T("Duration"),
                           readable=False,
                           writable=False,
                           ),
                     Field("calendar",
                           label = T("Calendar"),
                           readable = mode_task,
                           writable = mode_task,
                           requires = IS_EMPTY_OR(IS_URL()),
                           comment = DIV(_class="tooltip",
                                         _title="%s|%s" % (T("Calendar"),
                                                           T("URL to a Google Calendar to display on the project timeline.")))),
                     # multi_budgets deployments handle on the Budgets Tab
                     Field("budget", "double",
                           label = T("Budget"),
                           readable = False if multi_budgets else True,
                           represent = lambda v: \
                           IS_FLOAT_AMOUNT.represent(v, precision=2),
                           writable = False if multi_budgets else True,
                           ),
                     s3_currency(readable = False if multi_budgets else True,
                                 writable = False if multi_budgets else True,
                                 ),
                     Field("objectives", "text",
                           label = T("Objectives"),
                           readable = mode_3w,
                           represent = lambda v: v or NONE,
                           writable = mode_3w,
                           ),
                     human_resource_id(label=T("Contact Person")),
                     Field.Method("total_organisation_amount",
                                   self.project_total_organisation_amount),
                     Field.Method("total_annual_budget",
                                   self.project_total_annual_budget),
                     s3_comments(comment=DIV(_class="tooltip",
                                             _title="%s|%s" % (T("Comments"),
                                                               T("Outcomes, Impact, Challenges")))),
                     *s3_meta_fields())

        # CRUD Strings
        ADD_PROJECT = T("Create Project")
        crud_strings[tablename] = Storage(
            label_create = ADD_PROJECT,
            title_display = T("Project Details"),
            title_list = T("Projects"),
            title_update = T("Edit Project"),
            title_report = T("Project Report"),
            title_upload = T("Import Projects"),
            label_list_button = T("List Projects"),
            label_delete_button = T("Delete Project"),
            msg_record_created = T("Project added"),
            msg_record_modified = T("Project updated"),
            msg_record_deleted = T("Project deleted"),
            msg_list_empty = T("No Projects currently registered"))

        # Filter widgets
        filter_widgets = project_project_filters(org_label=org_label)

        # Resource Configuration
        if settings.get_project_theme_percentages():
            create_next = URL(c="project", f="project",
                              args=["[id]", "theme"])
        elif mode_task:
            if settings.get_project_milestones():
                create_next = URL(c="project", f="project",
                                  args=["[id]", "milestone"])
            else:
                create_next = URL(c="project", f="project",
                                  args=["[id]", "task"])
        else:
            # Default
            create_next = None

        list_fields = ["id"]
        append = list_fields.append
        if use_codes:
            append("code")
        append("name")
        append("organisation_id")
        if mode_3w:
            append((T("Locations"), "location.location_id"))
        if use_sectors:
            append((T("Sectors"), "sector.name"))
        if mode_drr:
            append((T("Hazards"), "hazard.name"))
            #append("drr.hfa")
        append((T("Themes"), "theme.name"))
        if multi_orgs:
            append((T("Total Funding Amount"), "total_organisation_amount"))
        if multi_budgets:
            append((T("Total Annual Budget"), "total_annual_budget"))
        list_fields += ["start_date",
                        "end_date",
                        "location.location_id",
                        ]

        report_fields = list_fields
        report_col_default = "location.location_id"
        report_fact_fields = [(field, "count") for field in report_fields]
        report_fact_default = "project.organisation_id"
        #report_fact_default = "theme.name"

        configure(tablename,
                  super_entity = "doc_entity",
                  filter_widgets = filter_widgets,
                  context = {"location": "location.location_id",
                             "organisation": "organisation_id",
                             },
                  list_fields = list_fields,
                  list_layout = project_project_list_layout,
                  create_next = create_next,
                  deduplicate = self.project_project_deduplicate,
                  onaccept = self.project_project_onaccept,
                  update_realm = True,
                  realm_components = ["human_resource",
                                      "task",
                                      "organisation",
                                      "activity",
                                      "activity_type",
                                      "annual_budget",
                                      "beneficiary",
                                      "location",
                                      "milestone",
                                      "theme_percentage",
                                      "document",
                                      "image",
                                      ],
                  report_options = Storage(
                    rows=report_fields,
                    cols=report_fields,
                    fact=report_fact_fields,
                    defaults=Storage(
                        rows="hazard.name",
                        cols=report_col_default,
                        fact=report_fact_default,
                        aggregate="count",
                        totals=True
                    )
                  ),
                 )

        # Reusable Field
        if use_codes:
            project_represent = S3Represent(lookup=tablename,
                                            field_sep = ": ",
                                            fields=["code", "name"])
        else:
            project_represent = S3Represent(lookup=tablename)
        project_id = S3ReusableField("project_id", "reference %s" % tablename,
            label = T("Project"),
            represent = project_represent,
            requires = IS_EMPTY_OR(
                        IS_ONE_OF(db, "project_project.id",
                                  project_represent,
                                  updateable = True,
                                  )
                        ),
            sortby = "name",
            comment = S3AddResourceLink(c="project", f="project",
                                        tooltip=T("If you don't see the project in the list, you can add a new one by clicking link 'Create Project'.")),
            ondelete = "CASCADE"
            )

        # Custom Methods
        set_method("project", "project",
                   method = "timeline",
                   action = self.project_timeline)

        set_method("project", "project",
                   method = "map",
                   action = self.project_map)

        # Components
        add_components(tablename,
                       # Sites
                       #project_site = "project_id",
                       # Activities
                       project_activity = "project_id",
                       # Activity Types
                       project_activity_type = {"link": "project_activity_type_project",
                                                "joinby": "project_id",
                                                "key": "activity_type_id",
                                                "actuate": "link",
                                                },
                       # Milestones
                       project_milestone = "project_id",
                       # Outputs
                       project_output = "project_id",
                       # Tasks
                       project_task = {"link": "project_task_project",
                                       "joinby": "project_id",
                                       "key": "task_id",
                                       "actuate": "replace",
                                       "autocomplete": "name",
                                       "autodelete": False,
                                       },
                       # Annual Budgets
                       project_annual_budget = "project_id",
                       # Beneficiaries
                       project_beneficiary = "project_id",
                       # Hazards
                       project_hazard = {"link": "project_hazard_project",
                                         "joinby": "project_id",
                                         "key": "hazard_id",
                                         "actuate": "hide",
                                         },
                       # Human Resources
                       project_human_resource = "project_id",
                       # Locations
                       project_location = "project_id",
                       # Sectors
                       org_sector = {"link": "project_sector_project",
                                     "joinby": "project_id",
                                     "key": "sector_id",
                                     "actuate": "hide",
                                     },
                       # Format needed by S3Filter
                       project_sector_project = "project_id",
                       # Themes
                       project_theme = {"link": "project_theme_project",
                                        "joinby": "project_id",
                                        "key": "theme_id",
                                        "actuate": "hide",
                                        },
                       # Format needed by S3Filter
                       project_theme_project = "project_id",
                       )

        if multi_orgs:
            add_components(tablename,
                           project_organisation=(# Organisations
                                                 "project_id",
                                                 # Donors
                                                 {"name": "donor",
                                                  "joinby": "project_id",
                                                  "filterby": "role",
                                                  # Works for IFRC & DRRPP:
                                                  "filterfor": (3,),
                                                 },
                                                 # Partners
                                                 {"name": "partner",
                                                  "joinby": "project_id",
                                                  "filterby": "role",
                                                  # Works for IFRC & DRRPP:
                                                  "filterfor": (2, 9),
                                                 },
                                                ),
                          )
        # DRR
        if mode_drr:
            add_components(tablename,
                           project_drr={"joinby": "project_id",
                                        "multiple": False,
                                       },
                          )

        # ---------------------------------------------------------------------
        # Project Human Resources
        #
        define_table("project_human_resource",
                     project_id(empty=False),
                     human_resource_id(empty=False),
                     *s3_meta_fields()
                     )

        configure("project_human_resource",
                  list_fields = [#"project_id",
                                 "human_resource_id$person_id",
                                 "human_resource_id$organisation_id",
                                 "human_resource_id$job_title",
                                 "human_resource_id$status"
                                 ],
                  onvalidation = self.project_human_resource_onvalidation,
                  )

        # ---------------------------------------------------------------------
        # Pass names back to global scope (s3.*)
        #
        return dict(project_project_id = project_id,
                    project_project_represent = project_represent,
                   )

    # -------------------------------------------------------------------------
    def defaults(self):
        """ Safe defaults for model-global names if module is disabled """

        dummy = S3ReusableField("dummy_id", "integer",
                                readable = False,
                                writable = False)

        return dict(project_project_id = lambda **attr: dummy("project_id"),
                    )

    # -------------------------------------------------------------------------
    @staticmethod
    def project_total_organisation_amount(row):
        """ Total of project_organisation amounts for project"""

        if not current.deployment_settings.get_project_multiple_organisations():
            return 0
        if "project_project" in row:
            project_id = row["project_project.id"]
        elif "id" in row:
            project_id = row["id"]
        else:
            return 0

        table = current.s3db.project_organisation
        query = (table.deleted != True) & \
                (table.project_id == project_id)
        sum_field = table.amount.sum()
        return current.db(query).select(sum_field).first()[sum_field]
        
    # -------------------------------------------------------------------------
    @staticmethod
    def project_total_annual_budget(row):
        """ Total of all annual budgets for project"""

        if not current.deployment_settings.get_project_multiple_budgets():
            return 0
        if "project_project" in row:
            project_id = row["project_project.id"]
        elif "id" in row:
            project_id = row["id"]
        else:
            return 0

        table = current.s3db.project_annual_budget
        query = (table.deleted != True) & \
                (table.project_id == project_id)
        sum_field = table.amount.sum()
        return current.db(query).select(sum_field).first()[sum_field] or \
               current.messages["NONE"]

    # -------------------------------------------------------------------------
    @staticmethod
    def project_project_onaccept(form):
        """
            After DB I/O tasks for Project records
        """

        settings = current.deployment_settings
        if settings.get_project_multiple_organisations():
            # Create/update project_organisation record from the organisation_id
            # (Not in form.vars if added via component tab)
            vars = form.vars
            id = vars.id
            organisation_id = vars.organisation_id or \
                              current.request.post_vars.organisation_id
            if organisation_id:
                lead_role = settings.get_project_organisation_lead_role()

                otable = current.s3db.project_organisation
                query = (otable.project_id == id) & \
                        (otable.role == lead_role)

                # Update the lead organisation
                count = current.db(query).update(organisation_id = organisation_id)
                if not count:
                    # If there is no record to update, then create a new one
                    otable.insert(project_id = id,
                                  organisation_id = organisation_id,
                                  role = lead_role,
                                  )

    # -------------------------------------------------------------------------
    @staticmethod
    def project_project_deduplicate(item):
        """ Import item de-duplication """

        if item.tablename == "project_project":
            data = item.data
            table = item.table
            # If we have a code, then assume this is unique, however the same
            # project name may be used in multiple locations
            if "code" in data and data.code:
                query = (table.code.lower() == data.code.lower())
            elif "name" in data and data.name:
                query = (table.name.lower() == data.name.lower())
            else:
                # Nothing we can work with
                return

            duplicate = current.db(query).select(table.id,
                                                 limitby=(0, 1)).first()
            if duplicate:
                item.id = duplicate.id
                item.method = item.METHOD.UPDATE
        return

    # -------------------------------------------------------------------------
    @staticmethod
    def project_map(r, **attr):
        """
            Display a filterable set of Projects on a Map
            - assumes mode_3w
            - currently assumes that theme_percentages=True

            @ToDo: Browse by Year
        """

        if r.representation == "html" and \
           r.name == "project":

            T = current.T
            db = current.db
            s3db = current.s3db
            response = current.response

            ptable = s3db.project_project
            ttable = s3db.project_theme
            tptable = s3db.project_theme_project
            ltable = s3db.gis_location

            # Search Widget
            themes_dropdown = SELECT(_multiple=True,
                                     _id="project_theme_id",
                                     _style="height:80px;")
            append = themes_dropdown.append
            table = current.s3db.project_theme
            themes = current.db(table.deleted == False).select(table.id,
                                                               table.name,
                                                               orderby=table.name)
            for theme in themes:
                append(OPTION(theme.name,
                              _value=theme.id,
                              _selected="selected"))

            form = FORM(themes_dropdown)

            # Map
            # The Layer of Projects to show on the Map
            # @ToDo: Create a URL to the project_polygons custom method & use that
            # @ToDo: Pass through attributes that we don't need for the 1st level of mapping
            #        so that they can be used without a screen refresh
            url = URL(f="location", extension="geojson")
            layer = {"name"      : T("Projects"),
                     "id"        : "projects",
                     "tablename" : "project_location",
                     "url"       : url,
                     "active"    : True,
                     #"marker"   : None,
                     }

            map = current.gis.show_map(collapsed = True,
                                       feature_resources = [layer],
                                       )

            output = dict(title = T("Projects Map"),
                          form = form,
                          map = map,
                          )

            # Add Static JS
            response.s3.scripts.append(URL(c="static",
                                           f="scripts",
                                           args=["S3", "s3.project_map.js"]))

            response.view = "map.html"
            return output
        else:
            raise HTTP(501, current.ERROR.BAD_METHOD)

    # -------------------------------------------------------------------------
    @staticmethod
    def project_polygons(r, **attr):
        """
            Export Projects as GeoJSON Polygons to view on the map
            - currently assumes that theme_percentages=True

            @ToDo: complete
        """

        db = current.db
        s3db = current.s3db
        ptable = s3db.project_project
        ttable = s3db.project_theme
        tptable = s3db.project_theme_project
        pltable = s3db.project_location
        ltable = s3db.gis_location

        vars = current.request.get_vars

        themes = db(ttable.deleted == False).select(ttable.id,
                                                    ttable.name,
                                                    orderby = ttable.name)

        # Total the Budget spent by Theme for each country
        countries = {}
        query = (ptable.deleted == False) & \
                (tptable.project_id == ptable.id) & \
                (ptable.id == pltable.project_id) & \
                (ltable.id == pltable.location_id)

        #if "theme_id" in vars:
        #    query = query & (tptable.id.belongs(vars.theme_id))
        projects = db(query).select()
        for project in projects:
            # Only show those projects which are only within 1 country
            # @ToDo
            _countries = project.location_id
            if len(_countries) == 1:
                country = _countries[0]
                if country in countries:
                    budget = project.project_project.total_annual_budget()
                    theme = project.project_theme_project.theme_id
                    percentage = project.project_theme_project.percentage
                    countries[country][theme] += budget * percentage
                else:
                    name = db(ltable.id == country).select(ltable.name).first().name
                    countries[country] = dict(name = name)
                    # Init all themes to 0
                    for theme in themes:
                        countries[country][theme.id] = 0
                    # Add value for this record
                    budget = project.project_project.total_annual_budget()
                    theme = project.project_theme_project.theme_id
                    percentage = project.project_theme_project.percentage
                    countries[country][theme] += budget * percentage

        query = (ltable.id.belongs(countries))
        locations = db(query).select(ltable.id,
                                     ltable.wkt)
        for location in locations:
            pass

        # Convert to GeoJSON
        output = json.dumps({})

        current.response.headers["Content-Type"] = "application/json"
        return output

    # -------------------------------------------------------------------------
    @staticmethod
    def project_timeline(r, **attr):
        """
            Display the project on a Simile Timeline

            http://www.simile-widgets.org/wiki/Reference_Documentation_for_Timeline

            Currently this just displays a Google Calendar

            @ToDo: Add Milestones
            @ToDo: Filters for different 'layers'
            @ToDo: export milestones/tasks as .ics
        """

        if r.representation == "html" and r.name == "project":

            appname = current.request.application
            response = current.response
            s3 = response.s3

            calendar = r.record.calendar

            # Add core Simile Code
            s3.scripts.append("/%s/static/scripts/simile/timeline/timeline-api.js" % appname)

            # Pass vars to our JS code
            s3.js_global.append('''S3.timeline.calendar="%s"''' % calendar)

            # Add our control script
            if s3.debug:
                s3.scripts.append("/%s/static/scripts/S3/s3.timeline.js" % appname)
            else:
                s3.scripts.append("/%s/static/scripts/S3/s3.timeline.min.js" % appname)

            # Create the DIV
            item = DIV(_id="s3timeline",
                       _style="s3-timeline")

            output = dict(item=item)

            output["title"] = current.T("Project Calendar")

            # Maintain RHeader for consistency
            if "rheader" in attr:
                rheader = attr["rheader"](r)
                if rheader:
                    output["rheader"] = rheader

            response.view = "timeline.html"
            return output

        else:
            raise HTTP(501, current.ERROR.BAD_METHOD)

    # -------------------------------------------------------------------------
    @staticmethod
    def project_human_resource_onvalidation(form):
        """
            Prevent the same hrm_human_resource record being added more than
            once.
        """

        # The project human resource table
        hr = current.s3db.project_human_resource

        # Fetch the first row that has the same project and human resource ids
        query = (hr.human_resource_id == form.vars.human_resource_id) & \
                (hr.project_id == form.request_vars.project_id)
        row = current.db(query).select(hr.id,
                                       limitby=(0, 1)).first()

        # If we found a row we have a duplicate. Return an error to the user.
        if row:
            form.errors.human_resource_id = current.T("Record already exists")

        return

# =============================================================================
class S3ProjectActivityModel(S3Model):
    """
        Project Activity Model

        This model holds the specific Activities for Projects
        - currently used in mode_task but not mode_3w
    """

    names = ["project_activity",
             "project_activity_id",
             "project_activity_activity_type",
             ]

    def model(self):

        T = current.T
        db = current.db
        s3 = current.response.s3

        add_components = self.add_components
        crud_strings = s3.crud_strings
        define_table = self.define_table

        settings = current.deployment_settings
        mode_task = settings.get_project_mode_task()

        # ---------------------------------------------------------------------
        # Project Activity
        #
        tablename = "project_activity"
        define_table(tablename,
                     # Instance
                     self.super_link("doc_id", "doc_entity"),
                     # Component (each Activity can link to a single Project)
                     self.project_project_id(),
                     Field("name",
                           label = T("Description"),
                           # Activity can simply be a Distribution
                           #requires = IS_NOT_EMPTY(),
                           ),
                     self.project_status_id(),
                     # An Activity happens at a single Location
                     self.gis_location_id(readable = not mode_task,
                                          writable = not mode_task,
                                          ),
                     s3_date("date",
                             label = T("Start Date"),
                             ),
                     s3_date("end_date",
                             label = T("End Date"),
                             ),
                     # Which contact is this?
                     # Implementing Org should be a human_resource_id
                     # Beneficiary could be a person_id
                     # Either way label should be clear
                     self.pr_person_id(label = T("Contact Person"),
                                       requires = IS_EMPTY_OR(
                                                    IS_ADD_PERSON_WIDGET2()
                                                    ),
                                       widget = S3AddPersonWidget2(controller="pr"),
                                       ),
                     Field("time_estimated", "double",
                           label = "%s (%s)" % (T("Time Estimate"),
                                                T("hours")),
                           readable = mode_task,
                           writable = mode_task,
                           ),
                     Field("time_actual", "double",
                           label = "%s (%s)" % (T("Time Taken"),
                                                T("hours")),
                           readable = mode_task,
                           # Gets populated from constituent Tasks
                           writable = False,
                           ),
                     # @ToDo: Move to compute using stats_year
                     Field.Method("year", self.project_activity_year),
                     #Field("year", "list:integer",
                     #      compute = lambda row: \
                     #        self.stats_year(row, "project_activity"),
                     #      label = T("Year"),
                     #      ),
                     s3_comments(),
                     *s3_meta_fields())

        # CRUD Strings
        ACTIVITY_TOOLTIP = T("If you don't see the activity in the list, you can add a new one by clicking link 'Create Activity'.")
        ADD_ACTIVITY = T("Create Activity")
        crud_strings[tablename] = Storage(
            label_create = ADD_ACTIVITY,
            title_display = T("Activity Details"),
            title_list = T("Activities"),
            title_update = T("Edit Activity"),
            title_upload = T("Import Activity Data"),
            title_report = T("Activity Report"),
            label_list_button = T("List Activities"),
            msg_record_created = T("Activity Added"),
            msg_record_modified = T("Activity Updated"),
            msg_record_deleted = T("Activity Deleted"),
            msg_list_empty = T("No Activities Found")
        )

        # Search Method
        filter_widgets = [S3OptionsFilter("status_id",
                                          label = T("Status"),
                                          # Doesn't support translation
                                          #represent = "%(name)s",
                                          # @ToDo: Introspect cols
                                          cols = 3,
                                          ),
                          ]

        # Resource Configuration
        use_projects = settings.get_project_projects()
        list_fields = ["id",
                       "name",
                       "comments",
                       ]

        default_row = "project_id"
        default_col = "name"
        default_fact = "count(id)"
        report_fields = [(T("Activity"), "name"),
                         (T("Year"), "year"),
                         ]
        rappend = report_fields.append
        
        fact_fields = [(T("Number of Activities"), "count(id)"),
                       ]

        if settings.get_project_activity_types():
            list_fields.insert(1, "activity_type.name")
            rappend((T("Activity Type"), "activity_type.name"))
            default_col = "activity_type.name"
            filter_widgets.append(
                S3OptionsFilter("activity_activity_type.activity_type_id",
                                label = T("Type"),
                                # Doesn't support translation
                                #represent="%(name)s",
                                ))
        if use_projects:
            list_fields.insert(0, "project_id")
            rappend((T("Project"), "project_id"))
            filter_widgets.insert(1,
                S3OptionsFilter("project_id",
                                represent = "%(name)s",
                                ))
        if settings.get_project_sectors():
            rappend("sector_activity.sector_id")
            default_col = "sector_activity.sector_id"
            filter_widgets.append(
                S3OptionsFilter("sector_activity.sector_id",
                                # Doesn't support translation
                                #represent = "%(name)s",
                                ))
        if settings.get_project_themes():
            rappend("theme_activity.theme_id")
            filter_widgets.append(
                S3OptionsFilter("theme_activity.theme_id",
                                # Doesn't support translation
                                #represent = "%(name)s",
                                ))
        # @ToDo: deployment_setting
        if settings.has_module("stats"):
            rappend("beneficiary.parameter_id")
            fact_fields.insert(0,
                               (T("Number of Beneficiaries"), "sum(beneficiary.value)")
                               )
            default_fact = "sum(beneficiary.value)"
            filter_widgets.append(
                    S3OptionsFilter("beneficiary.parameter_id",
                                    # Doesn't support translation
                                    #represent = "%(name)s",
                                    ))
        # @ToDo: deployment_setting
        filter_widgets.append(
            S3OptionsFilter("year",
                            label = T("Year"),
                            #operator = "anyof",
                            #options = lambda: \
                            #    self.stats_year_options("project_activity"),
                            options = project_activity_year_options,
                            ),
            )
            
        if use_projects and settings.get_project_mode_drr():
            rappend(("project_id$hazard_project.hazard_id"))
            rappend((T("HFA"), "project_id$drr.hfa"))
        if mode_task:
            list_fields.insert(3, "time_estimated")
            list_fields.insert(4, "time_actual")
            rappend((T("Time Estimated"), "time_estimated"))
            rappend((T("Time Actual"), "time_actual"))
            default_fact = "sum(time_actual)"
            #create_next = URL(c="project", f="activity",
            #                  args=["[id]", "task"])
        else:
            #create_next = URL(c="project", f="activity", args=["[id]"])
            # Which levels of Hierarchy are we using?
            hierarchy = current.gis.get_location_hierarchy()
            levels = hierarchy.keys()
            if len(settings.get_gis_countries()) == 1 or \
               s3.gis.config.region_location_id:
                levels.remove("L0")

            filter_widgets.insert(0,
                S3LocationFilter("location_id",
                                 levels = levels,
                                 ))

            posn = 2
            for level in levels:
                lfield = "location_id$%s" % level
                list_fields.insert(posn, lfield)
                report_fields.append(lfield)
                posn += 1

            # Highest-level of Hierarchy
            default_row = "location_id$%s" % levels[0]

        report_options = Storage(rows = report_fields,
                                 cols = report_fields,
                                 fact = fact_fields,
                                 defaults = Storage(rows = default_row,
                                                    cols = default_col,
                                                    fact = default_fact,
                                                    totals = True,
                                                    )
                                 )
        self.configure(tablename,
                       # Leave these workflows for Templates
                       #create_next = create_next,
                       deduplicate = self.project_activity_deduplicate,
                       filter_widgets = filter_widgets,
                       list_fields = list_fields,
                       #onaccept = self.project_activity_onaccept,
                       report_options = report_options,
                       super_entity = "doc_entity",
                       )

        # Reusable Field
        represent = project_ActivityRepresent()
        activity_id = S3ReusableField("activity_id", "reference %s" % tablename,
                        comment = S3AddResourceLink(ADD_ACTIVITY,
                                                    c="project", f="activity",
                                                    tooltip=ACTIVITY_TOOLTIP),
                        label = T("Activity"),
                        ondelete = "CASCADE",
                        represent = represent,
                        requires = IS_EMPTY_OR(
                                    IS_ONE_OF(db, "project_activity.id",
                                              represent,
                                              sort=True)),
                        sortby="name",
                        )

        # Also use this Represent for Report drilldowns
        # @todo: make lazy_table
        table = db[tablename]
        table.id.represent = represent

        # Components
        add_components(tablename,
                       # Activity Types
                       project_activity_type = {"link": "project_activity_activity_type",
                                                "joinby": "activity_id",
                                                "key": "activity_type_id",
                                                "actuate": "replace",
                                                "autocomplete": "name",
                                                "autodelete": False,
                                                },
                       # Format for InlineComponent/filter_widget
                       project_activity_activity_type = "activity_id",
                       # Beneficiaries
                       project_beneficiary = {"link": "project_beneficiary_activity",
                                              "joinby": "activity_id",
                                              "key": "beneficiary_id",
                                              "actuate": "hide",
                                              },
                       # Format for InlineComponent/filter_widget
                       project_beneficiary_activity = "activity_id",
                       # Distributions
                       supply_distribution = "activity_id",
                       # Events
                       event_event = {"link": "event_activity",
                                      "joinby": "activity_id",
                                      "key": "event_id",
                                      "actuate": "hide",
                                      },
                       # Organisations
                       org_organisation = {"link": "project_activity_organisation",
                                           "joinby": "activity_id",
                                           "key": "organisation_id",
                                           "actuate": "hide",
                                           },
                       # Format for InlineComponent/filter_widget
                       project_activity_organisation = "activity_id",
                       # Organisation Groups (Coalitions/Networks)
                       org_group = {"link": "project_activity_group",
                                    "joinby": "activity_id",
                                    "key": "group_id",
                                    "actuate": "hide",
                                    },
                       # Format for InlineComponent/filter_widget
                       project_activity_group = "activity_id",
                       # Sectors
                       org_sector = {"link": "project_sector_activity",
                                     "joinby": "activity_id",
                                     "key": "sector_id",
                                     "actuate": "hide",
                                     },
                       # Format for InlineComponent/filter_widget
                       project_sector_activity = "activity_id",
                       # Tasks
                       project_task = {"link": "project_task_activity",
                                       "joinby": "activity_id",
                                       "key": "task_id",
                                       "actuate": "replace",
                                       "autocomplete": "name",
                                       "autodelete": False,
                                       },
                       # Themes
                       project_theme = {"link": "project_theme_activity",
                                        "joinby": "activity_id",
                                        "key": "theme_id",
                                        "actuate": "hide",
                                        },
                       # Format for InlineComponent/filter_widget
                       project_theme_activity = "activity_id",
                       )

        # ---------------------------------------------------------------------
        # Activity Type - Activity Link Table
        #
        tablename = "project_activity_activity_type"
        define_table(tablename,
                     activity_id(empty=False),
                     self.project_activity_type_id(empty=False),
                     *s3_meta_fields())

        crud_strings[tablename] = Storage(
            label_create = T("New Activity Type"),
            title_display = T("Activity Type"),
            title_list = T("Activity Types"),
            title_update = T("Edit Activity Type"),
            title_upload = T("Import Activity Type data"),
            label_list_button = T("List Activity Types"),
            msg_record_created = T("Activity Type added to Activity"),
            msg_record_modified = T("Activity Type Updated"),
            msg_record_deleted = T("Activity Type removed from Activity"),
            msg_list_empty = T("No Activity Types found for this Activity")
        )
        
        # Pass names back to global scope (s3.*)
        return dict(project_activity_id = activity_id,
                    )

    # -------------------------------------------------------------------------
    def defaults(self):
        """ Safe defaults for model-global names if module is disabled """

        dummy = S3ReusableField("dummy_id", "integer",
                                readable = False,
                                writable = False)

        return dict(project_activity_id = lambda **attr: dummy("activity_id"),
                    )

    # -------------------------------------------------------------------------
    @staticmethod
    def project_activity_deduplicate(item):
        """ Import item de-duplication """

        if item.tablename != "project_activity":
            return
        data = item.data
        project_id = data.get("project_id", None)
        name = data.get("name", None)
        # Match activity by project_id and name
        if project_id and name:
            table = item.table
            query = (table.project_id == project_id) & \
                    (table.name == name)
            duplicate = current.db(query).select(table.id,
                                                 limitby=(0, 1)).first()
            if duplicate:
                item.id = duplicate.id
                item.method = item.METHOD.UPDATE

    # ---------------------------------------------------------------------
    @staticmethod
    def project_activity_year(row):
        """
            Virtual field for the project_activity table
            @ToDo: Deprecate: replace with computed field
        """

        if hasattr(row, "project_activity"):
            row = row.project_activity

        try:
            activity_id = row.id
        except AttributeError:
            return []

        if hasattr(row, "date"):
            start_date = row.date
        else:
            start_date = False
        if hasattr(row, "end_date"):
            end_date = row.end_date
        else:
            end_date = False

        if start_date is False or end_date is False:
            s3db = current.s3db
            table = s3db.project_activity
            activity = current.db(table.id == activity_id).select(table.date,
                                                                  table.end_date,
                                                                  cache=s3db.cache,
                                                                  limitby=(0, 1)
                                                                  ).first()
            if activity:
                start_date = activity.date
                end_date = activity.end_date

        if not start_date and not end_date:
            return []
        elif not end_date:
            return [start_date.year]
        elif not start_date:
            return [end_date.year]
        else:
            return list(xrange(start_date.year, end_date.year + 1))

# =============================================================================
class S3ProjectActivityTypeModel(S3Model):
    """
        Project Activity Type Model

        This model holds the Activity Types for Projects
        - it is useful where we don't have the details on the actual Activities,
          but just this summary of Types
    """

    names = ["project_activity_type",
             "project_activity_type_location",
             "project_activity_type_project",
             "project_activity_type_sector",
             "project_activity_type_id",
             ]

    def model(self):

        T = current.T
        db = current.db

        crud_strings = current.response.s3.crud_strings
        define_table = self.define_table

        # ---------------------------------------------------------------------
        # Activity Types
        #
        tablename = "project_activity_type"
        define_table(tablename,
                     Field("name", length=128, notnull=True, unique=True,
                           label = T("Name"),
                           ),
                     s3_comments(),
                     *s3_meta_fields())

        # CRUD Strings
        ADD_ACTIVITY_TYPE = T("Create Activity Type")
        crud_strings[tablename] = Storage(
            label_create = ADD_ACTIVITY_TYPE,
            title_display = T("Activity Type"),
            title_list = T("Activity Types"),
            title_update = T("Edit Activity Type"),
            label_list_button = T("List Activity Types"),
            msg_record_created = T("Activity Type Added"),
            msg_record_modified = T("Activity Type Updated"),
            msg_record_deleted = T("Activity Type Deleted"),
            msg_list_empty = T("No Activity Types Found")
        )

        # Reusable Fields
        represent = S3Represent(lookup=tablename, translate=True)
        activity_type_id = S3ReusableField("activity_type_id", "reference %s" % tablename,
                                           sortby = "name",
                                           requires = IS_EMPTY_OR(
                                                        IS_ONE_OF(db, "project_activity_type.id",
                                                                  represent,
                                                                  sort=True)),
                                           represent = represent,
                                           label = T("Activity Type"),
                                           comment = S3AddResourceLink(title=ADD_ACTIVITY_TYPE,
                                                                       c="project",
                                                                       f="activity_type",
                                                                       tooltip=T("If you don't see the type in the list, you can add a new one by clicking link 'Create Activity Type'.")),
                                           ondelete = "SET NULL")

        if current.deployment_settings.get_project_sectors():
            # Component (for Custom Form)
            self.add_components(tablename,
                                project_activity_type_sector = "activity_type_id",
                                )

            crud_form = S3SQLCustomForm(
                            "name",
                            # Sectors
                            S3SQLInlineComponent(
                                "activity_type_sector",
                                label=T("Sectors to which this Activity Type can apply"),
                                fields=["sector_id"],
                            ),
                            "comments",
                        )

            self.configure(tablename,
                           crud_form = crud_form,
                           list_fields = ["id",
                                          "name",
                                          (T("Sectors"), "activity_type_sector.sector_id"),
                                          "comments",
                                          ],
                           )

        # ---------------------------------------------------------------------
        # Activity Type - Sector Link Table
        #
        tablename = "project_activity_type_sector"
        define_table(tablename,
                     activity_type_id(empty=False),
                     self.org_sector_id(label="",
                                        empty=False),
                     *s3_meta_fields())

        # ---------------------------------------------------------------------
        # Activity Type - Project Location Link Table
        #
        tablename = "project_activity_type_location"
        define_table(tablename,
                     activity_type_id(empty=False),
                     self.project_location_id(empty=False),
                     *s3_meta_fields())
        
        # ---------------------------------------------------------------------
        # Activity Type - Project Link Table
        #
        tablename = "project_activity_type_project"
        define_table(tablename,
                     activity_type_id(empty=False),
                     self.project_project_id(empty=False),
                     *s3_meta_fields())

        crud_strings[tablename] = Storage(
            label_create = T("New Activity Type"),
            title_display = T("Activity Type"),
            title_list = T("Activity Types"),
            title_update = T("Edit Activity Type"),
            title_upload = T("Import Activity Type data"),
            label_list_button = T("List Activity Types"),
            msg_record_created = T("Activity Type added to Project Location"),
            msg_record_modified = T("Activity Type Updated"),
            msg_record_deleted = T("Activity Type removed from Project Location"),
            msg_list_empty = T("No Activity Types found for this Project Location")
        )

        # Pass names back to global scope (s3.*)
        return dict(project_activity_type_id = activity_type_id,
                    )

# =============================================================================
class S3ProjectActivityOrganisationModel(S3Model):
    """
        Project Activity Organization Model

        This model links Organisations with Activities
        - useful when we don't have the details of the Projects
    """

    names = ["project_activity_organisation",
             "project_activity_group",
             ]

    def model(self):

        T = current.T

        configure = self.configure
        define_table = self.define_table
        project_activity_id = self.project_activity_id

        # ---------------------------------------------------------------------
        # Activities <> Organisations - Link table
        #
        tablename = "project_activity_organisation"
        define_table(tablename,
                     project_activity_id(empty=False),
                     self.org_organisation_id(empty=False),
                     *s3_meta_fields())

        # CRUD Strings
        current.response.s3.crud_strings[tablename] = Storage(
            label_create = T("Add Organization to Activity"),
            title_display = T("Activity Organization"),
            title_list = T("Activity Organizations"),
            title_update = T("Edit Activity Organization"),
            label_list_button = T("List Activity Organizations"),
            msg_record_created = T("Activity Organization Added"),
            msg_record_modified = T("Activity Organization Updated"),
            msg_record_deleted = T("Activity Organization Deleted"),
            msg_list_empty = T("No Activity Organizations Found")
        )

        configure(tablename,
                  deduplicate = self.project_activity_organisation_deduplicate,
                  )

        # ---------------------------------------------------------------------
        # Activities <> Organisation Groups - Link table
        #
        tablename = "project_activity_group"
        define_table(tablename,
                     project_activity_id(empty=False),
                     self.org_group_id(empty=False),
                     *s3_meta_fields())

        configure(tablename,
                  deduplicate = self.project_activity_group_deduplicate,
                  )

        # Pass names back to global scope (s3.*)
        return dict()

    # -------------------------------------------------------------------------
    @staticmethod
    def project_activity_organisation_deduplicate(item):
        """ Import item de-duplication """

        if item.tablename != "project_activity_organisation":
            return

        data = item.data
        activity_id = data.get("activity_id", None)
        organisation_id = data.get("organisation_id", None)
        if activity_id and organisation_id:
            table = item.table
            query = (table.activity_id == activity_id) & \
                    (table.organisation_id == organisation_id)
            duplicate = current.db(query).select(table.id,
                                                 limitby=(0, 1)).first()

            if duplicate:
                item.id = duplicate.id
                item.method = item.METHOD.UPDATE

    # -------------------------------------------------------------------------
    @staticmethod
    def project_activity_group_deduplicate(item):
        """ Import item de-duplication """

        if item.tablename != "project_activity_group":
            return

        data = item.data
        activity_id = data.get("activity_id", None)
        group_id = data.get("group_id", None)
        if activity_id and group_id:
            table = item.table
            query = (table.activity_id == activity_id) & \
                    (table.group_id == group_id)
            duplicate = current.db(query).select(table.id,
                                                 limitby=(0, 1)).first()

            if duplicate:
                item.id = duplicate.id
                item.method = item.METHOD.UPDATE

# =============================================================================
class S3ProjectActivitySectorModel(S3Model):
    """
        Project Activity Sector Model

        An Activity can be classified to 1 or more Sectors
    """

    names = ["project_sector_activity",
             ]

    def model(self):

        # ---------------------------------------------------------------------
        # Project Activities <> Sectors Link Table
        #
        # @ToDo" When Activity is linked to a Project, ensure these stay in sync
        #
        tablename = "project_sector_activity"
        self.define_table(tablename,
                          self.org_sector_id(empty=False),
                          self.project_activity_id(empty=False),
                          *s3_meta_fields())

        self.configure(tablename,
                       deduplicate = self.project_sector_activity_deduplicate,
                       )

        # Pass names back to global scope (s3.*)
        return dict()

    # -------------------------------------------------------------------------
    @staticmethod
    def project_sector_activity_deduplicate(item):
        """ Import item de-duplication """

        if item.tablename != "project_sector_activity":
            return

        data = item.data
        activity_id = data.get("activity_id", None)
        sector_id = data.get("sector_id", None)
        if activity_id and sector_id:
            table = item.table
            query = (table.activity_id == activity_id) & \
                    (table.sector_id == sector_id)
            duplicate = current.db(query).select(table.id,
                                                 limitby=(0, 1)).first()

            if duplicate:
                item.id = duplicate.id
                item.method = item.METHOD.UPDATE

# =============================================================================
class S3ProjectAnnualBudgetModel(S3Model):
    """
        Project Budget Model

        This model holds the annual budget entries for projects
    """

    names = ["project_annual_budget"]

    def model(self):

        T = current.T
        db = current.db

        # ---------------------------------------------------------------------
        # Annual Budgets
        #
        tablename = "project_annual_budget"
        self.define_table(tablename,
                          self.project_project_id(
                                # Override requires so that update access to the projects isn't required
                                requires = IS_ONE_OF(db, "project_project.id",
                                                     self.project_project_represent
                                                     )
                                ),
                          Field("year", "integer", notnull=True,
                                default = None, # make it current year
                                label = T("Year"),
                                requires = IS_INT_IN_RANGE(1950, 3000),
                                ),
                          Field("amount", "double", notnull=True,
                                default = 0.00,
                                label = T("Amount"),
                                requires = IS_FLOAT_AMOUNT(),
                                ),
                          s3_currency(required=True),
                          *s3_meta_fields())


        # CRUD Strings
        current.response.s3.crud_strings[tablename] = Storage(
            label_create = T("Add Annual Budget"),
            title_display = T("Annual Budget"),
            title_list = T("Annual Budgets"),
            title_update = T("Edit Annual Budget"),
            title_upload = T("Import Annual Budget data"),
            title_report = T("Report on Annual Budgets"),
            label_list_button = T("List Annual Budgets"),
            msg_record_created = T("New Annual Budget created"),
            msg_record_modified = T("Annual Budget updated"),
            msg_record_deleted = T("Annual Budget deleted"),
            msg_list_empty = T("No annual budgets found")
        )

        self.configure(tablename,
                       list_fields=["id",
                                    "year",
                                    "amount",
                                    "currency",
                                    ]
                       )

        # Pass names back to global scope (s3.*)
        return dict()

# =============================================================================
class S3ProjectBeneficiaryModel(S3Model):
    """
        Project Beneficiary Model
        - depends on Stats module
    """

    names = ["project_beneficiary_type",
             "project_beneficiary",
             ]

    def model(self):

        if not current.deployment_settings.has_module("stats"):
            current.log.warning("Project Beneficiary Model needs Stats module enabling")
            return dict()

        T = current.T
        db = current.db
        s3 = current.response.s3
        settings = current.deployment_settings

        configure = self.configure
        crud_strings = s3.crud_strings
        define_table = self.define_table
        super_link = self.super_link

        # ---------------------------------------------------------------------
        # Project Beneficiary Type
        #
        tablename = "project_beneficiary_type"
        define_table(tablename,
                     super_link("parameter_id", "stats_parameter"),
                     Field("name", length=128, unique=True,
                           label = T("Name"),
                           requires = IS_NOT_IN_DB(db,
                                                   "project_beneficiary_type.name"),
                           ),
                     s3_comments("description",
                                 label = T("Description"),
                                 ),
                     *s3_meta_fields())

        # CRUD Strings
        ADD_BNF_TYPE = T("Create Beneficiary Type")
        crud_strings[tablename] = Storage(
            label_create = ADD_BNF_TYPE,
            title_display = T("Beneficiary Type"),
            title_list = T("Beneficiary Types"),
            title_update = T("Edit Beneficiary Type"),
            label_list_button = T("List Beneficiary Types"),
            msg_record_created = T("Beneficiary Type Added"),
            msg_record_modified = T("Beneficiary Type Updated"),
            msg_record_deleted = T("Beneficiary Type Deleted"),
            msg_list_empty = T("No Beneficiary Types Found")
        )

        # Resource Configuration
        configure(tablename,
                  super_entity = "stats_parameter",
                  )

        # ---------------------------------------------------------------------
        # Project Beneficiary
        #
        # @ToDo: Split project_id & project_location_id to separate Link Tables
        #
        tablename = "project_beneficiary"
        define_table(tablename,
                     # Instance
                     super_link("data_id", "stats_data"),
                     # Link Fields
                     # populated automatically
                     self.project_project_id(readable=False,
                                             writable=False),
                     self.project_location_id(comment=None),
                     # This is a component, so needs to be a super_link
                     # - can't override field name, ondelete or requires
                     super_link("parameter_id", "stats_parameter",
                                empty = False,
                                instance_types = ("project_beneficiary_type",),
                                label = T("Beneficiary Type"),
                                represent = S3Represent(lookup="stats_parameter",
                                                        translate=True,
                                                        ),
                                readable = True,
                                writable = True,
                                comment = S3AddResourceLink(c="project",
                                                            f="beneficiary_type",
                                                            vars = dict(child = "parameter_id"),
                                                            title=ADD_BNF_TYPE,
                                                            tooltip=T("Please record Beneficiary according to the reporting needs of your project")),
                                ),
                     # Populated automatically from project_location
                     self.gis_location_id(readable = False,
                                          writable = False),
                     Field("value", "integer",
                           label = T("Number"),
                           represent = lambda v: \
                            IS_INT_AMOUNT.represent(v),
                           requires = IS_INT_IN_RANGE(0, 99999999),
                           ),
                     s3_date("date",
                             #empty = False,
                             label = T("Start Date"),
                             ),
                     s3_date("end_date",
                             #empty = False,
                             label = T("End Date"),
                             ),
                     Field("year", "list:integer",
                           compute = lambda row: \
                             self.stats_year(row, "project_beneficiary"),
                           label = T("Year"),
                           ),
                     #self.stats_source_id(),
                     s3_comments(),
                     *s3_meta_fields())

        # CRUD Strings
        ADD_BNF = T("Add Beneficiaries")
        crud_strings[tablename] = Storage(
            label_create = ADD_BNF,
            title_display = T("Beneficiaries Details"),
            title_list = T("Beneficiaries"),
            title_update = T("Edit Beneficiaries"),
            title_report = T("Beneficiary Report"),
            label_list_button = T("List Beneficiaries"),
            msg_record_created = T("Beneficiaries Added"),
            msg_record_modified = T("Beneficiaries Updated"),
            msg_record_deleted = T("Beneficiaries Deleted"),
            msg_list_empty = T("No Beneficiaries Found")
        )

        # Which levels of Hierarchy are we using?
        hierarchy = current.gis.get_location_hierarchy()
        levels = hierarchy.keys()
        if len(settings.get_gis_countries()) == 1 or \
           s3.gis.config.region_location_id:
            levels.remove("L0")

        # Normally only used in Report
        filter_widgets = [
            #S3TextFilter(["project_id$name",
            #              "project_id$code",
            #              "project_id$description",
            #              "project_id$organisation.name",
            #              "project_id$organisation.acronym",
            #              ],
            #             label = T("Search"),
            #             _class = "filter-search",
            #             ),
            #S3OptionsFilter("project_id",
            #                hidden = True,
            #                ),
            S3OptionsFilter("parameter_id",
                            label = T("Beneficiary Type"),
                            #hidden = True,
                            ),
            S3OptionsFilter("year",
                            operator = "anyof",
                            options = lambda: \
                                      self.stats_year_options("project_beneficiary"),
                            hidden = True,
                            ),
            S3LocationFilter("location_id",
                             levels = levels,
                             #hidden = True,
                             ),
            ]

        list_fields = ["project_id",
                       (T("Beneficiary Type"), "parameter_id"),
                       "value",
                       "year",
                       ]

        report_fields = [(T("Beneficiary Type"), "parameter_id"),
                         "project_id",
                         #"project_location_id",
                         "year",
                         ]

        if settings.get_project_sectors():
            report_fields.append("project_id$sector_project.sector_id")
            filter_widgets.insert(0,
                S3OptionsFilter("project_id$sector_project.sector_id",
                                # Doesn't allow translation
                                #represent = "%(name)s",
                                #hidden = True,
                                ))

        if settings.get_project_hazards():
            report_fields.append("project_id$hazard_project.hazard_id")

        if settings.get_project_themes():
            report_fields.append("project_id$theme_project.theme_id")
            filter_widgets.append(
                S3OptionsFilter("project_id$theme_project.theme_id",
                                # Doesn't allow translation
                                #represent = "%(name)s",
                                #hidden = True,
                                ))

        for level in levels:
            lfield = "location_id$%s" % level
            list_fields.append(lfield)
            report_fields.append(lfield)

        if "L0" in levels:
            default_row = "location_id$L0"
        elif "L1" in levels:
            default_row = "location_id$L1"
        else:
            default_row = "beneficiary.project_id"

        report_options = Storage(rows = report_fields,
                                 cols = report_fields,
                                 fact = [(T("Number of Beneficiaries"),
                                          "sum(value)"),
                                         ],
                                 defaults = Storage(rows=default_row,
                                                    cols="beneficiary.parameter_id",
                                                    fact="sum(beneficiary.value)",
                                                    totals=True
                                                    ),
                                 )

        configure(tablename,
                  deduplicate = self.project_beneficiary_deduplicate,
                  filter_widgets = filter_widgets,
                  list_fields = list_fields,
                  onaccept = self.project_beneficiary_onaccept,
                  report_options = report_options,
                  super_entity = "stats_data",
                  )

        # Reusable Field
        beneficiary_id = S3ReusableField("beneficiary_id", "reference %s" % tablename,
            label = T("Beneficiaries"),
            ondelete = "SET NULL",
            represent = self.project_beneficiary_represent,
            requires = IS_EMPTY_OR(
                        IS_ONE_OF(db, "project_beneficiary.id",
                                  self.project_beneficiary_represent,
                                  sort=True)),
            sortby = "name",
            comment = S3AddResourceLink(c="project", f="beneficiary",
                                        title=ADD_BNF,
                                        tooltip=\
                T("If you don't see the beneficiary in the list, you can add a new one by clicking link 'Add Beneficiary'.")),
            )

        # ---------------------------------------------------------------------
        # Beneficiary <> Activity Link Table
        #
        tablename = "project_beneficiary_activity"
        define_table(tablename,
                     self.project_activity_id(),
                     beneficiary_id(),
                     #s3_comments(),
                     *s3_meta_fields())

        configure(tablename,
                  deduplicate = self.project_beneficiary_activity_deduplicate,
                  )

        # Pass names back to global scope (s3.*)
        return dict()

    # -------------------------------------------------------------------------
    @staticmethod
    def project_beneficiary_represent(id, row=None):
        """
            FK representation
            @ToDo: Bulk
        """

        if row:
            return row.type
        if not id:
            return current.messages["NONE"]

        db = current.db
        table = db.project_beneficiary
        ttable = db.project_beneficiary_type
        query = (table.id == id) & \
                (table.parameter_id == ttable.id)
        r = db(query).select(table.value,
                             ttable.name,
                             limitby = (0, 1)).first()
        try:
            return "%s %s" % (r["project_beneficiary.value"],
                              r["project_beneficiary_type.name"])
        except:
            return current.messages.UNKNOWN_OPT

    # ---------------------------------------------------------------------
    @staticmethod
    def project_beneficiary_onaccept(form):
        """
            Update project_beneficiary project & location from project_location_id
        """

        db = current.db
        btable = db.project_beneficiary
        ltable = db.project_location

        record_id = form.vars.id
        query = (btable.id == record_id) & \
                (ltable.id == btable.project_location_id)
        project_location = db(query).select(ltable.project_id,
                                            ltable.location_id,
                                            limitby=(0, 1)).first()
        if project_location:
            db(btable.id == record_id).update(
                    project_id = project_location.project_id,
                    location_id = project_location.location_id
                )

    # ---------------------------------------------------------------------
    @staticmethod
    def project_beneficiary_deduplicate(item):
        """ Import item de-duplication """

        if item.tablename != "project_beneficiary":
            return

        data = item.data
        parameter_id = data.get("parameter_id", None)
        project_location_id = data.get("project_location_id", None)
        # Match beneficiary by type and project_location
        if parameter_id and project_location_id:
            table = item.table
            query = (table.parameter_id == parameter_id) & \
                    (table.project_location_id == project_location_id)
            duplicate = current.db(query).select(table.id,
                                                 limitby=(0, 1)).first()
            if duplicate:
                item.id = duplicate.id
                item.method = item.METHOD.UPDATE

    # ---------------------------------------------------------------------
    @staticmethod
    def project_beneficiary_activity_deduplicate(item):
        """ Import item de-duplication """

        if item.tablename != "project_beneficiary_activity":
            return

        data = item.data
        parameter_id = data.get("parameter_id", None)
        activity_id = data.get("activity_id", None)
        # Match beneficiary by type and project_location
        if parameter_id and activity_id:
            table = item.table
            query = (table.parameter_id == parameter_id) & \
                    (table.activity_id == activity_id)
            duplicate = current.db(query).select(table.id,
                                                 limitby=(0, 1)).first()
            if duplicate:
                item.id = duplicate.id
                item.method = item.METHOD.UPDATE

# =============================================================================
class S3ProjectCampaignModel(S3Model):
    """
        Project Campaign Model
        - used for TERA integration:
          http://www.ifrc.org/en/what-we-do/beneficiary-communications/tera/
        - depends on Stats module
    """

    names = ["project_campaign",
             "project_campaign_message",
             "project_campaign_keyword",
             #"project_campaign_response",
             "project_campaign_response_summary",
             ]

    def model(self):

        if not current.deployment_settings.has_module("stats"):
            # Campaigns Model needs Stats module enabling
            return dict()

        T = current.T
        db = current.db

        add_components = self.add_components
        configure = self.configure
        crud_strings = current.response.s3.crud_strings
        define_table = self.define_table
        super_link = self.super_link

        location_id = self.gis_location_id

        # ---------------------------------------------------------------------
        # Project Campaign
        #
        tablename = "project_campaign"
        define_table(tablename,
                     #self.project_project_id(),
                     Field("name", length=128, #unique=True,
                           label = T("Name"),
                           #requires = IS_NOT_IN_DB(db,
                           #                        "project_campaign.name")
                           ),
                     s3_comments("description",
                                 label = T("Description"),
                                 ),
                     *s3_meta_fields())

        # CRUD Strings
        ADD_CAMPAIGN = T("Create Campaign")
        crud_strings[tablename] = Storage(
            label_create = ADD_CAMPAIGN,
            title_display = T("Campaign"),
            title_list = T("Campaigns"),
            title_update = T("Edit Campaign"),
            label_list_button = T("List Campaigns"),
            msg_record_created = T("Campaign Added"),
            msg_record_modified = T("Campaign Updated"),
            msg_record_deleted = T("Campaign Deleted"),
            msg_list_empty = T("No Campaigns Found")
        )

        # Reusable Field
        represent = S3Represent(lookup=tablename)
        campaign_id = S3ReusableField("campaign_id", "reference %s" % tablename,
                                      sortby="name",
                                      requires = IS_EMPTY_OR(
                                                    IS_ONE_OF(db, "project_campaign.id",
                                                              represent,
                                                              sort=True)),
                                      represent = represent,
                                      label = T("Campaign"),
                                      comment = S3AddResourceLink(c="project",
                                                                  f="campaign",
                                                                  title=ADD_CAMPAIGN,
                                                                  tooltip=\
                                        T("If you don't see the campaign in the list, you can add a new one by clicking link 'Add Campaign'.")),
                                      ondelete = "CASCADE")

        add_components(tablename,
                       project_campaign_message="campaign_id",
                      )

        # ---------------------------------------------------------------------
        # Project Campaign Message
        # - a Message to broadcast to a geographic location (Polygon)
        #
        tablename = "project_campaign_message"
        define_table(tablename,
                     campaign_id(),
                     Field("name", length=128, #unique=True,
                           #requires = IS_NOT_IN_DB(db,
                           #                        "project_campaign.name")
                           ),
                     s3_comments("message",
                                 label = T("Message")),
                     location_id(
                        widget = S3LocationSelectorWidget2(
                           catalog_layers=True,
                           polygons=True
                        )
                     ),
                     # @ToDo: Allow selection of which channel message should be sent out on
                     #self.msg_channel_id(),
                     # @ToDo: Record the Message sent out
                     #self.msg_message_id(),
                     s3_comments(),
                     *s3_meta_fields())

        # CRUD Strings
        crud_strings[tablename] = Storage(
            label_create = T("Add Campaign Message"),
            title_display = T("Campaign Message"),
            title_list = T("Campaign Messages"),
            title_update = T("Edit Campaign Message"),
            label_list_button = T("List Campaign Messages"),
            msg_record_created = T("Campaign Message Added"),
            msg_record_modified = T("Campaign Message Updated"),
            msg_record_deleted = T("Campaign Message Deleted"),
            msg_list_empty = T("No Campaign Messages Found")
        )

        # Reusable Field
        represent = S3Represent(lookup=tablename)
        message_id = S3ReusableField("campaign_message_id", "reference %s" % tablename,
                                     sortby="name",
                                     requires = IS_EMPTY_OR(
                                                    IS_ONE_OF(db, "project_campaign_message.id",
                                                              represent,
                                                              sort=True)),
                                     represent = represent,
                                     label = T("Campaign Message"),
                                     ondelete = "CASCADE")

        # Components
        add_components(tablename,
                       # Responses
                       #project_campaign_response = "campaign_message_id",
                       # Summary
                       project_campaign_response_summary = "campaign_message_id",
                       )

        # ---------------------------------------------------------------------
        # Project Campaign Keyword
        # - keywords in responses which are used in Stats reporting
        #
        tablename = "project_campaign_keyword"
        define_table(tablename,
                     super_link("parameter_id", "stats_parameter"),
                     Field("name", length=128, unique=True,
                           label = T("Name"),
                           requires = IS_NOT_IN_DB(db,
                                                   "project_campaign_keyword.name"),
                           ),
                     s3_comments("description",
                                 label = T("Description"),
                                 ),
                     *s3_meta_fields())

        # CRUD Strings
        ADD_CAMPAIGN_KW = T("Add Keyword")
        crud_strings[tablename] = Storage(
            label_create = ADD_CAMPAIGN_KW,
            title_display = T("Keyword"),
            title_list = T("Keywords"),
            title_update = T("Edit Keyword"),
            label_list_button = T("List Keywords"),
            msg_record_created = T("Keyword Added"),
            msg_record_modified = T("Keyword Updated"),
            msg_record_deleted = T("Keyword Deleted"),
            msg_list_empty = T("No Keywords Found")
        )

        # Resource Configuration
        configure(tablename,
                  super_entity = "stats_parameter",
                  )

        # ---------------------------------------------------------------------
        # Project Campaign Response
        # - individual response (unused for TERA)
        # - this can be populated by parsing raw responses
        # - these are aggregated into project_campaign_response_summary
        #
        #tablename = "project_campaign_response"
        #define_table(tablename,
        #             message_id(),
                      # This is a component, so needs to be a super_link
                      # - can't override field name, ondelete or requires
        #             super_link("parameter_id", "stats_parameter",
        #                        label = T("Keyword"),
        #                        instance_types = ("project_campaign_keyword",),
        #                        represent = S3Represent(lookup="stats_parameter"),
        #                        readable = True,
        #                        writable = True,
        #                        empty = False,
        #                        ),
                      # Getting this without TERA may be hard!
                      #location_id(writable = False),
                      # @ToDo: Link to the raw Message received
                      #self.msg_message_id(),
        #             s3_datetime(),
        #             s3_comments(),
        #             *s3_meta_fields())

        # CRUD Strings
        #ADD_CAMPAIGN_RESP = T("Add Response")
        #crud_strings[tablename] = Storage(
        #    label_create = ADD_CAMPAIGN_RESP,
        #    title_display = T("Response Details"),
        #    title_list = T("Responses"),
        #    title_update = T("Edit Response"),
        #    title_report = T("Response Report"),
        #    label_list_button = T("List Responses"),
        #    msg_record_created = T("Response Added"),
        #    msg_record_modified = T("Response Updated"),
        #    msg_record_deleted = T("Response Deleted"),
        #    msg_list_empty = T("No Responses Found")
        #)

        # ---------------------------------------------------------------------
        # Project Campaign Response Summary
        # - aggregated responses (by Keyword/Location)
        # - TERA data comes in here
        #
        tablename = "project_campaign_response_summary"
        define_table(tablename,
                     message_id(),
                     # Instance
                     super_link("data_id", "stats_data"),
                     # This is a component, so needs to be a super_link
                     # - can't override field name, ondelete or requires
                     super_link("parameter_id", "stats_parameter",
                                label = T("Keyword"),
                                instance_types = ("project_campaign_keyword",),
                                represent = S3Represent(lookup="stats_parameter"),
                                readable = True,
                                writable = True,
                                empty = False,
                                ),
                     # Populated automatically (by TERA)
                     # & will be a msg_basestation?
                     location_id(writable = False),
                     Field("value", "integer",
                           label = T("Number of Responses"),
                           represent = lambda v: \
                            IS_INT_AMOUNT.represent(v),
                           requires = IS_INT_IN_RANGE(0, 99999999),
                           ),
                     # @ToDo: Populate automatically from time Message is sent?
                     s3_date("date",
                             label = T("Start Date"),
                             #empty = False,
                             ),
                     s3_date("end_date",
                             label = T("End Date"),
                             #empty = False,
                             ),
                     s3_comments(),
                     *s3_meta_fields())

        # CRUD Strings
        ADD_CAMPAIGN_RESP_SUMM = T("Add Response Summary")
        crud_strings[tablename] = Storage(
            label_create = ADD_CAMPAIGN_RESP_SUMM,
            title_display = T("Response Summary Details"),
            title_list = T("Response Summaries"),
            title_update = T("Edit Response Summary"),
            title_report = T("Response Summary Report"),
            label_list_button = T("List Response Summaries"),
            msg_record_created = T("Response Summary Added"),
            msg_record_modified = T("Response Summary Updated"),
            msg_record_deleted = T("Response Summary Deleted"),
            msg_list_empty = T("No Response Summaries Found")
        )

        # Pass names back to global scope (s3.*)
        return dict()

# =============================================================================
class S3ProjectFrameworkModel(S3Model):
    """
        Project Framework Model
    """

    names = ["project_framework",
             "project_framework_organisation",
             ]

    def model(self):

        T = current.T
        db = current.db

        crud_strings = current.response.s3.crud_strings
        define_table = self.define_table
        messages = current.messages
        ORGANISATION = messages.ORGANISATION
        ORGANISATIONS = T("Organization(s)")

        # ---------------------------------------------------------------------
        # Project Frameworks
        #
        tablename = "project_framework"
        define_table(tablename,
                     self.super_link("doc_id", "doc_entity"),
                     Field("name", length=255, unique=True,
                           label = T("Name"),
                           ),
                      s3_comments("description",
                                  label = T("Description"),
                                  comment = None,
                                  ),
                      Field("time_frame",
                            label = T("Time Frame"),
                            represent = lambda v: v or messages.NONE,
                            ),
                      *s3_meta_fields())

        # CRUD Strings
        if current.deployment_settings.get_auth_record_approval():
            msg_record_created = T("Policy or Strategy added, awaiting administrator's approval")
        else:
            msg_record_created = T("Policy or Strategy added")
        crud_strings[tablename] = Storage(
            label_create = T("Create Policy or Strategy"),
            title_display = T("Policy or Strategy"),
            title_list = T("Policies & Strategies"),
            title_update = T("Edit Policy or Strategy"),
            title_upload = T("Import Policies & Strategies"),
            label_list_button = T("List Policies & Strategies"),
            msg_record_created = msg_record_created,
            msg_record_modified = T("Policy or Strategy updated"),
            msg_record_deleted = T("Policy or Strategy deleted"),
            msg_list_empty = T("No Policies or Strategies found")
        )

        crud_form = S3SQLCustomForm(
            "name",
            S3SQLInlineComponent(
                "framework_organisation",
                label = ORGANISATIONS,
                fields = ["organisation_id"],
            ),
            "description",
            "time_frame",
            S3SQLInlineComponent(
                "document",
                label = T("Files"),
                fields = ["file"],
                filterby = dict(field = "file",
                                options = "",
                                invert = True,
                                )
            ),
        )

        #filter_widgets = [
        #    S3TextFilter(["name",
        #                  "description",
        #                 ],
        #                 label = T("Name"),
        #                 comment = T("Search for a Policy or Strategy by name or description."),
        #                ),
        #]
        
        self.configure(tablename,
                       super_entity="doc_entity",
                       crud_form = crud_form,
                       #filter_widgets = filter_widgets,
                       list_fields = ["name",
                                      (ORGANISATIONS, "framework_organisation.organisation_id"),
                                      "description",
                                      "time_frame",
                                      (T("Files"), "document.file"),
                                      ]
                       )

        represent = S3Represent(lookup=tablename)
        framework_id = S3ReusableField("framework_id", "reference %s" % tablename,
                                       label = ORGANISATION,
                                       requires = IS_EMPTY_OR(
                                                    IS_ONE_OF(db, "project_framework.id",
                                                              represent
                                                              )),
                                       represent = represent,
                                       ondelete = "CASCADE",
                                       )

        self.add_components(tablename,
                            project_framework_organisation="framework_id",
                           )

        # ---------------------------------------------------------------------
        # Project Framework Organisations
        #
        tablename = "project_framework_organisation"
        define_table(tablename,
                     framework_id(),
                     self.org_organisation_id(),
                     *s3_meta_fields()
                     )

        # CRUD Strings
        crud_strings[tablename] = Storage(
            label_create = T("New Organization"),
            title_display = ORGANISATION,
            title_list = T("Organizations"),
            title_update = T("Edit Organization"),
            label_list_button = T("List Organizations"),
            msg_record_created = T("Organization added to Policy/Strategy"),
            msg_record_modified = T("Organization updated"),
            msg_record_deleted = T("Organization removed from Policy/Strategy"),
            msg_list_empty = T("No Organizations found for this Policy/Strategy")
        )

        # Pass names back to global scope (s3.*)
        return dict()

# =============================================================================
class S3ProjectHazardModel(S3Model):
    """
        Project Hazard Model
    """

    names = ["project_hazard",
             "project_hazard_project",
             ]

    def model(self):

        T = current.T
        db = current.db

        crud_strings = current.response.s3.crud_strings
        define_table = self.define_table
        NONE = current.messages["NONE"]

        # ---------------------------------------------------------------------
        # Hazard
        #
        tablename = "project_hazard"
        define_table(tablename,
                     Field("name", length=128, notnull=True, unique=True,
                           label = T("Name"),
                           represent = lambda v: T(v) if v is not None \
                                                      else NONE,
                           ),
                     s3_comments(),
                     *s3_meta_fields())

        # CRUD Strings
        ADD_HAZARD = T("Create Hazard")
        crud_strings[tablename] = Storage(
            label_create = ADD_HAZARD,
            title_display = T("Hazard Details"),
            title_list = T("Hazards"),
            title_update = T("Edit Hazard"),
            title_upload = T("Import Hazards"),
            label_list_button = T("List Hazards"),
            label_delete_button = T("Delete Hazard"),
            msg_record_created = T("Hazard added"),
            msg_record_modified = T("Hazard updated"),
            msg_record_deleted = T("Hazard deleted"),
            msg_list_empty = T("No Hazards currently registered"))

        # Reusable Field
        represent = S3Represent(lookup=tablename, translate=True)
        hazard_id = S3ReusableField("hazard_id", "reference %s" % tablename,
                                    sortby = "name",
                                    label = T("Hazards"),
                                    requires = IS_EMPTY_OR(
                                                IS_ONE_OF(db, "project_hazard.id",
                                                          represent,
                                                          sort=True)),
                                    represent = represent,
                                    ondelete = "CASCADE",
                                    )

        # Field settings for project_project.hazard field in friendly_string_from_field_query function
        # - breaks Action Buttons, so moved to inside the fn which calls them
        #table = db[tablename]
        #table.id.represent = represent
        #table.id.label = T("Hazard")

        # ---------------------------------------------------------------------
        # Projects <> Hazards Link Table
        #
        tablename = "project_hazard_project"
        define_table(tablename,
                     hazard_id(),
                     self.project_project_id(),
                     *s3_meta_fields()
                     )

        # CRUD Strings
        crud_strings[tablename] = Storage(
            label_create = T("New Hazard"),
            title_display = T("Hazard"),
            title_list = T("Hazards"),
            title_update = T("Edit Hazard"),
            title_upload = T("Import Hazard data"),
            label_list_button = T("List Hazards"),
            msg_record_created = T("Hazard added to Project"),
            msg_record_modified = T("Hazard updated"),
            msg_record_deleted = T("Hazard removed from Project"),
            msg_list_empty = T("No Hazards found for this Project"))

        self.configure(tablename,
                       deduplicate = self.project_hazard_project_deduplicate,
                       )

        # Pass names back to global scope (s3.*)
        return dict()

    # -------------------------------------------------------------------------
    @staticmethod
    def project_hazard_project_deduplicate(item):
        """ Import item de-duplication """

        if item.tablename != "project_hazard_project":
            return

        data = item.data
        project_id = data.get("project_id", None)
        hazard_id = data.get("hazard_id", None)
        if project_id and hazard_id:
            table = item.table
            query = (table.project_id == project_id) & \
                    (table.hazard_id == hazard_id)
            duplicate = current.db(query).select(table.id,
                                                 limitby=(0, 1)).first()

            if duplicate:
                item.id = duplicate.id
                item.method = item.METHOD.UPDATE

# =============================================================================
class S3ProjectLocationModel(S3Model):
    """
        Project Location Model
        - these can simply be ways to display a Project on the Map
          or these can be 'Communities'
    """

    names = ["project_location",
             "project_location_id",
             "project_location_contact",
             "project_location_represent",
             ]

    def model(self):

        T = current.T
        db = current.db
        s3 = current.response.s3

        settings = current.deployment_settings
        community = settings.get_project_community()
        mode_3w = settings.get_project_mode_3w()

        messages = current.messages
        NONE = messages["NONE"]
        COUNTRY = messages.COUNTRY

        add_components = self.add_components
        configure = self.configure
        crud_strings = s3.crud_strings
        define_table = self.define_table

         # Which levels of Hierarchy are we using?
        hierarchy = current.gis.get_location_hierarchy()
        levels = hierarchy.keys()
        if len(settings.get_gis_countries()) == 1 or \
           s3.gis.config.region_location_id:
            levels.remove("L0")

        # ---------------------------------------------------------------------
        # Project Location ('Community')
        #
        tablename = "project_location"
        define_table(tablename,
                     self.super_link("doc_id", "doc_entity"),
                     # Populated onaccept - used for map popups
                     Field("name",
                           writable=False),
                     self.project_project_id(),
                     self.gis_location_id(
                     widget = S3LocationAutocompleteWidget(),
                     requires = IS_LOCATION(),
                     represent = self.gis_LocationRepresent(sep=", "),
                     comment = S3AddResourceLink(c="gis",
                                                 f="location",
                                                 label = T("Create Location"),
                                                 title=T("Location"),
                                                 tooltip=messages.AUTOCOMPLETE_HELP),
                     ),
                     # % breakdown by location
                     Field("percentage", "decimal(3,2)",
                           comment = T("Amount of the Project Budget spent at this location"),
                           default = 0,
                           label = T("Percentage"),
                           readable = mode_3w,
                           requires = IS_DECIMAL_IN_RANGE(0, 1),
                           writable = mode_3w,
                           ),
                     s3_comments(),
                     *s3_meta_fields())

        # CRUD Strings
        if community:
            LOCATION = T("Community")
            LOCATION_TOOLTIP = T("If you don't see the community in the list, you can add a new one by clicking link 'Create Community'.")
            ADD_LOCATION = T("Create Community")
            crud_strings[tablename] = Storage(
                    label_create = ADD_LOCATION,
                    title_display = T("Community Details"),
                    title_list = T("Communities"),
                    title_update = T("Edit Community Details"),
                    title_upload = T("Import Community Data"),
                    title_report = T("3W Report"),
                    title_map = T("Map of Communities"),
                    label_list_button = T("List Communities"),
                    msg_record_created = T("Community Added"),
                    msg_record_modified = T("Community Updated"),
                    msg_record_deleted = T("Community Deleted"),
                    msg_list_empty = T("No Communities Found")
            )
        else:
            LOCATION = T("Location")
            LOCATION_TOOLTIP = T("If you don't see the location in the list, you can add a new one by clicking link 'Create Location'.")
            ADD_LOCATION = T("Create Location")
            crud_strings[tablename] = Storage(
                    label_create = ADD_LOCATION,
                    title_display = T("Location Details"),
                    title_list = T("Locations"),
                    title_update = T("Edit Location Details"),
                    title_upload = T("Import Location Data"),
                    title_report = T("3W Report"),
                    title_map = T("Map of Projects"),
                    label_list_button = T("List Locations"),
                    msg_record_created = T("Location Added"),
                    msg_record_modified = T("Location updated"),
                    msg_record_deleted = T("Location Deleted"),
                    msg_list_empty = T("No Locations Found")
            )

        # Fields to search by Text
        text_fields = []
        tappend = text_fields.append

        # List fields
        list_fields = ["location_id",
                       ]
        lappend = list_fields.append

        # Report options
        report_fields = []
        rappend = report_fields.append

        for level in levels:
            loc_field = "location_id$%s" % level
            lappend(loc_field)
            rappend(loc_field)
            tappend(loc_field)

        lappend("project_id")
        if settings.get_project_theme_percentages():
            lappend((T("Themes"), "project_id$theme_project.theme_id"))
        else:
            lappend((T("Activity Types"), "activity_type.activity_type_id"))
        lappend("comments")

        # Filter widgets
        if community:
            filter_widgets = [
                S3TextFilter(text_fields,
                             label = T("Name"),
                             comment = T("Search for a Project Community by name."),
                             )
                ]
        else:
            text_fields.extend(("project_id$name",
                                "project_id$code",
                                "project_id$description",
                                ))
            filter_widgets = [
                S3TextFilter(text_fields,
                             label = T("Text"),
                             comment = T("Search for a Project by name, code, location, or description."),
                             )
                ]

        if settings.get_project_sectors():
            filter_widgets.append(S3OptionsFilter("project_id$sector.name",
                                                  label = T("Sector"),
                                                  hidden = True,
                                                  ))
            
        filter_widgets.extend((
            # This is only suitable for deployments with a few projects
            #S3OptionsFilter("project_id",
            #                label = T("Project"),
            #                hidden = True,
            #                ),
            S3OptionsFilter("project_id$theme_project.theme_id",
                            label = T("Theme"),
                            options = lambda: \
                                get_s3_filter_opts("project_theme",
                                                   translate=True),
                            hidden = True,
                            ),
            S3LocationFilter("location_id",
                             levels = levels,
                             hidden = True,
                             ),
            ))

        report_fields.extend(((messages.ORGANISATION, "project_id$organisation_id"),
                              (T("Project"), "project_id"),
                              (T("Activity Types"), "activity_type.activity_type_id"),
                              ))

        report_options = Storage(rows=report_fields,
                                 cols=report_fields,
                                 fact=report_fields,
                                 defaults=Storage(rows="location.location_id$%s" % levels[0], # Highest-level of Hierarchy
                                                  cols="location.project_id",
                                                  fact="activity_type.activity_type_id",
                                                  aggregate="list",
                                                  totals=True
                                                  )
                                 )

        # Resource Configuration
        configure(tablename,
                  create_next = URL(c="project", f="location",
                                    args=["[id]", "beneficiary"]),
                  deduplicate = self.project_location_deduplicate,
                  filter_widgets = filter_widgets,
                  list_fields = list_fields,
                  onaccept = self.project_location_onaccept,
                  report_options = report_options,
                  super_entity = "doc_entity",
                  )

        # Components
        add_components(tablename,
                       # Activity Types
                       project_activity_type={"link": "project_activity_type_location",
                                              "joinby": "project_location_id",
                                              "key": "activity_type_id",
                                              "actuate": "hide",
                                              },
                       # Beneficiaries
                       project_beneficiary="project_location_id",
                       # Contacts
                       pr_person={"name": "contact",
                                  "link": "project_location_contact",
                                  "joinby": "project_location_id",
                                  "key": "person_id",
                                  "actuate": "hide",
                                  "autodelete": False,
                                  },
                       # Distributions
                       supply_distribution="project_location_id",
                       # Themes
                       project_theme={"link": "project_theme_location",
                                      "joinby": "project_location_id",
                                      "key": "theme_id",
                                      "actuate": "hide",
                                      },
                      )

        # Reusable Field
        project_location_represent = project_LocationRepresent()
        project_location_id = S3ReusableField("project_location_id", "reference %s" % tablename,
            requires = IS_EMPTY_OR(
                        IS_ONE_OF(db, "project_location.id",
                                  project_location_represent,
                                  updateable = True,
                                  sort=True)),
            represent = project_location_represent,
            label = LOCATION,
            comment = S3AddResourceLink(ADD_LOCATION,
                                        c="project", f="location",
                                        tooltip=LOCATION_TOOLTIP),
            ondelete = "CASCADE"
            )

        # ---------------------------------------------------------------------
        # Project Community Contact Person
        #
        tablename = "project_location_contact"
        define_table(tablename,
                     project_location_id(),
                     self.pr_person_id(
                        comment=None,
                        requires=IS_ADD_PERSON_WIDGET2(),
                        widget=S3AddPersonWidget2(controller="pr"),
                     ),
                     *s3_meta_fields())

        # CRUD Strings
        ADD_CONTACT = T("Create Contact")
        LIST_OF_CONTACTS = T("Community Contacts")
        crud_strings[tablename] = Storage(
            label_create = ADD_CONTACT,
            title_display = T("Contact Details"),
            title_list = T("Contacts"),
            title_update = T("Edit Contact Details"),
            label_list_button = T("List Contacts"),
            msg_record_created = T("Contact Added"),
            msg_record_modified = T("Contact Updated"),
            msg_record_deleted = T("Contact Deleted"),
            msg_list_empty = T("No Contacts Found"))

        # Filter Widgets
        filter_widgets = [
            S3TextFilter(["person_id$first_name",
                          "person_id$middle_name",
                          "person_id$last_name"
                         ],
                         label = T("Name"),
                         comment = T("You can search by person name - enter any of the first, middle or last names, separated by spaces. You may use % as wildcard. Press 'Search' without input to list all persons."),
                        ),
            S3LocationFilter("project_location_id$location_id",
                             levels = levels,
                             hidden = True,
                             ),
            ]

        # Resource configuration
        configure(tablename,
                  filter_widgets = filter_widgets,
                  list_fields = ["person_id",
                                 (T("Email"), "email.value"),
                                 (T("Mobile Phone"), "phone.value"),
                                 "project_location_id",
                                 (T("Project"), "project_location_id$project_id"),
                                 ],
                  )

        # Components
        add_components(tablename,
                       # Contact Information
                       pr_contact = (# Email
                                     {"name": "email",
                                      "link": "pr_person",
                                      "joinby": "id",
                                      "key": "pe_id",
                                      "fkey": "pe_id",
                                      "pkey": "person_id",
                                      "filterby": "contact_method",
                                      "filterfor": ("EMAIL",),
                                      },
                                     # Mobile Phone
                                     {"name": "phone",
                                      "link": "pr_person",
                                      "joinby": "id",
                                      "key": "pe_id",
                                      "fkey": "pe_id",
                                      "pkey": "person_id",
                                      "filterby": "contact_method",
                                      "filterfor": ("SMS",),
                                      },
                                     ),
                       )

        # ---------------------------------------------------------------------
        # Pass names back to global scope (s3.*)
        #
        return dict(project_location_id = project_location_id,
                    project_location_represent = project_location_represent,
                    )

    # -------------------------------------------------------------------------
    def defaults(self):
        """ Safe defaults for model-global names if module is disabled """

        project_location_id = S3ReusableField("dummy_id", "integer",
                                              readable = False,
                                              writable = False)

        return dict(project_location_id = lambda **attr: dummy("project_location_id"),
                    project_location_represent = lambda v, row=None: "",
                    )

    # -------------------------------------------------------------------------
    @staticmethod
    def project_location_onaccept(form):
        """
            Calculate the 'name' field used by Map popups
        """

        vars = form.vars
        id = vars.id
        if vars.location_id and vars.project_id:
            name = current.s3db.project_location_represent(None, vars)
        elif id:
            name = current.s3db.project_location_represent(id)
        else:
            return None
        if len(name) > 512:
            # Ensure we don't break limits of SQL field
            name = name[:509] + "..."
        db = current.db
        db(db.project_location.id == id).update(name=name)

    # -------------------------------------------------------------------------
    @staticmethod
    def project_location_deduplicate(item):
        """ Import item de-duplication """

        if item.tablename != "project_location":
            return

        data = item.data
        if "project_id" in data and \
           "location_id" in data:
            project_id = data.project_id
            location_id = data.location_id
            table = item.table
            query = (table.project_id == project_id) & \
                    (table.location_id == location_id)
            duplicate = current.db(query).select(table.id,
                                                 limitby=(0, 1)).first()

            if duplicate:
                item.id = duplicate.id
                item.method = item.METHOD.UPDATE

# =============================================================================
class S3ProjectOrganisationModel(S3Model):
    """
        Project Organisation Model
    """

    names = ["project_organisation"]

    def model(self):

        T = current.T

        messages = current.messages
        NONE = messages["NONE"]

        # ---------------------------------------------------------------------
        # Project Organisations
        # for multi_orgs=True
        #
        project_organisation_roles = current.deployment_settings.get_project_organisation_roles()

        organisation_help = T("Add all organizations which are involved in different roles in this project")

        tablename = "project_organisation"
        self.define_table(tablename,
                          self.project_project_id(),
                          self.org_organisation_id(
                          requires = self.org_organisation_requires(
                                         required=True,
                                         # Need to be able to add Partners/Donors not just Lead org
                                         #updateable=True,
                                         ),
                          widget = None,
                          comment=S3AddResourceLink(c="org",
                                                    f="organisation",
                                                    label=T("Create Organization"),
                                                    title=messages.ORGANISATION,
                                                    tooltip=organisation_help)
                          ),
                          Field("role", "integer",
                                label = T("Role"),
                                requires = IS_EMPTY_OR(
                                             IS_IN_SET(project_organisation_roles)
                                           ),
                                represent = lambda opt: \
                                            project_organisation_roles.get(opt,
                                                                           NONE)),
                          Field("amount", "double",
                                requires = IS_EMPTY_OR(
                                             IS_FLOAT_AMOUNT()),
                                represent = lambda v: \
                                            IS_FLOAT_AMOUNT.represent(v, precision=2),
                                widget = IS_FLOAT_AMOUNT.widget,
                                label = T("Funds Contributed")),
                          s3_currency(),
                          s3_comments(),
                          *s3_meta_fields())

        # CRUD Strings
        ADD_PROJECT_ORG = T("Add Organization to Project")
        current.response.s3.crud_strings[tablename] = Storage(
            label_create = ADD_PROJECT_ORG,
            title_display = T("Project Organization Details"),
            title_list = T("Project Organizations"),
            title_update = T("Edit Project Organization"),
            title_upload = T("Import Project Organizations"),
            title_report = T("Funding Report"),
            label_list_button = T("List Project Organizations"),
            label_delete_button = T("Remove Organization from Project"),
            msg_record_created = T("Organization added to Project"),
            msg_record_modified = T("Project Organization updated"),
            msg_record_deleted = T("Organization removed from Project"),
            msg_list_empty = T("No Organizations for Project(s)"))

        # Report Options
        report_fields = ["project_id",
                         "organisation_id",
                         "role",
                         "amount",
                         "currency",
                         ]
        report_options = Storage(rows = report_fields,
                                 cols = report_fields,
                                 fact = report_fields,
                                 defaults = Storage(rows = "organisation_id",
                                                    cols = "currency",
                                                    fact = "sum(amount)",
                                                    totals = False
                                                    )
                                 )

        # Resource Configuration
        self.configure(tablename,
                       report_options = report_options,
                       deduplicate=self.project_organisation_deduplicate,
                       onvalidation=self.project_organisation_onvalidation,
                       onaccept=self.project_organisation_onaccept,
                       ondelete=self.project_organisation_ondelete,
                       )

        # Pass names back to global scope (s3.*)
        return dict()

    # -------------------------------------------------------------------------
    @staticmethod
    def project_organisation_onvalidation(form, lead_role=None):
        """ Form validation """

        if lead_role is None:
            lead_role = current.deployment_settings.get_project_organisation_lead_role()

        vars = form.vars
        project_id = vars.project_id
        organisation_id = vars.organisation_id
        if str(vars.role) == str(lead_role) and project_id:
            db = current.db
            otable = db.project_organisation
            query = (otable.deleted != True) & \
                    (otable.project_id == project_id) & \
                    (otable.role == lead_role) & \
                    (otable.organisation_id != organisation_id)
            row = db(query).select(otable.id,
                                   limitby=(0, 1)).first()
            if row:
                form.errors.role = \
                    current.T("Lead Implementer for this project is already set, please choose another role.")

    # -------------------------------------------------------------------------
    @staticmethod
    def project_organisation_onaccept(form):
        """
            Record creation post-processing

            If the added organisation is the lead role, set the
            project.organisation to point to the same organisation
            & update the realm_entity.
        """

        vars = form.vars

        if str(vars.role) == \
             str(current.deployment_settings.get_project_organisation_lead_role()):

            # Read the record
            # (safer than relying on vars which might be missing on component tabs)
            db = current.db
            ltable = db.project_organisation
            record = db(ltable.id == vars.id).select(ltable.project_id,
                                                     ltable.organisation_id,
                                                     limitby=(0, 1)
                                                     ).first()

            # Set the Project's organisation_id to the new lead organisation
            organisation_id = record.organisation_id
            ptable = db.project_project
            db(ptable.id == record.project_id).update(
                                organisation_id = organisation_id,
                                realm_entity = \
                                    current.s3db.pr_get_pe_id("org_organisation",
                                                              organisation_id)
                                )

    # -------------------------------------------------------------------------
    @staticmethod
    def project_organisation_ondelete(row):
        """
            Executed when a project organisation record is deleted.

            If the deleted organisation is the lead role on this project,
            set the project organisation to None.
        """

        db = current.db
        potable = db.project_organisation
        ptable = db.project_project
        query = (potable.id == row.get("id"))
        deleted_row = db(query).select(potable.deleted_fk,
                                       potable.role,
                                       limitby=(0, 1)).first()

        if str(deleted_row.role) == \
           str(current.deployment_settings.get_project_organisation_lead_role()):
            # Get the project_id
            deleted_fk = json.loads(deleted_row.deleted_fk)
            project_id = deleted_fk["project_id"]

            # Set the project organisation_id to NULL (using None)
            db(ptable.id == project_id).update(organisation_id=None)

    # ---------------------------------------------------------------------
    @staticmethod
    def project_organisation_deduplicate(item):
        """ Import item de-duplication """

        if item.tablename != "project_organisation":
            return
        data = item.data
        if "project_id" in data and \
           "organisation_id" in data:
            table = item.table
            project_id = data.project_id
            organisation_id = data.organisation_id
            query = (table.project_id == project_id) & \
                    (table.organisation_id == organisation_id)
            duplicate = current.db(query).select(table.id,
                                                 limitby=(0, 1)).first()
            if duplicate:
                item.id = duplicate.id
                item.method = item.METHOD.UPDATE

# =============================================================================
class S3ProjectOutputModel(S3Model):
    """
        Project Output Model
    """

    names = ["project_output"]

    def model(self):

        T = current.T
        db = current.db

        NONE = current.messages["NONE"]

        # ---------------------------------------------------------------------
        # Outputs
        #
        tablename = "project_output"
        self.define_table(tablename,
                          self.project_project_id(
                            # Override requires so that update access to the projects isn't required
                            requires = IS_ONE_OF(db, "project_project.id",
                                                 self.project_project_represent
                                                 )
                            ),
                          Field("name",
                                represent = lambda v: v or NONE,
                                label = T("Output")),
                          Field("status",
                                represent = lambda v: v or NONE,
                                label = T("Status")),
                          *s3_meta_fields())

        # CRUD Strings
        current.response.s3.crud_strings[tablename] = Storage(
            label_create = T("New Output"),
            title_display = T("Output"),
            title_list = T("Outputs"),
            title_update = T("Edit Output"),
            label_list_button = T("List Outputs"),
            msg_record_created = T("Output added"),
            msg_record_modified = T("Output updated"),
            msg_record_deleted = T("Output removed"),
            msg_list_empty = T("No outputs found")
        )

        self.configure(tablename,
                       deduplicate = self.project_output_deduplicate,
                       )

        # Pass names back to global scope (s3.*)
        return dict()

    # -------------------------------------------------------------------------
    @staticmethod
    def project_output_deduplicate(item):
        """ Import item de-duplication """

        if item.tablename != "project_output":
            return
        data = item.data
        name = data.get("name", None)
        project_id = data.get("project_id", None)
        if name:
            table = item.table
            query = (table.name == name)
            if project_id:
                query &= ((table.project_id == project_id) | \
                          (table.project_id == None))

            duplicate = current.db(query).select(table.id,
                                                 limitby=(0, 1)).first()
            if duplicate:
                item.id = duplicate.id
                item.method = item.METHOD.UPDATE

# =============================================================================
class S3ProjectSectorModel(S3Model):
    """
        Project Sector Model
    """

    names = ["project_sector_project"]

    def model(self):

        T = current.T

        # ---------------------------------------------------------------------
        # Projects <> Sectors Link Table
        #
        tablename = "project_sector_project"
        self.define_table(tablename,
                          self.org_sector_id(empty=False),
                          self.project_project_id(empty=False),
                          *s3_meta_fields()
                          )

        # CRUD Strings
        current.response.s3.crud_strings[tablename] = Storage(
            label_create = T("New Sector"),
            title_display = T("Sector"),
            title_list = T("Sectors"),
            title_update = T("Edit Sector"),
            title_upload = T("Import Sector data"),
            label_list_button = T("List Sectors"),
            msg_record_created = T("Sector added to Project"),
            msg_record_modified = T("Sector updated"),
            msg_record_deleted = T("Sector removed from Project"),
            msg_list_empty = T("No Sectors found for this Project")
        )

        # Pass names back to global scope (s3.*)
        return dict()

# =============================================================================
class S3ProjectStatusModel(S3Model):
    """
        Project Status Model
        - used by both Projects & Activities
    """

    names = ["project_status",
             "project_status_id",
             ]

    def model(self):

        T = current.T

        # ---------------------------------------------------------------------
        # Project Statuses
        #
        tablename = "project_status"
        self.define_table(tablename,
                          Field("name", length=128, notnull=True, unique=True,
                                label = T("Name"),
                                ),
                          s3_comments(),
                          *s3_meta_fields())

        # CRUD Strings
        ADD_STATUS = T("Create Status")
        current.response.s3.crud_strings[tablename] = Storage(
            label_create = ADD_STATUS,
            title_display = T("Status Details"),
            title_list = T("Statuses"),
            title_update = T("Edit Status"),
            #title_upload = T("Import Statuses"),
            label_list_button = T("List Statuses"),
            label_delete_button = T("Delete Status"),
            msg_record_created = T("Status added"),
            msg_record_modified = T("Status updated"),
            msg_record_deleted = T("Status deleted"),
            msg_list_empty = T("No Statuses currently registered"))

        # Reusable Field
        represent = S3Represent(lookup=tablename, translate=True)
                                #none = T("Unknown"))
        status_id = S3ReusableField("status_id", "reference %s" % tablename,
                        comment = S3AddResourceLink(title=ADD_STATUS,
                                                    c="project",
                                                    f="status"),
                        label = T("Status"),
                        ondelete = "SET NULL",
                        represent = represent,
                        requires = IS_EMPTY_OR(
                                    IS_ONE_OF(current.db, "project_status.id",
                                              represent,
                                              sort=True)),
                        sortby = "name",
                        )

        # Pass names back to global scope (s3.*)
        return dict(project_status_id = status_id,
                    )

# =============================================================================
class S3ProjectThemeModel(S3Model):
    """
        Project Theme Model
    """

    names = ["project_theme",
             "project_theme_id",
             "project_theme_sector",
             "project_theme_project",
             "project_theme_activity",
             "project_theme_location",
             ]

    def model(self):

        T = current.T
        db = current.db

        add_components = self.add_components
        configure = self.configure
        crud_strings = current.response.s3.crud_strings
        define_table = self.define_table
        theme_percentages = current.deployment_settings.get_project_theme_percentages()

        NONE = current.messages["NONE"]

        # ---------------------------------------------------------------------
        # Themes
        #
        tablename = "project_theme"
        define_table(tablename,
                     Field("name", length=128, notnull=True, unique=True,
                           label = T("Name"),
                           represent = lambda v: T(v) if v is not None \
                                                      else NONE,
                           ),
                     s3_comments(),
                     *s3_meta_fields())

        # CRUD Strings
        ADD_THEME = T("Create Theme")
        crud_strings[tablename] = Storage(
            label_create = ADD_THEME,
            title_display = T("Theme Details"),
            title_list = T("Themes"),
            title_update = T("Edit Theme"),
            #title_upload = T("Import Themes"),
            label_list_button = T("List Themes"),
            label_delete_button = T("Delete Theme"),
            msg_record_created = T("Theme added"),
            msg_record_modified = T("Theme updated"),
            msg_record_deleted = T("Theme deleted"),
            msg_list_empty = T("No Themes currently registered"))

        # Reusable Field
        represent = S3Represent(lookup=tablename, translate=True)
        theme_id = S3ReusableField("theme_id", "reference %s" % tablename,
                                   label = T("Theme"),
                                   sortby = "name",
                                   requires = IS_EMPTY_OR(
                                                IS_ONE_OF(db, "project_theme.id",
                                                          represent,
                                                          sort=True)),
                                   represent = represent,
                                   ondelete = "CASCADE")

        # Field settings for project_project.theme field in friendly_string_from_field_query function
        # - breaks Action Buttons, so moved to inside the fn which calls them
        #table = db[tablename]
        #table.id.represent = represent
        #table.id.label = T("Theme")

        # Components
        add_components(tablename,
                       # Projects
                       project_theme_project="theme_id",
                       # Sectors
                       project_theme_sector="theme_id",
                       # For Sync Filter
                       org_sector={"link": "project_theme_sector",
                                   "joinby": "theme_id",
                                   "key": "sector_id",
                                  },
                      )

        crud_form = S3SQLCustomForm(
                        "name",
                        # Project Sectors
                        S3SQLInlineComponent(
                            "theme_sector",
                            label=T("Sectors to which this Theme can apply"),
                            fields=["sector_id"],
                        ),
                        "comments"
                    )

        configure(tablename,
                  crud_form=crud_form,
                  list_fields=["id",
                               "name",
                               (T("Sectors"), "theme_sector.sector_id"),
                               "comments",
                               ])

        # ---------------------------------------------------------------------
        # Theme <> Sector Link Table
        #
        tablename = "project_theme_sector"
        define_table(tablename,
                     theme_id(empty=False),
                     self.org_sector_id(label="",
                                        empty=False),
                     *s3_meta_fields())

        crud_strings[tablename] = Storage(
            label_create = T("New Sector"),
            title_display = T("Sector"),
            title_list = T("Sectors"),
            title_update = T("Edit Sector"),
            title_upload = T("Import Sector data"),
            label_list_button = T("List Sectors"),
            msg_record_created = T("Sector added to Theme"),
            msg_record_modified = T("Sector updated"),
            msg_record_deleted = T("Sector removed from Theme"),
            msg_list_empty = T("No Sectors found for this Theme")
        )

        # ---------------------------------------------------------------------
        # Theme <> Project Link Table
        #
        tablename = "project_theme_project"
        define_table(tablename,
                     theme_id(empty=False),
                     self.project_project_id(empty=False),
                     # % breakdown by theme (sector in IATI)
                     Field("percentage", "integer",
                           label = T("Percentage"),
                           default = 0,
                           requires = IS_INT_IN_RANGE(0, 101),
                           readable = theme_percentages,
                           writable = theme_percentages,
                           ),
                     *s3_meta_fields())

        crud_strings[tablename] = Storage(
            label_create = T("New Theme"),
            title_display = T("Theme"),
            title_list = T("Themes"),
            title_update = T("Edit Theme"),
            #title_upload = T("Import Theme data"),
            label_list_button = T("List Themes"),
            msg_record_created = T("Theme added to Project"),
            msg_record_modified = T("Theme updated"),
            msg_record_deleted = T("Theme removed from Project"),
            msg_list_empty = T("No Themes found for this Project")
        )

        configure(tablename,
                  deduplicate=self.project_theme_project_deduplicate,
                  onaccept = self.project_theme_project_onaccept,
                  )

        # ---------------------------------------------------------------------
        # Theme <> Activity Link Table
        #
        tablename = "project_theme_activity"
        define_table(tablename,
                     theme_id(empty=False),
                     self.project_activity_id(empty=False),
                     # % breakdown by theme (sector in IATI)
                     #Field("percentage", "integer",
                     #      label = T("Percentage"),
                     #      default = 0,
                     #      requires = IS_INT_IN_RANGE(0, 101),
                     #      readable = theme_percentages,
                     #      writable = theme_percentages,
                     #      ),
                     *s3_meta_fields())

        crud_strings[tablename] = Storage(
            label_create = T("New Theme"),
            title_display = T("Theme"),
            title_list = T("Themes"),
            title_update = T("Edit Theme"),
            #title_upload = T("Import Theme data"),
            label_list_button = T("List Themes"),
            msg_record_created = T("Theme added to Activity"),
            msg_record_modified = T("Theme updated"),
            msg_record_deleted = T("Theme removed from Activity"),
            msg_list_empty = T("No Themes found for this Activity")
        )

        configure(tablename,
                  deduplicate=self.project_theme_activity_deduplicate,
                  #onaccept = self.project_theme_activity_onaccept,
                  )

        # ---------------------------------------------------------------------
        # Theme <> Project Location Link Table
        #
        tablename = "project_theme_location"
        define_table(tablename,
                     theme_id(empty=False),
                     self.project_location_id(empty=False),
                     # % breakdown by theme (sector in IATI)
                     Field("percentage", "integer",
                           label = T("Percentage"),
                           default = 0,
                           requires = IS_INT_IN_RANGE(0, 101),
                           readable = theme_percentages,
                           writable = theme_percentages,
                           ),
                     *s3_meta_fields())

        crud_strings[tablename] = Storage(
            label_create = T("New Theme"),
            title_display = T("Theme"),
            title_list = T("Themes"),
            title_update = T("Edit Theme"),
            title_upload = T("Import Theme data"),
            label_list_button = T("List Themes"),
            msg_record_created = T("Theme added to Project Location"),
            msg_record_modified = T("Theme updated"),
            msg_record_deleted = T("Theme removed from Project Location"),
            msg_list_empty = T("No Themes found for this Project Location")
        )

        # Pass names back to global scope (s3.*)
        return dict()

    # -------------------------------------------------------------------------
    @staticmethod
    def project_theme_project_onaccept(form):
        """
            Record creation post-processing

            Update the percentages of all the Project's Locations.
        """

        # Check for prepop
        project_id = form.vars.get("project_id", None)
        if not project_id and form.request_vars:
            # Interactive form
            project_id = form.request_vars.get("project_id", None)
        if not project_id:
            return

        # Calculate the list of Percentages for this Project
        percentages = {}
        db = current.db
        table = db.project_theme_project
        query = (table.deleted == False) & \
                (table.project_id == project_id)
        rows = db(query).select(table.theme_id,
                                table.percentage)
        for row in rows:
            percentages[row.theme_id] = row.percentage

        # Update the Project's Locations
        s3db = current.s3db
        table = s3db.project_location
        ltable = s3db.project_theme_location
        update_or_insert = ltable.update_or_insert
        query = (table.deleted == False) & \
                (table.project_id == project_id)
        rows = db(query).select(table.id)
        for row in rows:
            for theme_id in percentages:
                update_or_insert(project_location_id = row.id,
                                 theme_id = theme_id,
                                 percentage = percentages[theme_id])

    # -------------------------------------------------------------------------
    @staticmethod
    def project_theme_project_deduplicate(item):
        """ Import item de-duplication """

        if item.tablename != "project_theme_project":
            return

        data = item.data
        project_id = data.get("project_id", None)
        theme_id = data.get("theme_id", None)
        if project_id and theme_id:
            table = item.table
            query = (table.project_id == project_id) & \
                    (table.theme_id == theme_id)
            duplicate = current.db(query).select(table.id,
                                                 limitby=(0, 1)).first()

            if duplicate:
                item.id = duplicate.id
                item.method = item.METHOD.UPDATE

    # -------------------------------------------------------------------------
    @staticmethod
    def project_theme_activity_deduplicate(item):
        """ Import item de-duplication """

        if item.tablename != "project_theme_activity":
            return

        data = item.data
        activity_id = data.get("activity_id", None)
        theme_id = data.get("theme_id", None)
        if activity_id and theme_id:
            table = item.table
            query = (table.activity_id == activity_id) & \
                    (table.theme_id == theme_id)
            duplicate = current.db(query).select(table.id,
                                                 limitby=(0, 1)).first()

            if duplicate:
                item.id = duplicate.id
                item.method = item.METHOD.UPDATE

# =============================================================================
class S3ProjectDRRModel(S3Model):
    """
        Models for DRR (Disaster Risk Reduction) extensions
    """

    names = ["project_drr"]

    def model(self):

        T = current.T

        hfa_opts = project_hfa_opts()
        hfa_opts = dict([(opt, "HFA %s" % opt) for opt in hfa_opts])

        tablename = "project_drr"
        self.define_table(tablename,
                          self.project_project_id(empty=False),
                          Field("hfa", "list:integer",
                                label = T("HFA Priorities"),
                                represent = S3Represent(options=hfa_opts,
                                                        multiple=True),
                                requires = IS_EMPTY_OR(IS_IN_SET(
                                            hfa_opts,
                                            multiple = True)),
                                widget = S3GroupedOptionsWidget(
                                            cols=1,
                                            help_field=hfa_opts
                                         ),
                                ),
                          *s3_meta_fields())

        # Pass names back to global scope (s3.*)
        return dict()

    # -------------------------------------------------------------------------
    @staticmethod
    def hfa_opts_represent(opt):
        """ Option representation """

        if not opt:
            return current.messages["NONE"]
        if isinstance(opt, int):
            opts = [opt]
        elif not isinstance(opt, (list, tuple)):
            return current.messages["NONE"]
        else:
            opts = opt
        if opts[0] is None:
            return current.messages["NONE"]
        vals = ["HFA %s" % o for o in opts]
        return ", ".join(vals)

# =============================================================================
class S3ProjectDRRPPModel(S3Model):
    """
        Models for DRR Project Portal extensions
        - injected into custom Project CRUD forms
    """

    names = ["project_drrpp"]

    def model(self):

        T = current.T
        db = current.db

        NONE = current.messages["NONE"]

        local_currencies = current.deployment_settings.get_fin_currencies().keys()
        local_currencies.remove("USD")

        project_rfa_opts = self.project_rfa_opts()
        project_pifacc_opts = self.project_pifacc_opts()
        project_jnap_opts = self.project_jnap_opts()

        tablename = "project_drrpp"
        self.define_table(tablename,
                          self.project_project_id(
                                # Override requires so that update access to the projects isn't required
                                requires = IS_ONE_OF(db, "project_project.id",
                                                     self.project_project_represent
                                                     )
                                ),
                          Field("parent_project",
                                represent = lambda v: v or NONE,
                                label =  T("Name of a programme or another project which this project is implemented as part of"),
                                #comment = DIV(_class="tooltip",
                                #              _title="%s|%s" % (T("Parent Project"),
                                #                                T("The parent project or programme which this project is implemented under"))),
                                ), 
                          Field("duration", "integer",
                                represent = lambda v: v or NONE,
                                label = T("Duration (months)")),
                          Field("local_budget", "double",
                                label = T("Total Funding (Local Currency)"),
                                represent = lambda v: \
                                    IS_FLOAT_AMOUNT.represent(v, precision=2)),
                          s3_currency("local_currency",
                                      label = T("Local Currency"),
                                      requires = IS_IN_SET(local_currencies,
                                                           zero=None)
                                      ),
                          Field("activities", "text",
                                represent = lambda v: v or NONE,
                                label = T("Activities")),
                          Field("rfa", "list:integer",
                                label = T("RFA Priorities"),
                                requires = IS_EMPTY_OR(
                                            IS_IN_SET(project_rfa_opts.keys(),
                                                      labels = ["RFA %s" % \
                                                                rfa for rfa in project_rfa_opts.keys()],
                                                      multiple = True)),
                                represent = lambda opt: \
                                    self.opts_represent(opt, "RFA"),
                                widget = S3GroupedOptionsWidget(help_field = project_rfa_opts,
                                                                cols = 1,
                                                                ),
                                comment = DIV(_class="tooltip",
                                              _title="%s|%s" % (T("RFA Priorities"),
                                                                T("Applicable to projects in Pacific countries only")))),
                          Field("pifacc", "list:integer",
                                label = T("PIFACC Priorities"),
                                requires = IS_EMPTY_OR(
                                            IS_IN_SET(project_pifacc_opts.keys(),
                                                      labels = ["PIFACC %s" % \
                                                                pifacc for pifacc in project_pifacc_opts.keys()],
                                                      multiple = True)),
                                represent = lambda opt: \
                                    self.opts_represent(opt, "PIFACC"),
                                widget = S3GroupedOptionsWidget(help_field = project_pifacc_opts,
                                                                cols = 1,
                                                                ),
                                comment = DIV(_class="tooltip",
                                              _title="%s|%s" % (T("PIFACC Priorities"),
                                                                T("Pacific Islands Framework for Action on Climate Change. Applicable to projects in Pacific countries only")))),
                          Field("jnap", "list:integer",
                                label = T("JNAP Priorities"),
                                requires = IS_EMPTY_OR(
                                            IS_IN_SET(project_jnap_opts.keys(),
                                                      labels = ["JNAP %s" % \
                                                                jnap for jnap in project_jnap_opts.keys()],
                                                      multiple = True)),
                                represent = lambda opt: \
                                    self.opts_represent(opt, "JNAP"),
                                widget = S3GroupedOptionsWidget(help_field = project_jnap_opts,
                                                                cols = 1,
                                                                ),
                                comment = DIV(_class="tooltip",
                                              _title="%s|%s" % (T("JNAP Priorities"),
                                                                T("Joint National Action Plan for Disaster Risk Management and Climate Change Adaptation. Applicable to Cook Islands only")))),
                          Field("L1", "list:integer",
                                label = T("Cook Islands"),
                                requires = IS_EMPTY_OR(
                                            IS_ONE_OF(db, "gis_location.id",
                                                      S3Represent(lookup="gis_location"),
                                                      filterby = "L0",
                                                      filter_opts = ("Cook Islands",),
                                                      not_filterby = "name",
                                                      not_filter_opts = ("Cook Islands",),
                                                      multiple=True)),
                                represent = S3Represent(lookup="gis_location",
                                                        multiple=True),
                                widget = S3GroupedOptionsWidget(size = None, # do not group by letter
                                                                cols = 4,
                                                                ),
                                ),
                          Field("outputs", "text",
                                label = "%s (Old - do NOT use)" % T("Outputs"),
                                represent = lambda v: v or NONE,
                                readable = False,
                                writable = False,
                                ),
                          Field("focal_person",
                                represent = lambda v: v or NONE,
                                requires = IS_NOT_EMPTY(),
                                label = T("Focal Person")),
                          self.org_organisation_id(label = T("Organization")),
                          Field("email",
                                requires=IS_EMPTY_OR(IS_EMAIL()),
                                represent = lambda v: v or NONE,
                                label = T("Email")),
                          *s3_meta_fields())

        # CRUD Strings
        current.response.s3.crud_strings[tablename] = Storage(
            title_display = T("DRRPP Extensions"),
            title_update = T("Edit DRRPP Extensions"),
        )

        self.configure(tablename,
                       onaccept = self.project_drrpp_onaccept,
                       )

        # Pass names back to global scope (s3.*)
        return dict()

    # -------------------------------------------------------------------------
    @staticmethod
    def project_drrpp_onaccept(form):
        """
            After DB I/O tasks for Project DRRPP records
        """

        db = current.db
        vars = form.vars
        id = vars.id
        project_id = vars.project_id

        dtable = db.project_drrpp

        if not project_id:
            # Most reliable way to get the project_id is to read the record
            project_id = db(dtable.id == id).select(dtable.project_id,
                                                    limitby=(0, 1)
                                                    ).first().project_id

        table = db.project_project
        hr_id = db(table.id == project_id).select(table.human_resource_id,
                                                  limitby=(0, 1)
                                                  ).first().human_resource_id
        if hr_id:
            s3db = current.s3db
            htable = db.hrm_human_resource
            ctable = s3db.pr_contact
            ptable = db.pr_person
            query = (htable.id == hr_id) & \
                    (ptable.id == htable.person_id)
            left = ctable.on((ctable.pe_id == ptable.pe_id) & \
                             (ctable.contact_method == "EMAIL"))
            row = db(query).select(htable.organisation_id,
                                   ptable.first_name,
                                   ptable.middle_name,
                                   ptable.last_name,
                                   ctable.value,
                                   left=left,
                                   limitby=(0, 1)).first()
            focal_person = s3_fullname(row[ptable])
            organisation_id = row[htable].organisation_id
            email = row[ctable].value
            db(dtable.id == id).update(focal_person = focal_person,
                                       organisation_id = organisation_id,
                                       email = email,
                                       )

    # -------------------------------------------------------------------------
    @staticmethod
    def opts_represent(opt, prefix):
        """ Option representation """

        if isinstance(opt, int):
            opts = [opt]
        if isinstance(opt, (list, tuple)):
            if not opt or opt[0] is None:
                return current.messages["NONE"]
            else:
                return ", ".join(["%s %s" % (prefix, o) for o in opt])
        else:
            return current.messages["NONE"]

# =============================================================================
class S3ProjectTaskModel(S3Model):
    """
        Project Task Model

        This class holds the tables used for an Organisation to manage
        their Tasks in detail.
    """

    names = ["project_milestone",
             "project_task",
             "project_task_id",
             "project_time",
             "project_comment",
             "project_task_project",
             "project_task_activity",
             "project_task_milestone",
             "project_task_represent_w_project",
             "project_task_active_statuses",
             ]

    def model(self):

        db = current.db
        T = current.T
        auth = current.auth
        request = current.request
        s3 = current.response.s3
        settings = current.deployment_settings

        project_id = self.project_project_id

        messages = current.messages
        UNKNOWN_OPT = messages.UNKNOWN_OPT

        add_components = self.add_components
        configure = self.configure
        crud_strings = s3.crud_strings
        define_table = self.define_table
        set_method = self.set_method
        super_link = self.super_link

        # ---------------------------------------------------------------------
        # Project Milestone
        #
        tablename = "project_milestone"
        define_table(tablename,
                     # Stage Report
                     super_link("doc_id", "doc_entity"),
                     project_id(),
                     Field("name",
                           label = T("Short Description"),
                           requires = IS_NOT_EMPTY()
                           ),
                     s3_date(),
                     s3_comments(),
                     *s3_meta_fields())

        # CRUD Strings
        ADD_MILESTONE = T("Create Milestone")
        crud_strings[tablename] = Storage(
            label_create = ADD_MILESTONE,
            title_display = T("Milestone Details"),
            title_list = T("Milestones"),
            title_update = T("Edit Milestone"),
            #title_upload = T("Import Milestones"),
            label_list_button = T("List Milestones"),
            msg_record_created = T("Milestone Added"),
            msg_record_modified = T("Milestone Updated"),
            msg_record_deleted = T("Milestone Deleted"),
            msg_list_empty = T("No Milestones Found")
        )

        # Reusable Field
        represent = S3Represent(lookup=tablename,
                                fields=["name", "date"],
                                labels="%(name)s: %(date)s",
                                )
        milestone_id = S3ReusableField("milestone_id", "reference %s" % tablename,
                                       label = T("Milestone"),
                                       ondelete = "RESTRICT",
                                       represent = represent,
                                       requires = IS_EMPTY_OR(
                                                    IS_ONE_OF(db, "project_milestone.id",
                                                              represent)),
                                       sortby = "name",
                                       comment = S3AddResourceLink(c="project",
                                                                   f="milestone",
                                                                   title=ADD_MILESTONE,
                                                                   tooltip=T("A project milestone marks a significant date in the calendar which shows that progress towards the overall objective is being made.")),
                                       )

        configure(tablename,
                  orderby = "project_milestone.date",
                  )

        # ---------------------------------------------------------------------
        # Tasks
        #
        # Tasks can be linked to Activities or directly to Projects
        # - they can also be used by the Event/Scenario modules
        #
        # @ToDo: Task templates
        # @ToDo: Recurring tasks
        #

        project_task_priority_opts = settings.get_project_task_priority_opts()
        project_task_status_opts = settings.get_project_task_status_opts()
        # Which options for the Status for a Task count as the task being 'Active'
        project_task_active_statuses = [2, 3, 4, 11]

        #staff = auth.s3_has_role("STAFF")
        staff = auth.is_logged_in()

        tablename = "project_task"
        define_table(tablename,
                     super_link("doc_id", "doc_entity"),
                     Field("template", "boolean",
                           default = False,
                           readable = False,
                           writable = False,
                           ),
                     Field("name", length=100, notnull=True,
                           label = T("Short Description"),
                           requires = IS_LENGTH(maxsize=100, minsize=1),
                           ),
                     Field("description", "text",
                           label = T("Detailed Description/URL"),
                           comment = DIV(_class="tooltip",
                                         _title="%s|%s" % (T("Detailed Description/URL"),
                                                           T("Please provide as much detail as you can, including the URL(s) where the bug occurs or you'd like the new feature to go."))),
                           ),
                     self.org_site_id,
                     self.gis_location_id(
                            # Can be enabled & labelled within a Template as-required
                            #label = T("Deployment Location"),
                            readable = False,
                            writable = False
                            ),
                     Field("source",
                           label = T("Source"),
                           ),
                     Field("source_url",
                           label = T("Source Link"),
                           represent = s3_url_represent,
                           requires = IS_EMPTY_OR(IS_URL()),
                           ),
                     Field("priority", "integer",
                           default = 3,
                           label = T("Priority"),
                           represent = lambda opt: \
                                       project_task_priority_opts.get(opt,
                                                                      UNKNOWN_OPT),
                           requires = IS_IN_SET(project_task_priority_opts,
                                                zero=None),
                           ),
                     # Could be a Person, Team or Organisation
                     super_link("pe_id", "pr_pentity",
                                readable = staff,
                                writable = staff,
                                label = T("Assigned to"),
                                filterby = "instance_type",
                                filter_opts = ("pr_person", "pr_group", "org_organisation"),
                                represent = self.project_assignee_represent,
                                # @ToDo: Widget
                                #widget = S3PentityWidget(),
                                #comment = DIV(_class="tooltip",
                                #              _title="%s|%s" % (T("Assigned to"),
                                #                                messages.AUTOCOMPLETE_HELP))
                                ),
                     s3_datetime("date_due",
                                 label = T("Date Due"),
                                 represent = "date",
                                 readable = staff,
                                 writable = staff,
                                 ),
                     Field("time_estimated", "double",
                           label = "%s (%s)" % (T("Time Estimate"),
                                                T("hours")),
                           represent = lambda v: v or "",
                           readable = staff,
                           writable = staff,
                           ),
                     Field("time_actual", "double",
                           label = "%s (%s)" % (T("Time Taken"),
                                                T("hours")),
                           readable = staff,
                           # This comes from the Time component
                           writable = False,
                           ),
                     Field("status", "integer",
                           default = 2,
                           label = T("Status"),
                           represent = lambda opt: \
                                    project_task_status_opts.get(opt,
                                                                 UNKNOWN_OPT),
                           requires = IS_IN_SET(project_task_status_opts,
                                                zero=None),
                           readable = staff,
                           writable = staff,
                           ),
                     Field.Method("task_id", self.project_task_task_id),
                     *s3_meta_fields())

        # Field configurations
        # Comment these if you don't need a Site associated with Tasks
        #table.site_id.readable = table.site_id.writable = True
        #table.site_id.label = T("Check-in at Facility") # T("Managing Office")
        # @todo: make lazy_table
        table = db[tablename]
        table.created_on.represent = lambda dt: \
                                        S3DateTime.date_represent(dt, utc=True)

        # CRUD Strings
        ADD_TASK = T("Create Task")
        crud_strings[tablename] = Storage(
            label_create = ADD_TASK,
            title_display = T("Task Details"),
            title_list = T("All Tasks"),
            title_update = T("Edit Task"),
            title_upload = T("Import Tasks"),
            label_list_button = T("List Tasks"),
            msg_record_created = T("Task added"),
            msg_record_modified = T("Task updated"),
            msg_record_deleted = T("Task deleted"),
            msg_list_empty = T("No tasks currently registered"))

        list_fields = ["id",
                       (T("ID"), "task_id"),
                       "priority",
                       ]
        lappend = list_fields.append

        filter_widgets = [S3TextFilter(["name",
                                        "description",
                                        ],
                                       label = T("Search"),
                                       _class = "filter-search",
                                       ),
                          S3OptionsFilter("priority",
                                          options = project_task_priority_opts,
                                          cols = 4,
                                          ),
                          ]
        fappend = filter_widgets.append

        crud_fields = []
        cappend = crud_fields.append

        use_projects = settings.get_project_projects()
        if use_projects:
            jquery_ready_append = s3.jquery_ready.append
            lappend("task_project.project_id")
            fappend(S3OptionsFilter("task_project.project_id",
                                    options = self.project_task_project_opts,
                                    ))
            cappend(S3SQLInlineComponent("task_project",
                                         label = T("Project"),
                                         fields = [("", "project_id")],
                                         multiple = False,
                                         ))

        if settings.get_project_activities():
            lappend("task_activity.activity_id")
            fappend(S3OptionsFilter("task_activity.activity_id",
                                    options = self.project_task_activity_opts,
                                    ))
            cappend(S3SQLInlineComponent("task_activity",
                                         label = T("Activity"),
                                         fields = [("", "activity_id")],
                                         multiple = False,
                                         ))
            if use_projects:
                # Filter Activity List to just those for the Project
                options = {"triggerName": "project_id",
                           "targetName": "activity_id",
                           "lookupPrefix": "project",
                           "lookupResource": "activity",
                           "optional": True,
                           }
                jquery_ready_append('''S3OptionsFilter(%s)''' % \
                    json.dumps(options, separators=SEPARATORS))

        crud_fields.extend(("name",
                            "description",
                            "source",
                            "priority",
                            "pe_id",
                            "date_due",
                            ))

        if settings.get_project_milestones():
            # Use the field in this format to get the custom represent
            lappend("task_milestone.milestone_id")
            fappend(S3OptionsFilter("task_milestone.milestone_id",
                                    options = self.project_task_milestone_opts,
                                    ))
            cappend(S3SQLInlineComponent("task_milestone",
                                         label = T("Milestone"),
                                         fields = [("", "milestone_id")],
                                         multiple = False,
                                         ))
            if use_projects:
                # Filter Milestone List to just those for the Project
                options = {"triggerName": "project_id",
                           "targetName": "milestone_id",
                           "lookupPrefix": "project",
                           "lookupResource": "milestone",
                           "optional": True,
                           }
                jquery_ready_append('''S3OptionsFilter(%s)''' % \
                    json.dumps(options, separators=SEPARATORS))

        list_fields.extend(("name",
                            "pe_id",
                            "date_due",
                            "time_estimated",
                            "time_actual",
                            "created_on",
                            "status",
                            #"site_id"
                            ))

        filter_widgets.extend((S3OptionsFilter("pe_id",
                                               label = T("Assigned To"),
                                               none = T("Unassigned"),
                                               ),
                               S3OptionsFilter("created_by",
                                               label = T("Created By"),
                                               hidden = True,
                                               ),
                               S3DateFilter("created_on",
                                            label = T("Date Created"),
                                            hide_time = True,
                                            hidden = True,
                                            ),
                               S3DateFilter("date_due",
                                            hide_time = True,
                                            hidden = True,
                                            ),
                               S3DateFilter("modified_on",
                                            label = T("Date Modified"),
                                            hide_time = True,
                                            hidden = True,
                                            ),
                               S3OptionsFilter("status",
                                               options = project_task_status_opts,
                                               ),
                               ))

        crud_fields.extend(("time_estimated",
                            "status",
                            S3SQLInlineComponent("time",
                                                 label = T("Time Log"),
                                                 fields = ["date",
                                                           "person_id",
                                                           "hours",
                                                           "comments"
                                                           ],
                                                 orderby = "date"
                                                 ),
                            "time_actual",
                            ))

        # Custom Form
        crud_form = S3SQLCustomForm(*crud_fields)

        report_options = Storage(rows = list_fields,
                                 cols = list_fields,
                                 fact = list_fields,
                                 defaults = Storage(rows = "task.project",
                                                    cols = "task.pe_id",
                                                    fact = "sum(task.time_estimated)",
                                                    totals = True
                                                    ),
                                 )

        # Resource Configuration
        configure(tablename,
                  context = {#"event": "event.event_id",
                             "incident": "incident.incident_id",
                             "location": "location_id",
                             # Assignee instead?
                             "organisation": "created_by$organisation_id",
                             },
                  copyable = True,
                  #create_next = URL(f="task", args=["[id]"]),
                  create_onaccept = self.project_task_create_onaccept,
                  crud_form = crud_form,
                  extra = "description",
                  extra_fields = ["id"],
                  filter_widgets = filter_widgets,
                  list_fields = list_fields,
                  list_layout = project_task_list_layout,
                  onvalidation = self.project_task_onvalidation,
                  orderby = "project_task.priority,project_task.date_due asc",
                  realm_entity = self.project_task_realm_entity,
                  report_options = report_options,
                  super_entity = "doc_entity",
                  update_onaccept = self.project_task_update_onaccept,
                  )

        # Reusable field
        represent = project_TaskRepresent()
        task_id = S3ReusableField("task_id", "reference %s" % tablename,
                                  label = T("Task"),
                                  sortby="name",
                                  requires = IS_EMPTY_OR(
                                                IS_ONE_OF(db, "project_task.id",
                                                          represent)),
                                  represent = represent,
                                  comment = S3AddResourceLink(c="project",
                                                              f="task",
                                                              title=ADD_TASK,
                                                              tooltip=T("A task is a piece of work that an individual or team can do in 1-2 days.")),
                                  ondelete = "CASCADE")

        # Representation with project name, for time log form
        project_task_represent_w_project = project_TaskRepresent(show_project=True)
        
        # Custom Methods
        set_method("project", "task",
                   method = "dispatch",
                   action = self.project_task_dispatch)

        # Components
        add_components(tablename,
                       # Projects (for imports)
                       project_project = {"link": "project_task_project",
                                          "joinby": "task_id",
                                          "key": "project_id",
                                          "actuate": "embed",
                                          "autocomplete": "name",
                                          "autodelete": False,
                                          },
                       # Format for S3SQLInlineComponent
                       project_task_project = "task_id",
                       #project_activity_group = "activity_id",
                       # Activities
                       project_activity = {"link": "project_task_activity",
                                           "joinby": "task_id",
                                           "key": "activity_id",
                                           "actuate": "embed",
                                           "autocomplete": "name",
                                           "autodelete": False,
                                           },
                       # Format for S3SQLInlineComponent
                       project_task_activity = "task_id",
                       # Incidents
                       #event_incident = {"link": "event_task",
                       #                  "joinby": "task_id",
                       #                  "key": "incident_id",
                       #                  "actuate": "embed",
                       #                  "autocomplete": "name",
                       #                  "autodelete": False,
                       #                  },
                       # Format for InlineComponent
                       event_task = {"name": "incident",
                                     "joinby": "task_id",
                                     },
                       # Milestones
                       project_milestone = {"link": "project_task_milestone",
                                            "joinby": "task_id",
                                            "key": "milestone_id",
                                            "actuate": "embed",
                                            "autocomplete": "name",
                                            "autodelete": False,
                                            },
                       # Format for S3SQLInlineComponent
                       project_task_milestone = "task_id",
                       # Job titles
                       hrm_job_title = {"link": "project_task_job_title",
                                        "joinby": "task_id",
                                        "key": "job_title_id",
                                        "actuate": "embed",
                                        "autocomplete": "name",
                                        "autodelete": False,
                                        },
                       # Human Resources (assigned)
                       hrm_human_resource = {"link": "project_task_human_resource",
                                             "joinby": "task_id",
                                             "key": "human_resource_id",
                                             "actuate": "embed",
                                             "autocomplete": "name",
                                             "autodelete": False
                                             },
                       # Requests
                       req_req = {"link": "project_task_req",
                                  "joinby": "task_id",
                                  "key": "req_id",
                                  "actuate": "embed",
                                  "autocomplete": "request_number",
                                  "autodelete": False,
                                  },
                       # Time
                       project_time = "task_id",
                       # Comments (for imports))
                       project_comment = "task_id",
                       )

        # ---------------------------------------------------------------------
        # Link Tasks <-> Projects
        #
        tablename = "project_task_project"
        define_table(tablename,
                     task_id(),
                     project_id(
                     # Override requires so that update access to the projects isn't required
                     requires = IS_ONE_OF(db, "project_project.id",
                                          self.project_project_represent
                                          )
                      ),
                      *s3_meta_fields())

        # ---------------------------------------------------------------------
        # Link task <-> activity
        #
        # Tasks <> Activities
        tablename = "project_task_activity"
        define_table(tablename,
                     task_id(),
                     self.project_activity_id(),
                     *s3_meta_fields())

        # ---------------------------------------------------------------------
        # Link task <-> milestone
        #
        # Tasks <> Milestones
        tablename = "project_task_milestone"
        define_table(tablename,
                     task_id(),
                     milestone_id(),
                     *s3_meta_fields())

        # ---------------------------------------------------------------------
        # Project comment
        #
        # @ToDo: Attachments?
        #
        # Parent field allows us to:
        #  * easily filter for top-level threads
        #  * easily filter for next level of threading
        #  * hook a new reply into the correct location in the hierarchy
        #
        tablename = "project_comment"
        define_table(tablename,
                     Field("parent", "reference project_comment",
                           readable = False,
                           requires = IS_EMPTY_OR(
                                        IS_ONE_OF(db, "project_comment.id"
                                       )),
                           ),
                     task_id(),
                     Field("body", "text", notnull=True,
                           label = T("Comment"),
                           ),
                     *s3_meta_fields())

        # Resource Configuration
        configure(tablename,
                  list_fields = ["id",
                                 "task_id",
                                 "created_by",
                                 "modified_on"
                                 ],
                  )

        # ---------------------------------------------------------------------
        # Project Time
        # - used to Log hours spent on a Task
        #
        tablename = "project_time"
        define_table(tablename,
                     task_id(
                       requires = IS_ONE_OF(db, "project_task.id",
                                            project_task_represent_w_project,
                                            ),
                     ),
                     self.pr_person_id(default=auth.s3_logged_in_person(),
                                       widget = SQLFORM.widgets.options.widget
                                       ),
                     s3_datetime(default="now",
                                 past=8760, # Hours, so 1 year
                                 future=0
                                 ),
                     Field("hours", "double",
                           label = "%s (%s)" % (T("Time"),
                                                T("hours")),
                           represent=lambda v: \
                                     IS_FLOAT_AMOUNT.represent(v, precision=2)),
                     Field.Method("day", project_time_day),
                     Field.Method("week", project_time_week),
                     s3_comments(),
                     *s3_meta_fields())

        # CRUD Strings
        ADD_TIME = T("Log Time Spent")
        crud_strings[tablename] = Storage(
            label_create = ADD_TIME,
            title_display = T("Logged Time Details"),
            title_list = T("Logged Time"),
            title_update = T("Edit Logged Time"),
            title_upload = T("Import Logged Time data"),
            title_report = T("Project Time Report"),
            label_list_button = T("List Logged Time"),
            msg_record_created = T("Time Logged"),
            msg_record_modified = T("Time Log Updated"),
            msg_record_deleted = T("Time Log Deleted"),
            msg_list_empty = T("No Time Logged")
        )
        if "rows" in request.get_vars and request.get_vars.rows == "project":
            crud_strings[tablename].title_report = T("Project Time Report")

        list_fields = ["id",
                       (T("Project"), "task_id$task_project.project_id"),
                       (T("Activity"), "task_id$task_activity.activity_id"),
                       "task_id",
                       "person_id",
                       "date",
                       "hours",
                       "comments",
                       ]

        filter_widgets = [
            S3OptionsFilter("person_id",
                            #label = T("Person"),
                            ),
            S3OptionsFilter("task_id$task_project.project_id",
                            #label = T("Project"),
                            options = self.project_task_project_opts,
                            ),
            S3OptionsFilter("task_id$task_activity.activity_id",
                            #label = T("Activity"),
                            options = self.project_task_activity_opts,
                            hidden = True,
                            ),
            S3DateFilter("date",
                         #label = T("Date"),
                         hide_time = True,
                         hidden = True,
                         ),
            ]

        if settings.get_project_milestones():
            # Use the field in this format to get the custom represent
            list_fields.insert(3, (T("Milestone"), "task_id$task_milestone.milestone_id"))
            filter_widgets.insert(3, S3OptionsFilter("task_id$task_milestone.milestone_id",
                                                     #label = T("Milestone"),
                                                     hidden = True,
                                                     ))

        report_fields = list_fields + \
                        [(T("Day"), "day"),
                         (T("Week"), "week")]

        if settings.get_project_sectors():
            report_fields.insert(3, (T("Sector"),
                                     "task_id$task_project.project_id$sector_project.sector_id"))
            filter_widgets.insert(1, S3OptionsFilter("task_id$task_project.project_id$sector_project.sector_id",
                                                     #label = T("Sector"),
                                                     ))

        # Custom Methods
        set_method("project", "time",
                   method = "effort",
                   action = self.project_time_effort_report)

        report_options = Storage(rows = report_fields,
                                 cols = report_fields,
                                 fact = report_fields,
                                 defaults = Storage(
                                    rows = "task_id$task_project.project_id",
                                    cols = "person_id",
                                    fact = "sum(hours)",
                                    totals = True,
                                    ),
                                 )

        configure(tablename,
                  filter_widgets = filter_widgets,
                  list_fields = list_fields,
                  onaccept = self.project_time_onaccept,
                  report_fields = ["date"],
                  report_options = report_options,
                  )

        # ---------------------------------------------------------------------
        # Pass names back to global scope (s3.*)
        #
        return dict(
            project_task_id = task_id,
            project_task_active_statuses = project_task_active_statuses,
            project_task_represent_w_project = project_task_represent_w_project,
        )

    # -------------------------------------------------------------------------
    def defaults(self):
        """ Safe defaults for model-global names if module is disabled """

        dummy = S3ReusableField("dummy_id", "integer",
                                readable = False,
                                writable = False)

        return dict(project_task_id = lambda **attr: dummy("task_id"),
                    project_task_active_statuses = [],
                    )

    # -------------------------------------------------------------------------
    @staticmethod
    def project_task_task_id(row):
        """ The record ID of a task as separate column in the data table """
        
        if hasattr(row, "project_task"):
            row = row.project_task
        try:
            return row.id
        except AttributeError:
            return None
            
    # -------------------------------------------------------------------------
    @staticmethod
    def project_task_project_opts():
        """
            Provide the options for the Project search filter
            - all Projects with Tasks
        """

        db = current.db
        ptable = db.project_project
        ttable = db.project_task
        ltable = db.project_task_project
        query = (ttable.deleted != True) & \
                (ltable.task_id == ttable.id) & \
                (ltable.project_id == ptable.id)
        rows = db(query).select(ptable.id, ptable.name)
        return dict([(row.id, row.name) for row in rows])

    # -------------------------------------------------------------------------
    @staticmethod
    def project_task_activity_opts():
        """
            Provide the options for the Activity search filter
            - all Activities with Tasks
        """

        db = current.db
        atable = db.project_activity
        ttable = db.project_task
        ltable = db.project_task_activity
        query = (ttable.deleted == False) & \
                (ltable.task_id == ttable.id) & \
                (ltable.activity_id == atable.id)
        opts = db(query).select(atable.name)
        _dict = {}
        for opt in opts:
            _dict[opt.name] = opt.name
        return _dict

    # -------------------------------------------------------------------------
    @staticmethod
    def project_task_milestone_opts():
        """
            Provide the options for the Milestone search filter
            - all Milestones with Tasks
        """

        db = current.db
        mtable = db.project_milestone
        ttable = db.project_task
        ltable = db.project_task_milestone
        query = (ttable.deleted == False) & \
                (ltable.task_id == ttable.id) & \
                (ltable.milestone_id == mtable.id)
        opts = db(query).select(mtable.name)
        _dict = {}
        for opt in opts:
            _dict[opt.name] = opt.name
        return _dict

    # -------------------------------------------------------------------------
    @staticmethod
    def project_assignee_represent(id, row=None):
        """
            FK representation

            @ToDo: Migrate to S3Represent
        """

        if row:
            id = row.pe_id
            instance_type = row.instance_type
        elif id:
            if isinstance(id, Row):
                instance_type = id.instance_type
                id = id.pe_id
            else:
                instance_type = None
        else:
            return current.messages["NONE"]

        db = current.db
        s3db = current.s3db
        if not instance_type:
            table = s3db.pr_pentity
            r = db(table._id == id).select(table.instance_type,
                                           limitby=(0, 1)).first()
            instance_type = r.instance_type

        if instance_type == "pr_person":
            # initials?
            return s3_fullname(pe_id=id) or current.messages.UNKNOWN_OPT
        elif instance_type in ("pr_group", "org_organisation"):
            # Team or Organisation
            table = s3db[instance_type]
            r = db(table.pe_id == id).select(table.name,
                                             limitby=(0, 1)).first()
            try:
                return r.name
            except:
                return current.messages.UNKNOWN_OPT
        else:
            return current.messages.UNKNOWN_OPT

    # -------------------------------------------------------------------------
    @staticmethod
    def project_task_realm_entity(table, record):
        """ Set the task realm entity to the project's realm entity """

        task_id = record.id
        db = current.db
        ptable = db.project_project
        ltable = db.project_task_project
        query = (ltable.task_id == task_id) & \
                (ltable.project_id == ptable.id)
        project = db(query).select(ptable.realm_entity,
                                   limitby=(0, 1)).first()
        if project:
            return project.realm_entity
        else:
            return None

    # -------------------------------------------------------------------------
    @staticmethod
    def project_task_onvalidation(form):
        """ Task form validation """

        vars = form.vars
        if str(vars.status) == "3" and not vars.pe_id:
            form.errors.pe_id = \
                current.T("Status 'assigned' requires the %(fieldname)s to not be blank") % \
                    dict(fieldname=current.db.project_task.pe_id.label)
        elif vars.pe_id and str(vars.status) == "2":
            # Set the Status to 'Assigned' if left at default 'New'
            vars.status = 3

    # -------------------------------------------------------------------------
    @staticmethod
    def project_task_create_onaccept(form):
        """
            When a Task is created:
                * Process the additional fields: Project/Activity/Milestone
                * create associated Link Table records
                * notify assignee
        """

        db = current.db
        s3db = current.s3db
        session = current.session

        id = form.vars.id

        if session.s3.event:
            # Create a link between this Task & the active Event
            etable = s3db.event_task
            etable.insert(event_id=session.s3.event,
                          task_id=id)

        ltp = db.project_task_project

        vars = current.request.post_vars
        project_id = vars.get("project_id", None)
        if project_id:
            # Create Link to Project
            link_id = ltp.insert(task_id = id,
                                 project_id = project_id)

        activity_id = vars.get("activity_id", None)
        if activity_id:
            # Create Link to Activity
            lta = db.project_task_activity
            link_id = lta.insert(task_id = id,
                                 activity_id = activity_id)

        milestone_id = vars.get("milestone_id", None)
        if milestone_id:
            # Create Link to Milestone
            ltable = db.project_task_milestone
            link_id = ltable.insert(task_id = id,
                                    milestone_id = milestone_id)

        # Make sure the task is also linked to the project
        # when created under an activity
        row = db(ltp.task_id == id).select(ltp.project_id,
                                           limitby=(0, 1)).first()
        if not row:
            lta = db.project_task_activity
            ta = db.project_activity
            query = (lta.task_id == id) & \
                    (lta.activity_id == ta.id)
            row = db(query).select(ta.project_id,
                                   limitby=(0, 1)).first()
            if row and row.project_id:
                ltp.insert(task_id=id,
                           project_id=row.project_id)

        # Notify Assignee
        task_notify(form)

    # -------------------------------------------------------------------------
    @staticmethod
    def project_task_update_onaccept(form):
        """
            * Process the additional fields: Project/Activity/Milestone
            * Log changes as comments
            * If the task is assigned to someone then notify them
        """

        db = current.db
        s3db = current.s3db

        vars = form.vars
        id = vars.id
        record = form.record

        table = db.project_task

        changed = {}
        if record: # Not True for a record merger
            for var in vars:
                vvar = vars[var]
                rvar = record[var]
                if vvar != rvar:
                    type = table[var].type
                    if type == "integer" or \
                       type.startswith("reference"):
                        if vvar:
                            vvar = int(vvar)
                        if vvar == rvar:
                            continue
                    represent = table[var].represent
                    if not represent:
                        represent = lambda o: o
                    if rvar:
                        changed[var] = "%s changed from %s to %s" % \
                            (table[var].label, represent(rvar), represent(vvar))
                    else:
                        changed[var] = "%s changed to %s" % \
                            (table[var].label, represent(vvar))

        if changed:
            table = db.project_comment
            text = s3_auth_user_represent(current.auth.user.id)
            for var in changed:
                text = "%s\n%s" % (text, changed[var])
            table.insert(task_id=id,
                         body=text)

        vars = current.request.post_vars
        if "project_id" in vars:
            ltable = db.project_task_project
            filter = (ltable.task_id == id)
            project = vars.project_id
            if project:
                # Create the link to the Project
                #ptable = db.project_project
                #master = s3db.resource("project_task", id=id)
                #record = db(ptable.id == project).select(ptable.id,
                #                                         limitby=(0, 1)).first()
                #link = s3db.resource("project_task_project")
                #link_id = link.update_link(master, record)
                query = (ltable.task_id == id) & \
                        (ltable.project_id == project)
                record = db(query).select(ltable.id, limitby=(0, 1)).first()
                if record:
                    link_id = record.id
                else:
                    link_id = ltable.insert(task_id = id,
                                            project_id = project)
                filter = filter & (ltable.id != link_id)
            # Remove any other links
            links = s3db.resource("project_task_project", filter=filter)
            links.delete()

        if "activity_id" in vars:
            ltable = db.project_task_activity
            filter = (ltable.task_id == id)
            activity = vars.activity_id
            if vars.activity_id:
                # Create the link to the Activity
                #atable = db.project_activity
                #master = s3db.resource("project_task", id=id)
                #record = db(atable.id == activity).select(atable.id,
                #                                          limitby=(0, 1)).first()
                #link = s3db.resource("project_task_activity")
                #link_id = link.update_link(master, record)
                query = (ltable.task_id == id) & \
                        (ltable.activity_id == activity)
                record = db(query).select(ltable.id, limitby=(0, 1)).first()
                if record:
                    link_id = record.id
                else:
                    link_id = ltable.insert(task_id = id,
                                            activity_id = activity)
                filter = filter & (ltable.id != link_id)
            # Remove any other links
            links = s3db.resource("project_task_activity", filter=filter)
            links.delete()

        if "milestone_id" in vars:
            ltable = db.project_task_milestone
            filter = (ltable.task_id == id)
            milestone = vars.milestone_id
            if milestone:
                # Create the link to the Milestone
                #mtable = db.project_milestone
                #master = s3db.resource("project_task", id=id)
                #record = db(mtable.id == milestone).select(mtable.id,
                #                                           limitby=(0, 1)).first()
                #link = s3db.resource("project_task_milestone")
                #link_id = link.update_link(master, record)
                query = (ltable.task_id == id) & \
                        (ltable.milestone_id == milestone)
                record = db(query).select(ltable.id, limitby=(0, 1)).first()
                if record:
                    link_id = record.id
                else:
                    link_id = ltable.insert(task_id = id,
                                            milestone_id = milestone)
                filter = filter & (ltable.id != link_id)
            # Remove any other links
            links = s3db.resource("project_task_milestone", filter=filter)
            links.delete()

        # Notify Assignee
        task_notify(form)

    # -------------------------------------------------------------------------
    @staticmethod
    def project_task_dispatch(r, **attr):
        """
            Send a Task Dispatch notice from a Task
            - if a location is supplied, this will be formatted as an OpenGeoSMS
        """

        if r.representation == "html" and \
           r.name == "task" and r.id and not r.component:

            record = r.record
            text = "%s: %s" % (record.name,
                               record.description)

            # Encode the message as an OpenGeoSMS
            msg = current.msg
            message = msg.prepare_opengeosms(record.location_id,
                                             code="ST",
                                             map="google",
                                             text=text)

            # URL to redirect to after message sent
            url = URL(c="project",
                      f="task",
                      args=r.id)

            # Create the form
            if record.pe_id:
                opts = dict(recipient=record.pe_id)
            else:
                opts = dict(recipient_type="pr_person")
            output = msg.compose(type="SMS",
                                 message = message,
                                 url = url,
                                 **opts)

            # Maintain RHeader for consistency
            if "rheader" in attr:
                rheader = attr["rheader"](r)
                if rheader:
                    output["rheader"] = rheader

            output["title"] = current.T("Send Task Notification")
            current.response.view = "msg/compose.html"
            return output

        else:
            raise HTTP(501, current.ERROR.BAD_METHOD)

    # -------------------------------------------------------------------------
    @staticmethod
    def project_milestone_duplicate(item):
        """ Import item de-duplication """

        if item.tablename == "project_milestone":
            data = item.data
            table = item.table
            # Duplicate if same Name & Project
            if "name" in data and data.name:
                query = (table.name.lower() == data.name.lower())
            else:
                # Nothing we can work with
                return
            if "project_id" in data and data.project_id:
                query &= (table.project_id == data.project_id)

            duplicate = current.db(query).select(table.id,
                                                 limitby=(0, 1)).first()
            if duplicate:
                item.id = duplicate.id
                item.method = item.METHOD.UPDATE

    # -------------------------------------------------------------------------
    @staticmethod
    def project_time_onaccept(form):
        """ When Time is logged, update the Task & Activity """

        db = current.db
        titable = db.project_time
        ttable = db.project_task
        atable = db.project_activity
        tatable = db.project_task_activity

        # Find the Task
        task_id = form.vars.task_id
        if not task_id:
            # Component Form
            query = (titable.id == form.vars.id)
            record = db(query).select(titable.task_id,
                                      limitby=(0, 1)).first()
            if record:
                task_id = record.task_id

        # Total the Hours Logged
        query = (titable.deleted == False) & \
                (titable.task_id == task_id)
        rows = db(query).select(titable.hours)
        hours = 0
        for row in rows:
            if row.hours:
                hours += row.hours

        # Update the Task
        query = (ttable.id == task_id)
        db(query).update(time_actual=hours)

        # Find the Activity
        query = (tatable.deleted == False) & \
                (tatable.task_id == task_id)
        activity = db(query).select(tatable.activity_id,
                                    limitby=(0, 1)).first()
        if activity:
            activity_id = activity.activity_id

            # Find all Tasks in this Activity
            query = (ttable.deleted == False) & \
                    (tatable.deleted == False) & \
                    (tatable.task_id == ttable.id) & \
                    (tatable.activity_id == activity_id)
            tasks = db(query).select(ttable.time_actual)

            # Total the Hours Logged
            hours = 0
            for task in tasks:
                hours += task.time_actual or 0 # Handle None

            # Update the Activity
            query = (atable.id == activity_id)
            db(query).update(time_actual=hours)

    # -------------------------------------------------------------------------
    @staticmethod
    def project_time_effort_report(r, **attr):
        """
            Provide a Report on Effort by week

            @ToDo: https://sahana.mybalsamiq.com/projects/sandbox/Effort
        """

        if r.representation == "html":

            T = current.T
            request = current.request
            resource = r.resource
            output = {}

            from s3.s3data import S3PivotTable
            rows = "person_id"
            cols = "week"
            layers = [("hours", "sum")]
            pivot = S3PivotTable(resource, rows, cols, layers)
            _table = pivot.html()

            output["items"] = _table
            output["title"] = T("Effort Report")
            current.response.view = "list.html"
            return output

        else:
            raise HTTP(501, current.ERROR.BAD_METHOD)

# =============================================================================
class S3ProjectTaskHRMModel(S3Model):
    """
        Project Task HRM Model

        This class holds the tables used to link Tasks to Human Resources
        - either individuals or Job Roles
    """

    names = ["project_task_job_title",
             "project_task_human_resource",
             ]

    def model(self):

        define_table = self.define_table
        task_id = self.project_task_id

        # ---------------------------------------------------------------------
        # Link Tasks <> Human Resources
        tablename = "project_task_human_resource"
        define_table(tablename,
                     task_id(),
                     self.hrm_human_resource_id(),
                     *s3_meta_fields())

        # ---------------------------------------------------------------------
        # Link Tasks <> Job Roles
        tablename = "project_task_job_title"
        define_table(tablename,
                     task_id(),
                     self.hrm_job_title_id(),
                     *s3_meta_fields())

        # ---------------------------------------------------------------------
        # Pass names back to global scope (s3.*)
        #
        return dict()

# =============================================================================
class S3ProjectTaskIReportModel(S3Model):
    """
        Project Task IReport Model

        This class holds the table used to link Tasks with Incident Reports.
        @ToDo: Deprecate as we link to Incidents instead: S3EventTaskModel
    """

    names = ["project_task_ireport",
             ]

    def model(self):

        # Link Tasks <-> Incident Reports
        #
        tablename = "project_task_ireport"
        self.define_table(tablename,
                          self.project_task_id(),
                          self.irs_ireport_id(),
                          *s3_meta_fields())

        self.configure(tablename,
                       onaccept=self.task_ireport_onaccept)

        # ---------------------------------------------------------------------
        # Pass names back to global scope (s3.*)
        #
        return dict()

    # -------------------------------------------------------------------------
    @staticmethod
    def task_ireport_onaccept(form):
        """
            When a Task is linked to an IReport, then populate the location_id
        """

        vars = form.vars
        ireport_id = vars.ireport_id
        task_id = vars.task_id

        db = current.db

        # Check if we already have a Location for the Task
        table = db.project_task
        query = (table.id == task_id)
        record = db(query).select(table.location_id,
                                  limitby=(0, 1)).first()
        if not record or record.location_id:
            return

        # Find the Incident Location
        itable = db.irs_ireport
        query = (itable.id == ireport_id)
        record = db(query).select(itable.location_id,
                                  limitby=(0, 1)).first()
        if not record or not record.location_id:
            return

        location_id = record.location_id

        # Update the Task
        query = (table.id == task_id)
        db(query).update(location_id=location_id)

# =============================================================================
def multi_theme_percentage_represent(id):
    """
        Representation for Theme Percentages
        for multiple=True options
    """

    if not id:
        return current.messages["NONE"]

    s3db = current.s3db
    table = s3db.project_theme_percentage
    ttable = s3db.project_theme

    def represent_row(row):
        return "%s (%s%s)" % (row.project_theme.name,
                              row.project_theme_percentage.percentage,
                              "%")

    if isinstance(id, (list, tuple)):
        query = (table.id.belongs(id)) & \
                (ttable.id == table.theme_id)
        rows = current.db(query).select(table.percentage,
                                        ttable.name)
        repr = ", ".join(represent_row(row) for row in rows)
        return repr
    else:
        query = (table.id == id) & \
                (ttable.id == table.theme_id)
        row = current.db(query).select(table.percentage,
                                       ttable.name).first()
        try:
            return represent_row(row)
        except:
            return current.messages.UNKNOWN_OPT

# =============================================================================
class project_LocationRepresent(S3Represent):
    """ Representation of Project Locations """

    def __init__(self,
                 translate=False,
                 show_link=False,
                 multiple=False,
                 ):

        settings = current.deployment_settings
        if settings.get_project_community():
            # Community is the primary resource
            self.community = True
        else:
            # Location is just a way to display Projects on a map
            self.community = False
        if settings.get_gis_countries() == 1:
            self.multi_country = False
        else:
            self.multi_country = True
        self.use_codes = settings.get_project_codes()

        self.lookup_rows = self.custom_lookup_rows

        super(project_LocationRepresent,
              self).__init__(lookup="project_location",
                             show_link=show_link,
                             translate=translate,
                             multiple=multiple)

    # -------------------------------------------------------------------------
    def custom_lookup_rows(self, key, values, fields=None):
        """
            Custom lookup method for organisation rows, does a
            join with the projects and locations. Parameters
            key and fields are not used, but are kept for API
            compatiblity reasons.

            @param values: the project_location IDs
        """

        db = current.db
        ltable = current.s3db.project_location
        gtable = db.gis_location
        fields = [ltable.id,    # pkey is needed for the cache
                  gtable.name,
                  gtable.level,
                  gtable.L0,
                  gtable.L1,
                  gtable.L2,
                  gtable.L3,
                  gtable.L4,
                  gtable.L5,
                  ]

        if len(values) == 1:
            query = (ltable.id == values[0]) & \
                    (ltable.location_id == gtable.id)
            limitby = (0, 1)
        else:
            query = (ltable.id.belongs(values)) & \
                    (ltable.location_id == gtable.id)
            limitby = None

        if not self.community:
            ptable = db.project_project
            query &= (ltable.project_id == ptable.id)
            fields.append(ptable.name)
            if self.use_codes:
                fields.append(ptable.code)

        rows = db(query).select(*fields,
                                limitby=limitby)
        self.queries += 1
        return rows

    # -------------------------------------------------------------------------
    def represent_row(self, row):
        """
            Represent a single Row

            @param row: the joined Row
        """

        community = self.community
        if not self.community:
            prow = row["project_project"]
        row = row["gis_location"]

        name = row.name
        level = row.level
        if level == "L0":
            location = name
        elif name:
            locations = [name]
            lappend = locations.append
            matched = False
            L5 = row.L5
            if L5:
                if L5 == name:
                    matched = True
                else:
                    lappend(L5)
            L4 = row.L4
            if L4:
                if L4 == name:
                    if matched:
                        lappend(L4)
                    matched = True
                else:
                    lappend(L4)
            L3 = row.L3
            if L3:
                if L3 == name:
                    if matched:
                        lappend(L3)
                    matched = True
                else:
                    lappend(L3)
            L2 = row.L2
            if L2:
                if L2 == name:
                    if matched:
                        lappend(L2)
                    matched = True
                else:
                    lappend(L2)
            L1 = row.L1
            if L1:
                if L1 == name:
                    if matched:
                        lappend(L1)
                    matched = True
                else:
                    lappend(L1)
            if self.multi_country:
                L0 = row.L0
                if L0:
                    if L0 == name:
                        if matched:
                            lappend(L0)
                        matched = True
                    else:
                        lappend(L0)
            location = ", ".join(locations)
        else:
            locations = [row[level] for level in ("L5", "L4", "L3", "L2", "L1") if row[level]]
            if self.multi_country:
                L0 = row.L0
                if L0:
                    locations.append(L0)
            location = ", ".join(locations)

        if community:
            return s3_unicode(location)
        else:
            if self.use_codes and prow.code:
                project =  "%s: %s" % (prow.code, prow.name)
            else:
                project = prow.name
            name = "%s (%s)" % (project, location)
            return s3_unicode(name)

# =============================================================================
def task_notify(form):
    """
        If the task is assigned to someone then notify them
    """

    vars = form.vars
    pe_id = vars.pe_id
    if not pe_id:
        return
    user = current.auth.user
    if user and user.pe_id == pe_id:
        # Don't notify the user when they assign themselves tasks
        return
    if int(vars.status) not in current.response.s3.project_task_active_statuses:
        # No need to notify about closed tasks
        return
    if form.record is None or (int(pe_id) != form.record.pe_id):
        # Assignee has changed
        settings = current.deployment_settings

        if settings.has_module("msg"):
            # Notify assignee
            subject = "%s: Task assigned to you" % settings.get_system_name_short()
            url = "%s%s" % (settings.get_base_public_url(),
                            URL(c="project", f="task", args=vars.id))
            priority = current.s3db.project_task.priority.represent(int(vars.priority))
            message = "You have been assigned a Task:\n\n%s\n\n%s\n\n%s\n\n%s" % \
                (url,
                 "%s priority" % priority,
                 vars.name,
                 vars.description or "")
            current.msg.send_by_pe_id(pe_id, subject, message)
    return

# =============================================================================
class project_TaskRepresent(S3Represent):
    """ Representation of project tasks """

    def __init__(self,
                 show_link=False,
                 show_project=False,
                 project_first=True):
        """
            Constructor

            @param show_link: render representation as link to the task
            @param show_project: show the project name in the representation
            @param project_first: show the project name before the task name
        """

        task_url = URL(c="project", f="task", args=["[id]"])

        super(project_TaskRepresent, self).__init__(lookup = "project_task",
                                                    show_link = show_link,
                                                    linkto = task_url,
                                                    )

        self.show_project = show_project
        if show_project:
            self.project_represent = S3Represent(lookup = "project_project")
            
        self.project_first = project_first

    # -------------------------------------------------------------------------
    def lookup_rows(self, key, values, fields=[]):
        """
            Custom rows lookup

            @param key: the key Field
            @param values: the values
            @param fields: unused (retained for API compatibility)
        """

        s3db = current.s3db
        
        ttable = s3db.project_task
        fields = [ttable.id, ttable.name]

        show_project = self.show_project
        if show_project:
            ltable = s3db.project_task_project
            left = ltable.on(ltable.task_id == ttable.id)
            fields.append(ltable.project_id)
        else:
            left = None

        if len(values) == 1:
            query = (key == values[0])
        else:
            query = key.belongs(values)
        rows = current.db(query).select(left = left, *fields)
        self.queries += 1

        if show_project and rows:
            # Bulk-represent the project_ids
            project_ids = [row.project_task_project.project_id
                           for row in rows]
            if project_ids:
                self.project_represent.bulk(project_ids)

        return rows

    # -------------------------------------------------------------------------
    def represent_row(self, row):
        """
            Represent a row

            @param row: the Row
        """

        output = row["project_task.name"]
        
        if self.show_project:
            
            project_id = row["project_task_project.project_id"]
            if self.project_first:
                if project_id:
                    strfmt = "%(project)s: %(task)s"
                else:
                    strfmt = "- %(task)s"
            else:
                if project_id:
                    strfmt = "%(task)s (%(project)s)"
                else:
                    strfmt = "%(task)s"

            output = strfmt % {"task": output,
                               "project": self.project_represent(project_id),
                               }
                               
        return output

# =============================================================================
class project_ActivityRepresent(S3Represent):
    """ Representation of Project Activities """

    def __init__(self,
                 translate=False,
                 show_link=False,
                 multiple=False):

        if current.deployment_settings.get_project_projects():
            # Need a custom lookup
            self.code = True
            self.lookup_rows = self.custom_lookup_rows
            fields = ["project_activity.name",
                      "project_project.code",
                      ]
        else:
            # Can use standard lookup of fields
            self.code = False
            fields = ["name"]

        super(project_ActivityRepresent,
              self).__init__(lookup="project_activity",
                             fields=fields,
                             show_link=show_link,
                             translate=translate,
                             multiple=multiple)

    # -------------------------------------------------------------------------
    def custom_lookup_rows(self, key, values, fields=[]):
        """
            Custom lookup method for activity rows, does a
            left join with the parent project. Parameters
            key and fields are not used, but are kept for API
            compatibility reasons.

            @param values: the activity IDs
        """

        db = current.db
        s3db = current.s3db
        atable = s3db.project_activity
        ptable = s3db.project_project

        left = ptable.on(ptable.id == atable.project_id)

        qty = len(values)
        if qty == 1:
            query = (atable.id == values[0])
            limitby = (0, 1)
        else:
            query = (atable.id.belongs(values))
            limitby = (0, qty)

        rows = db(query).select(atable.id,
                                atable.name,
                                ptable.code,
                                left=left,
                                limitby=limitby)
        self.queries += 1
        return rows

    # -------------------------------------------------------------------------
    def represent_row(self, row):
        """
            Represent a single Row

            @param row: the project_activity Row
        """

        if self.code:
            # Custom Row (with the project left-joined)
            name = row["project_activity.name"]
            code = row["project_project.code"]
            if not name:
                return row["project_activity.id"]
        else:
            # Standard row (from fields)
            name = row["name"]
            if not name:
                return row["id"]

        if self.code and code:
            name = "%s > %s" % (code, name)
        return s3_unicode(name)

# =============================================================================
def project_activity_year_options():
    """
        returns a dict of the options for the year virtual field
        used by the search widget

        orderby needed for postgres

        @ToDo: Migrate to stats_year_options()
    """

    db = current.db
    table = current.s3db.project_activity
    query = (table.deleted == False)
    min_field = table.date.min()
    start_date_min = db(query).select(min_field,
                                      orderby=min_field,
                                      limitby=(0, 1)
                                      ).first()[min_field]
    if start_date_min:
        start_year = start_date_min.year
    else:
        start_year = None

    max_field = table.end_date.max()
    end_date_max = db(query).select(max_field,
                                    orderby=max_field,
                                    limitby=(0, 1)
                                    ).first()[max_field]
    if end_date_max:
        end_year = end_date_max.year
    else:
        end_year = None

    if not start_year or not end_year:
        return {start_year:start_year} or {end_year:end_year}
    years = {}
    for year in xrange(start_year, end_year + 1):
        years[year] = year
    return years

# =============================================================================
class S3ProjectThemeVirtualFields:
    """ Virtual fields for the project table """

    def themes(self):
        """
            Themes associated with this Project
        """

        try:
            project_id = self.project_project.id
        except AttributeError:
            return ""

        s3db = current.s3db
        ptable = s3db.project_project
        ttable = s3db.project_theme
        ltable = s3db.project_theme_percentage
        query = (ltable.deleted != True) & \
                (ltable.project_id == project_id) & \
                (ltable.theme_id == ttable.id)
        themes = current.db(query).select(ttable.name,
                                          ltable.percentage)

        if not themes:
            return current.messages["NONE"]

        represent = ""
        for theme in themes:
            name = theme.project_theme.name
            percentage = theme.project_theme_percentage.percentage
            if represent:
                represent = "%s, %s (%s%s)" % (represent,
                                               name,
                                               percentage,
                                               "%")
            else:
                represent = "%s (%s%s)" % (name, percentage, "%")

        return represent

# =============================================================================
# project_time virtual fields
#
def project_time_day(row):
    """
        Virtual field for project_time - abbreviated string format for
        date, allows grouping per day instead of the individual datetime,
        used for project time report.

        Requires "date" to be in the additional report_fields

        @param row: the Row
    """

    try:
        thisdate = row["project_time.date"]
    except AttributeError:
        return current.messages["NONE"]
    if not thisdate:
        return current.messages["NONE"]

    now = current.request.utcnow
    week = datetime.timedelta(days=7)
    #if thisdate < (now - week):
        # Ignore data older than the last week
        # - should already be filtered in controller anyway
    #    return default

    return thisdate.date().strftime("%d %B %y")

# =============================================================================
def project_time_week(row):
    """
        Virtual field for project_time - returns the date of the Monday
        (=first day of the week) of this entry, used for project time report.

        Requires "date" to be in the additional report_fields

        @param row: the Row
    """

    try:
        thisdate = row["project_time.date"]
    except AttributeError:
        return current.messages["NONE"]
    if not thisdate:
        return current.messages["NONE"]

    day = thisdate.date()
    monday = day - datetime.timedelta(days=day.weekday())

    return monday

# =============================================================================
def project_ckeditor():
    """ Load the Project Comments JS """

    s3 = current.response.s3

    ckeditor = URL(c="static", f="ckeditor", args="ckeditor.js")
    s3.scripts.append(ckeditor)
    adapter = URL(c="static", f="ckeditor", args=["adapters", "jquery.js"])
    s3.scripts.append(adapter)

    # Toolbar options: http://docs.cksource.com/CKEditor_3.x/Developers_Guide/Toolbar
    # @ToDo: Move to Static
    js = "".join((
'''i18n.reply="''', str(current.T("Reply")), '''"
var img_path=S3.Ap.concat('/static/img/jCollapsible/')
var ck_config={toolbar:[['Bold','Italic','-','NumberedList','BulletedList','-','Link','Unlink','-','Smiley','-','Source','Maximize']],toolbarCanCollapse:false,removePlugins:'elementspath'}
function comment_reply(id){
 $('#project_comment_task_id__row').hide()
 $('#project_comment_task_id__row1').hide()
 $('#comment-title').html(i18n.reply)
 $('#project_comment_body').ckeditorGet().destroy()
 $('#project_comment_body').ckeditor(ck_config)
 $('#comment-form').insertAfter($('#comment-'+id))
 $('#project_comment_parent').val(id)
 var task_id = $('#comment-'+id).attr('task_id')
 $('#project_comment_task_id').val(task_id)
}'''))

    s3.js_global.append(js)

# =============================================================================
def project_rheader(r):
    """ Project Resource Headers - used in Project & Budget modules """

    if r.representation != "html":
        # RHeaders only used in interactive views
        return None

    # Need to use this as otherwise demographic_data?viewing=project_location.x
    # doesn't have an rheader
    tablename, record = s3_rheader_resource(r)
    if not record:
        return None
    s3db = current.s3db
    table = s3db.table(tablename)

    resourcename = r.name

    T = current.T
    auth = current.auth
    settings = current.deployment_settings

    attachments_label = settings.get_ui_label_attachments()
    if resourcename == "project":
        mode_3w = settings.get_project_mode_3w()
        mode_task = settings.get_project_mode_task()

        # Tabs
        ADMIN = current.session.s3.system_roles.ADMIN
        admin = auth.s3_has_role(ADMIN)
        #staff = auth.s3_has_role("STAFF")
        staff = True

        tabs = [(T("Basic Details"), None)]
        append = tabs.append
        if settings.get_project_multiple_organisations():
            append((T("Organizations"), "organisation"))
        if settings.get_project_community():
            append((T("Communities"), "location"))
        elif not mode_task:
            append((T("Locations"), "location"))
        if settings.get_project_theme_percentages():
            append((T("Themes"), "theme"))
        if mode_3w:
            append((T("Beneficiaries"), "beneficiary"))
        if settings.get_project_milestones():
            append((T("Milestones"), "milestone"))
        if settings.get_project_activities():
            append((T("Activities"), "activity"))
        if mode_task:
            append((T("Tasks"), "task"))
        if record.calendar:
            append((T("Calendar"), "timeline"))
        if settings.get_project_multiple_budgets():
            append((T("Annual Budgets"), "annual_budget"))
        if mode_3w:
            append((T("Documents"), "document"))
        else:
            append((attachments_label, "document"))
        if settings.get_hrm_show_staff():
            append((settings.get_hrm_staff_label(), "human_resource", dict(group="staff")))
        if settings.has_module("vol"):
            append((T("Volunteers"), "human_resource", dict(group="volunteer")))

        rheader_fields = [["code", "name"],
                          ["organisation_id"],
                          ["start_date", "end_date"]
                          ]
        rheader = S3ResourceHeader(rheader_fields, tabs)(r)

    elif resourcename in ["location", "demographic_data"]:
        tabs = [(T("Details"), None),
                (T("Beneficiaries"), "beneficiary"),
                (T("Demographics"), "demographic_data/"),
                (T("Contact People"), "contact"),
                ]
        rheader_fields = []
        if record.project_id is not None:
            rheader_fields.append(["project_id"])
        rheader_fields.append(["location_id"])
        rheader = S3ResourceHeader(rheader_fields, tabs)(r,
                                                         record = record,
                                                         table = table)

    elif resourcename == "framework":
        tabs = [(T("Details"), None),
                (T("Organizations"), "organisation"),
                (T("Documents"), "document")]
        rheader_fields = [["name"]]
        rheader = S3ResourceHeader(rheader_fields, tabs)(r)

    elif resourcename == "activity":
        tabs = [(T("Details"), None),
                (T("Contact People"), "contact")]
        if settings.get_project_mode_task():
            tabs.append((T("Tasks"), "task"))
            tabs.append((attachments_label, "document"))
        else:
            tabs.append((T("Documents"), "document"))
        rheader_fields = []
        if record.project_id is not None:
            rheader_fields.append(["project_id"])
        rheader_fields.append(["name"])
        rheader_fields.append(["location_id"])
        rheader = S3ResourceHeader(rheader_fields, tabs)(r)

    elif resourcename == "task":
        # Tabs
        tabs = [(T("Details"), None)]
        append = tabs.append
        append((attachments_label, "document"))
        if settings.has_module("msg"):
            append((T("Notify"), "dispatch"))
        #(T("Roles"), "job_title"),
        #(T("Assignments"), "human_resource"),
        #(T("Requests"), "req")

        rheader_tabs = s3_rheader_tabs(r, tabs)

        # RHeader
        db = current.db
        ltable = s3db.project_task_project
        ptable = db.project_project
        query = (ltable.deleted == False) & \
                (ltable.task_id == r.id) & \
                (ltable.project_id == ptable.id)
        row = db(query).select(ptable.id,
                               ptable.code,
                               ptable.name,
                               limitby=(0, 1)).first()
        if row:
            project = s3db.project_project_represent(None, row)
            project = TR(TH("%s: " % T("Project")),
                         project,
                         )
        else:
            project = ""

        atable = s3db.project_activity
        ltable = s3db.project_task_activity
        query = (ltable.deleted == False) & \
                (ltable.task_id == r.id) & \
                (ltable.activity_id == atable.id)
        activity = db(query).select(atable.name,
                                    limitby=(0, 1)).first()
        if activity:
            activity = TR(TH("%s: " % T("Activity")),
                          activity.name
                          )
        else:
            activity = ""

        if record.description:
            description = TR(TH("%s: " % table.description.label),
                             record.description
                             )
        else:
            description = ""

        if record.site_id:
            facility = TR(TH("%s: " % table.site_id.label),
                          table.site_id.represent(record.site_id),
                          )
        else:
            facility = ""

        if record.location_id:
            location = TR(TH("%s: " % table.location_id.label),
                          table.location_id.represent(record.location_id),
                          )
        else:
            location = ""

        if record.created_by:
            creator = TR(TH("%s: " % T("Created By")),
                         s3_auth_user_represent(record.created_by),
                         )
        else:
            creator = ""

        if record.time_estimated:
            time_estimated = TR(TH("%s: " % table.time_estimated.label),
                                record.time_estimated
                                )
        else:
            time_estimated = ""

        if record.time_actual:
            time_actual = TR(TH("%s: " % table.time_actual.label),
                             record.time_actual
                             )
        else:
            time_actual = ""

        rheader = DIV(TABLE(project,
                            activity,
                            TR(TH("%s: " % table.name.label),
                               record.name,
                               ),
                            description,
                            facility,
                            location,
                            creator,
                            time_estimated,
                            time_actual,
                            #comments,
                            ), rheader_tabs)

    return rheader

# =============================================================================
def project_task_controller():
    """
        Tasks Controller, defined in the model for use from
        multiple controllers for unified menus
    """

    T = current.T
    s3db = current.s3db
    auth = current.auth
    s3 = current.response.s3
    vars = current.request.get_vars

    # Pre-process
    def prep(r):
        tablename = "project_task"
        table = s3db.project_task
        statuses = s3.project_task_active_statuses
        crud_strings = s3.crud_strings[tablename]

        if r.record:
            if r.interactive:
                # Put the Comments in the RFooter
                project_ckeditor()
                s3.rfooter = LOAD("project", "comments.load",
                                  args=[r.id],
                                  ajax=True)

        if r.method == "datalist":
            # Set list_fields for renderer (project_task_list_layout)
            list_fields = ["name",
                           "description",
                           "location_id",
                           "date_due",
                           "pe_id",
                           #"organisation_id$logo",
                           "modified_by",
                           ]
            if current.deployment_settings.get_project_projects():
                list_fields.insert(5, (T("Project"), "task_project.project_id"))
            s3db.configure("project_task",
                           list_fields = list_fields,
                           )

        elif r.method in ("create", "create.popup"):
            project_id = r.get_vars.get("task_project.project_id", None)
            if project_id:
                # Coming from a profile page
                s3db.project_task_project.project_id.default = project_id
                # Can't do this for an inline form
                #field.readable = field.writable = False

        elif "mine" in vars:
            # Show the Open Tasks for this User
            if auth.user:
                pe_id = auth.user.pe_id
                s3.filter = (table.pe_id == pe_id) & \
                            (table.status.belongs(statuses))
            crud_strings.title_list = T("My Open Tasks")
            crud_strings.msg_list_empty = T("No Tasks Assigned")
            s3db.configure(tablename,
                           copyable = False,
                           listadd = False,
                           )
            try:
                # Add Project
                list_fields = s3db.get_config(tablename,
                                              "list_fields")
                # Hide the Assignee column (always us)
                try:
                    list_fields.remove("pe_id")
                except:
                    # Already removed
                    pass
                # Hide the Status column (always 'assigned' or 'reopened')
                try:
                    list_fields.remove("status")
                except:
                    # Already removed
                    pass
                s3db.configure(tablename,
                               list_fields = list_fields,
                               )
            except:
                pass

        elif "project" in vars:
            # Show Open Tasks for this Project
            project = vars.project
            ptable = s3db.project_project
            try:
                name = current.db(ptable.id == project).select(ptable.name,
                                                               limitby=(0, 1)
                                                               ).first().name
            except:
                current.session.error = T("Project not Found")
                redirect(URL(args=None, vars=None))
            s3.filter = (S3FieldSelector("task_id:project_task_project.project_id") == project) & \
                        (S3FieldSelector("status").belongs(statuses))
            crud_strings.title_list = T("Open Tasks for %(project)s") % dict(project=name)
            crud_strings.msg_list_empty = T("No Open Tasks for %(project)s") % dict(project=name)
            # Add Activity
            list_fields = s3db.get_config(tablename,
                                          "list_fields")
            try:
                # Hide the project column since we know that already
                list_fields.remove((T("Project"), "task_project.project_id"))
            except:
                # Already removed
                pass
            s3db.configure(tablename,
                           copyable = False,
                           deletable = False,
                           # Block Add until we get the injectable component lookups
                           insertable = False,
                           list_fields = list_fields,
                           )
        elif "open" in vars:
            # Show Only Open Tasks
            crud_strings.title_list = T("All Open Tasks")
            s3.filter = (table.status.belongs(statuses))

        if r.component:
            if r.component_name == "req":
                if current.deployment_settings.has_module("hrm"):
                    r.component.table.type.default = 3
                if r.method != "update" and r.method != "read":
                    # Hide fields which don't make sense in a Create form
                    s3db.req_create_form_mods()
            elif r.component_name == "human_resource":
                 r.component.table.type.default = 2
        else:
            if not auth.s3_has_role("STAFF"):
                # Hide fields to avoid confusion (both of inputters & recipients)
                table = r.table
                field = table.time_actual
                field.readable = field.writable = False
        return True
    s3.prep = prep

    # Post-process
    def postp(r, output):
        if r.interactive:
            if not r.component and r.method != "import":
                # Maintain vars: why?
                update_url = URL(args=["[id]"], vars=vars)
                S3CRUD.action_buttons(r, update_url=update_url)
        return output
    s3.postp = postp

    if "mine" in vars or "project" in vars:
        # Show no filters in pre-filtered views
        hide_filter = True
    else:
        hide_filter = None

    return current.rest_controller("project", "task",
                                   rheader=s3db.project_rheader,
                                   hide_filter=hide_filter,
                                   )

# =============================================================================
def project_theme_help_fields(options):
    """
        Provide the tooltips for the Theme filter
        
        @param options: the options to generate tooltips for, from
                        S3GroupedOptionsWidget: list of tuples (key, represent)
    """

    table = current.s3db.project_theme
    keys = dict(options).keys()
    rows = current.db(table.id.belongs(keys)).select(table.id,
                                                     table.comments)
    T = current.T
    translated = lambda string: T(string) if string else ""
    tooltips = {}
    for row in rows:
        tooltips[row.id] = translated(row.comments)
    return tooltips

# =============================================================================
def project_hazard_help_fields(options):
    """
        Provide the tooltips for the Hazard filter

        @param options: the options to generate tooltips for, from
                        S3GroupedOptionsWidget: list of tuples (key, represent)
    """

    table = current.s3db.project_hazard
    keys = dict(options).keys()
    rows = current.db(table.id.belongs(keys)).select(table.id,
                                                     table.comments)

    T = current.T
    translated = lambda string: T(string) if string else ""
    tooltips = {}
    for row in rows:
        tooltips[row.id] = translated(row.comments)
    return tooltips

# =============================================================================
def project_hfa_opts():
    """
        Provide the options for the HFA filter

        HFA: Hyogo Framework Agreement
    """

    T = current.T
    return {
        1: T("HFA1: Ensure that disaster risk reduction is a national and a local priority with a strong institutional basis for implementation."),
        2: T("HFA2: Identify, assess and monitor disaster risks and enhance early warning."),
        3: T("HFA3: Use knowledge, innovation and education to build a culture of safety and resilience at all levels."),
        4: T("HFA4: Reduce the underlying risk factors."),
        5: T("HFA5: Strengthen disaster preparedness for effective response at all levels."),
    }

# =============================================================================
def project_jnap_opts():
    """
        Provide the options for the JNAP filter (currently unused)

        JNAP (Joint National Action Plan for Disaster Risk Management
        and Climate Change Adaptation): applies to Cook Islands only
    """

    T = current.T
    return {
        1: T("JNAP-1: Strategic Area 1: Governance"),
        2: T("JNAP-2: Strategic Area 2: Monitoring"),
        3: T("JNAP-3: Strategic Area 3: Disaster Management"),
        4: T("JNAP-4: Strategic Area 4: Risk Reduction and Climate Change Adaptation"),
    }

# =============================================================================
def project_pifacc_opts():
    """
        Provide the options for the PIFACC filter (currently unused)

        PIFACC (Pacific Islands Framework for Action on Climate Change):
        applies to Pacific countries only
    """

    T = current.T
    return {
        1: T("PIFACC-1: Implementing Tangible, On-Ground Adaptation Measures"),
        2: T("PIFACC-2: Governance and Decision Making"),
        3: T("PIFACC-3: Improving our understanding of climate change"),
        4: T("PIFACC-4: Education, Training and Awareness"),
        5: T("PIFACC-5: Mitigation of Global Greenhouse Gas Emissions"),
        6: T("PIFACC-6: Partnerships and Cooperation"),
    }

# =============================================================================
def project_rfa_opts():
    """
        Provide the options for the RFA filter

        RFA: applies to Pacific countries only
    """

    T = current.T
    return {
        1: T("RFA1: Governance-Organisational, Institutional, Policy and Decision Making Framework"),
        2: T("RFA2: Knowledge, Information, Public Awareness and Education"),
        3: T("RFA3: Analysis and Evaluation of Hazards, Vulnerabilities and Elements at Risk"),
        4: T("RFA4: Planning for Effective Preparedness, Response and Recovery"),
        5: T("RFA5: Effective, Integrated and People-Focused Early Warning Systems"),
        6: T("RFA6: Reduction of Underlying Risk Factors"),
    }

# =============================================================================
def project_project_filters(org_label):
    """
        Filter widgets for project_project

        @param org_label: the label to use for organisation_id
    """

    T = current.T
    settings = current.deployment_settings
    
    filter_widgets = [
        S3TextFilter(["name",
                      "code",
                      "description",
                     ],
                     label = T("Description"),
                     comment = T("Search for a Project by name, code, or description."),
                     ),
        S3OptionsFilter("status_id",
                        label = T("Status"),
                        cols = 4,
                        ),
        S3OptionsFilter("organisation_id",
                        label = org_label,
                        hidden = True,
                        ),
        S3LocationFilter("location.location_id",
                         # Default should introspect
                         #levels = ("L0", "L1", "L2"),
                         hidden = True,
                         )
        ]

    append_filter = filter_widgets.append
    
    if settings.get_project_sectors():
        if settings.get_ui_label_cluster():
            sector = T("Cluster")
        else:
            sector = T("Sector")
        append_filter(
            # @ToDo: Move to FK & remove custom options lookup
            S3OptionsFilter("sector.id",
                            label = sector,
                            options = lambda: \
                                get_s3_filter_opts("org_sector",
                                                   location_filter=True,
                                                   none=True,
                                                   translate=True),
                            hidden = True,
                            )
        )
        
    mode_drr = settings.get_project_mode_drr()
    if mode_drr:
        append_filter(
            # @ToDo: Move to FK & remove custom options lookup
            S3OptionsFilter("hazard.id",
                            label = T("Hazard"),
                            options = lambda: \
                                get_s3_filter_opts("project_hazard",
                                                   translate=True),
                            help_field = project_hazard_help_fields,
                            cols = 4,
                            hidden = True,
                            )
        )
        
    if settings.get_project_mode_3w():
        append_filter(
            # @ToDo: Move to FK & remove custom options lookup
            S3OptionsFilter("theme.id",
                            label = T("Theme"),
                            options = lambda: \
                                get_s3_filter_opts("project_theme",
                                                   translate=True),
                            help_field = project_theme_help_fields,
                            cols = 4,
                            hidden = True,
                            )
        )
    
    if mode_drr:
        hfa_opts = project_hfa_opts()
        options = dict((key, "HFA %s" % key) for key in hfa_opts)
        #options[None] = current.messages["NONE"] # to search NO HFA
        append_filter(
            S3OptionsFilter("drr.hfa",
                            label = T("HFA"),
                            options = options,
                            help_field = hfa_opts,
                            cols = 5,
                            hidden = True,
                            )
        )

    if settings.get_project_multiple_organisations():
        append_filter(
            S3OptionsFilter("partner.organisation_id",
                            label = T("Partners"),
                            hidden = True,
                            )
        )
        append_filter(
            S3OptionsFilter("donor.organisation_id",
                            label = T("Donors"),
                            hidden = True,
                            )
        )
                
    return filter_widgets
    
# =============================================================================
def project_project_list_layout(list_id, item_id, resource, rfields, record,
                                icon="tasks"):
    """
        Default dataList item renderer for Projects on Profile pages

        @param list_id: the HTML ID of the list
        @param item_id: the HTML ID of the item
        @param resource: the S3Resource to render
        @param rfields: the S3ResourceFields to render
        @param record: the record as dict
    """

    record_id = record["project_project.id"]
    item_class = "thumbnail"

    raw = record._row
    author = record["project_project.modified_by"]
    date = record["project_project.modified_on"]

    name = record["project_project.name"]
    description = record["project_project.description"]
    start_date = record["project_project.start_date"]

    organisation = record["project_project.organisation_id"]
    organisation_id = raw["project_project.organisation_id"]
    location = record["project_location.location_id"]
    location_id = raw["project_location.location_id"]

    comments = raw["project_project.comments"]

    org_url = URL(c="org", f="organisation", args=[organisation_id, "profile"])
    org_logo = raw["org_organisation.logo"]
    if org_logo:
        org_logo = A(IMG(_src=URL(c="default", f="download", args=[org_logo]),
                         _class="media-object",
                         ),
                     _href=org_url,
                     _class="pull-left",
                     )
    else:
        # @ToDo: use a dummy logo image
        org_logo = A(IMG(_class="media-object"),
                     _href=org_url,
                     _class="pull-left",
                     )

    # Edit Bar
    # @ToDo: Consider using S3NavigationItem to hide the auth-related parts
    permit = current.auth.s3_has_permission
    table = current.db.project_project
    if permit("update", table, record_id=record_id):
        vars = {"refresh": list_id,
                "record": record_id,
                }
        edit_btn = A(I(" ", _class="icon icon-edit"),
                     _href=URL(c="project", f="project",
                               args=[record_id, "update.popup"]
                               ),
                     _class="s3_modal",
                     _title=current.response.s3.crud_strings.project_project.title_update,
                     )
    else:
        edit_btn = ""
    if permit("delete", table, record_id=record_id):
        delete_btn = A(I(" ", _class="icon icon-trash"),
                       _class="dl-item-delete",
                       _title=current.response.s3.crud_strings.project_project.label_delete_button,
                       )
    else:
        delete_btn = ""
    edit_bar = DIV(edit_btn,
                   delete_btn,
                   _class="edit-bar fright",
                   )

    # Render the item
    item = DIV(DIV(I(_class="icon icon-%s" % icon),
                   SPAN(A(name,
                          _href =  URL(c="project", f="project",
                                       args=[record_id, "profile"])),
                        _class="card-title"),
                   SPAN(location, _class="location-title"),
                   SPAN(start_date, _class="date-title"),
                   edit_bar,
                   _class="card-header",
                   ),
               DIV(org_logo,
                   DIV(DIV((description or ""),
                           DIV(author or "",
                               " - ",
                               A(organisation,
                                 _href=org_url,
                                 _class="card-organisation",
                                 ),
                               _class="card-person",
                               ),
                           _class="media",
                           ),
                       _class="media-body",
                       ),
                   _class="media",
                   ),
               #docs,
               _class=item_class,
               _id=item_id,
               )

    return item

# =============================================================================
def project_task_list_layout(list_id, item_id, resource, rfields, record,
                             icon="tasks"):
    """
        Default dataList item renderer for Tasks on Profile pages

        @param list_id: the HTML ID of the list
        @param item_id: the HTML ID of the item
        @param resource: the S3Resource to render
        @param rfields: the S3ResourceFields to render
        @param record: the record as dict
    """

    record_id = record["project_task.id"]
    item_class = "thumbnail"

    raw = record._row
    author = record["project_task.modified_by"]
    date = record["project_task.modified_on"]

    name = record["project_task.name"]
    assigned_to = record["project_task.pe_id"] or ""
    description = record["project_task.description"]
    date_due = record["project_task.date_due"]
    source_url = raw["project_task.source_url"]
    status = raw["project_task.status"]
    priority = raw["project_task.priority"]

    project_id = raw["project_task_project.project_id"]
    if project_id:
        project = record["project_task_project.project_id"]
        project = SPAN(A(project,
                         _href = URL(c="project", f="project",
                                     args=[project_id, "profile"])
                         ),
                       " > ",
                       _class="task_project_title"
                       )
    else:
        project = ""

    if priority in (1, 2): 
        # Urgent / High
        priority_icon = DIV(I(" ", _class="icon-exclamation"),
                            _class="task_priority") 
    elif priority == 4:
        # Low
        priority_icon = DIV(I(" ", _class ="icon-arrow-down"),
                            _class="task_priority") 
    else:
        priority_icon = ""
    # @ToDo: Support more than just the Wrike/MCOP statuses
    status_icon_colour = {2:  "#AFC1E5",
                          6:  "#C8D571",
                          7:  "#CEC1FF",
                          12: "#C6C6C6",
                          }
<<<<<<< HEAD
    active_status = current.response.s3.project_task_active_statuses

=======
    active_statuses = current.s3db.project_task_active_statuses
>>>>>>> 8c463393
    status_icon  = DIV(I(" ", _class="icon-check%s" %
                         ("-empty" if status in active_statuses else "" )),
                       _class="task_status",
                       _style="background-color:%s" % (status_icon_colour.get(status, "none"))
                       ) 

    location = record["project_task.location_id"]
    location_id = raw["project_task.location_id"]

    comments = raw["project_task.comments"]

    org_logo = ""
    #org_url = URL(c="org", f="organisation", args=[organisation_id, "profile"])
    #org_logo = raw["org_organisation.logo"]
    #if org_logo:
    #    org_logo = A(IMG(_src=URL(c="default", f="download", args=[org_logo]),
    #                     _class="media-object",
    #                     ),
    #                 _href=org_url,
    #                 _class="pull-left",
    #                 )
    #else:
    #    # @ToDo: use a dummy logo image
    #    org_logo = A(IMG(_class="media-object"),
    #                 _href=org_url,
    #                 _class="pull-left",
    #                 )

    # Edit Bar
    # @ToDo: Consider using S3NavigationItem to hide the auth-related parts
    permit = current.auth.s3_has_permission
    table = current.db.project_task
    if permit("update", table, record_id=record_id):
        vars = {"refresh": list_id,
                "record": record_id,
                }
        edit_btn = A(I(" ", _class="icon icon-edit"),
                     _href=URL(c="project", f="task",
                               args=[record_id, "update.popup"]
                               ),
                     _class="s3_modal",
                     _title=current.response.s3.crud_strings.project_task.title_update,
                     )
    else:
        edit_btn = ""
    if permit("delete", table, record_id=record_id):
        delete_btn = A(I(" ", _class="icon icon-trash"),
                       _class="dl-item-delete",
                       _title=current.response.s3.crud_strings.project_task.label_delete_button,
                       )
    else:
        delete_btn = ""
        
    if source_url:
        source_btn =  A(I(" ", _class="icon icon-link"),
                       _title=source_url,
                       _href=source_url
                       )
    else:
        source_btn = ""

    edit_bar = DIV(edit_btn,
                   delete_btn,
                   source_btn,
                   _class="edit-bar fright",
                   )

    # Render the item
    item = DIV(DIV(I(_class="icon icon-%s" % icon),
                   SPAN(location, _class="location-title"),
                   SPAN(date_due, _class="date-title"),
                   edit_bar,
                   _class="card-header",
                   ),
               DIV(org_logo,
                   priority_icon,
                   DIV(project,
                        name, _class="card-title task_priority"),
                   status_icon,
                   DIV(DIV((description or ""),
                           DIV(author,
                               " - ",
                               assigned_to,
                               #A(organisation,
                               #  _href=org_url,
                               #  _class="card-organisation",
                               #  ),
                               _class="card-person",
                               ),
                           _class="media",
                           ),
                       _class="media-body",
                       ),
                   _class="media",
                   ),
               #docs,
               _class=item_class,
               _id=item_id,
               )

    return item

# END =========================================================================<|MERGE_RESOLUTION|>--- conflicted
+++ resolved
@@ -6518,12 +6518,7 @@
                           7:  "#CEC1FF",
                           12: "#C6C6C6",
                           }
-<<<<<<< HEAD
-    active_status = current.response.s3.project_task_active_statuses
-
-=======
     active_statuses = current.s3db.project_task_active_statuses
->>>>>>> 8c463393
     status_icon  = DIV(I(" ", _class="icon-check%s" %
                          ("-empty" if status in active_statuses else "" )),
                        _class="task_status",
