# -*- coding: utf-8 -*-

""" Sahana Eden Deployments Model

    @copyright: 2011-2013 (c) Sahana Software Foundation
    @license: MIT

    Permission is hereby granted, free of charge, to any person
    obtaining a copy of this software and associated documentation
    files (the "Software"), to deal in the Software without
    restriction, including without limitation the rights to use,
    copy, modify, merge, publish, distribute, sublicense, and/or sell
    copies of the Software, and to permit persons to whom the
    Software is furnished to do so, subject to the following
    conditions:

    The above copyright notice and this permission notice shall be
    included in all copies or substantial portions of the Software.

    THE SOFTWARE IS PROVIDED "AS IS", WITHOUT WARRANTY OF ANY KIND,
    EXPRESS OR IMPLIED, INCLUDING BUT NOT LIMITED TO THE WARRANTIES
    OF MERCHANTABILITY, FITNESS FOR A PARTICULAR PURPOSE AND
    NONINFRINGEMENT. IN NO EVENT SHALL THE AUTHORS OR COPYRIGHT
    HOLDERS BE LIABLE FOR ANY CLAIM, DAMAGES OR OTHER LIABILITY,
    WHETHER IN AN ACTION OF CONTRACT, TORT OR OTHERWISE, ARISING
    FROM, OUT OF OR IN CONNECTION WITH THE SOFTWARE OR THE USE OR
    OTHER DEALINGS IN THE SOFTWARE.
"""

__all__ = ["S3DeploymentModel",
           "S3DeploymentAlertModel",
           "deploy_rheader",
           ]

try:
    # try stdlib (Python 2.6)
    import json
except ImportError:
    try:
        # try external module
        import simplejson as json
    except:
        # fallback to pure-Python module
        import gluon.contrib.simplejson as json

from gluon import *

from ..s3 import *

# =============================================================================
class S3DeploymentModel(S3Model):

    names = ["deploy_deployment",
             "deploy_deployment_id",
             "deploy_human_resource_assignment"]

    def model(self):

        T = current.T
        db = current.db
        define_table = self.define_table
        configure = self.configure
        super_link = self.super_link
        add_component = self.add_component

        s3 = current.response.s3
        crud_strings = s3.crud_strings

        UNKNOWN_OPT = current.messages.UNKNOWN_OPT
        
        # ---------------------------------------------------------------------
        # Deployment
        #
        deployment_status_opts = {
            1 : T("Closed"),
            2 : T("Open")
        }
        tablename = "deploy_deployment"
        table = define_table(tablename,
                             super_link("doc_id", "doc_entity"),
                             Field("name",
                                   label = T("Name"),
                                   requires=IS_NOT_EMPTY(),
                                   ),
                             self.gis_location_id(
                                label = T("Country"),
                                widget = S3LocationAutocompleteWidget(level="L0"),
                                requires = IS_EMPTY_OR(IS_LOCATION(level="L0")),
                                represent = self.gis_LocationRepresent(sep=", "),
                                comment = DIV(_class="tooltip",
                                              _title="%s|%s" % (T("Country"),
                                                                T("Enter some characters to bring up a list of possible matches"))),
                             ),
                             Field("event_type", # @todo: replace by link
                                   label = T("Event Type"),
                                   ),        
                             Field("status", "integer",
                                   requires = IS_IN_SET(deployment_status_opts),
                                   represent = lambda opt: \
                                    deployment_status_opts.get(opt,
                                                               UNKNOWN_OPT),
                                   default = 2,
                                   label = T("Status"),
                             ),
                             s3_comments(),
                             *s3_meta_fields())

        # Virtual field
        # @todo: move to real field written onaccept?
        table.hrquantity = Field.Lazy(deploy_deployment_hrquantity)

        # CRUD Form
        crud_form = S3SQLCustomForm("name",
                                    "location_id",
                                    "status",
                                    "event_type",
                                    S3SQLInlineComponent("document",
                                                         name = "file",
                                                         label = T("Attachments"),
                                                         fields = ["file",
                                                                   "comments",
                                                                   ],
                                    ),
                                    "comments",
                                    "created_on",
                                    )

        # Profile
        alert_widget = dict(label="Alerts",
                            insert=lambda r, add_title, add_url: \
                                   A(add_title,
                                     _href=r.url(component="alert",
                                                 method="create"),
                                     _class="action-btn profile-add-btn"),
                            title_create="New Alert",
                            type="datalist",
                            list_fields = [
                                "created_on",
                                "subject",
                            ],
                            tablename = "deploy_alert",
                            context = "deployment",
                            colspan = 2,
                            list_layout = deploy_render_alert,
                            pagesize = 10,
                           )

        assignment_widget = dict(label="Members Assigned",
                                 insert=lambda r, add_title, add_url: \
                                        A(add_title,
                                          _href=r.url(component="human_resource_assignment",
                                                      method="create"),
                                          _class="action-btn profile-add-btn"),
                                 title_create="Add Member",
                                 type="datalist",
                                 list_fields = [
                                     "human_resource_id$person_id",
                                     "human_resource_id$organisation_id",
                                     "start_date",
                                     "end_date",
                                     "rating",
                                 ],
                                 tablename = "deploy_human_resource_assignment",
                                 context = "deployment",
                                 colspan = 2,
                                 list_layout = deploy_render_human_resource_assignment,
                                 pagesize = None, # all records
                                )

        # Table configuration
        profile = URL(c="deploy", f="deployment", args=["[id]", "profile"])
        configure(tablename,
                  super_entity = "doc_entity",
                  crud_form = crud_form,
                  create_next = profile,
                  update_next = profile,
                  list_fields = ["name",
                                 (T("Date"), "created_on"),
                                 (T("Country"), "location_id"),
                                 (T("Members"), "hrquantity"),
                                 "status",
                                 ],
                  profile_header = deploy_deployment_profile_header,
                  profile_widgets = [alert_widget,
                                     assignment_widget,
                                    ],
                  summary=[{"name": "rheader",
                            "common": True,
                            "widgets": [
                                {"method": self.add_button}
                            ]
                           },
                           {"name": "table",
                            "label": "Table",
                            "widgets": [{"method": "datatable"}]
                            },
                            {"name": "map",
                             "label": "Map",
                             "widgets": [{"method": "map",
                                          "ajax_init": True}],
                            },
                  ],
                  filter_widgets = [
                      S3TextFilter("name",
                                   label=T("Search"),
                                  ),
                      S3LocationFilter("location_id",
                                       label=T("Location"),
                                       widget="multiselect",
                                       levels=["L0"],
                                       hidden=True,
                                      ),
                  ],
                  orderby="deploy_deployment.created_on desc",
                  delete_next=URL(c="deploy", f="deployment", args="summary"),
                  )

        # Components
        add_component("deploy_human_resource_assignment",
                      deploy_deployment="deployment_id")

        add_component("deploy_alert",
                      deploy_deployment="deployment_id")

        # CRUD Strings
        crud_strings[tablename] = Storage(
            title_create = T("New Deployment"),
            title_display = T("Deployment"),
            title_list = T("Deployments"),
            title_update = T("Edit Deployment Details"),
            title_search = T("Search Deployments"),
            title_upload = T("Import Deployments"),
            subtitle_create = T("Add New Deployment"),
            label_list_button = T("List Deployments"),
            label_create_button = T("New Deployment"),
            label_delete_button = T("Delete Deployment"),
            msg_record_created = T("Deployment added"),
            msg_record_modified = T("Deployment Details updated"),
            msg_record_deleted = T("Deployment deleted"),
            msg_list_empty = T("No Deployments currently registered"))
                
        # Reusable field
        represent = S3Represent(lookup=tablename)
        deployment_id = S3ReusableField("deployment_id", table,
                                        requires = IS_ONE_OF(db,
                                                             "deploy_deployment.id",
                                                             represent),
                                        represent = represent,
                                        label = T("Deployment"),
                                        ondelete = "CASCADE")

        # ---------------------------------------------------------------------
        # Deployment of human resources
        #
        tablename = "deploy_human_resource_assignment"
        table = define_table(tablename,
                             super_link("doc_id", "doc_entity"),
                             deployment_id(),
                             self.hrm_human_resource_id(empty=False,
                                                        label=T("Member")),
                             s3_date("start_date",
                                     label = T("Start Date")),
                             s3_date("end_date",
                                     label = T("End Date")),
                             Field("rating", "double",
                                   label=T("Rating"),
                                   default=0.0),
                             *s3_meta_fields())

        # Table configuration
        configure(tablename,
                  super_entity="doc_entity",
                  context = {"deployment": "deployment_id"},
                  )

        # CRUD Strings
        crud_strings[tablename] = Storage(
            title_create = T("New Assignment"),
            title_display = T("Assignment Details"),
            title_list = T("Assignments"),
            title_update = T("Edit Assignment Details"),
            title_search = T("Search Assignments"),
            title_upload = T("Import Assignments"),
            subtitle_create = T("Add New Assignment"),
            label_list_button = T("List Assignments"),
            label_create_button = T("Add Assignment"),
            label_delete_button = T("Delete Assignment"),
            msg_record_created = T("Assignment added"),
            msg_record_modified = T("Assignment Details updated"),
            msg_record_deleted = T("Assignment deleted"),
            msg_list_empty = T("No Assignments currently registered"))

        # ---------------------------------------------------------------------
        # Deployment of assets
        #
        # @todo: deploy_asset_assignment
        
        # ---------------------------------------------------------------------
        # Pass names back to global scope (s3.*)
        #
        return dict(deploy_deployment_id = deployment_id,
                    )

    # -------------------------------------------------------------------------
    def defaults(self):
        """
            Safe defaults for model-global names in case module is disabled
        """
        deployment_id = S3ReusableField("deployment_id", "integer",
                                        readable=False, writable=False)
        return dict(deploy_deployment_id = deployment_id)

    # -------------------------------------------------------------------------
    @staticmethod
    def add_button(r, widget_id=None, visible=True, **attr):

        return A(S3Method.crud_string(r.tablename,
                                      "label_create_button"),
                 _href=r.url(method="create", id=0, vars={}),
                 _class="action-btn",
                )
                
# =============================================================================
class S3DeploymentAlertModel(S3Model):

    names = ["deploy_alert",
             "deploy_group",
             "deploy_response"]

    def model(self):

        T = current.T

        crud_strings = current.response.s3.crud_strings
        define_table = self.define_table
        super_link = self.super_link
        configure = self.configure
        add_component = self.add_component

        # ---------------------------------------------------------------------
        # Alert (also the PE representing its Recipients)
        #
        tablename = "deploy_alert"
        table = define_table(tablename,
                             super_link("pe_id", "pr_pentity"),
                             self.deploy_deployment_id(
                                requires = IS_ONE_OF(current.db,
                                    "deploy_deployment.id",
                                    S3Represent(lookup="deploy_deployment"),
                                    filterby="status",
                                    filter_opts=(2,),
                                    )),
                             Field("subject", length=78,    # RFC 2822
                                   label = T("Subject"),
                                   requires = IS_NOT_EMPTY(),
                                   ),
                             Field("body", "text",
                                   label = T("Message"),
                                   represent = lambda v: \
                                    v or current.messages["NONE"],
                                   ),
                             *s3_meta_fields())

        # CRUD Strings
        crud_strings[tablename] = Storage(
            title_create = T("New Alert"),
            title_display = T("Alert Details"),
            title_list = T("Alerts"),
            title_update = T("Edit Alert Details"),
            title_search = T("Search Alerts"),
            title_upload = T("Import Alerts"),
            subtitle_create = T("Add New Alert"),
            label_list_button = T("List Alerts"),
            label_create_button = T("Add Alert"),
            label_delete_button = T("Delete Alert"),
            msg_record_created = T("Alert added"),
            msg_record_modified = T("Alert Details updated"),
            msg_record_deleted = T("Alert deleted"),
            msg_list_empty = T("No Alerts currently registered"))

        # CRUD Form
        crud_form = S3SQLCustomForm("deployment_id",
                                    "subject",
                                    "body",
                                    #S3SQLInlineComponent("alert_recipient",
                                    #                     name = "recipient",
                                    #                     label = T("Recipients"),
                                    #                     fields = ["human_resource_id"],
                                    #),
                                    "created_on",
                                    # Use postprocess rather than onaccept to have
                                    # the recipients list populated for sending
                                    #postprocess = self.deploy_alert_postprocess,
                                    )

        # Table Configuration
        configure(tablename,
                  super_entity = "pr_pentity",
                  context = {"deployment": "deployment_id"},
                  crud_form = crud_form,
                  list_fields = ["deployment_id",
                                 "subject",
                                 "body",
                                 "alert_recipient.human_resource_id",
                                 ],
                  )

        # Components
        add_component("deploy_alert_message",
                      deploy_alert=dict(name="message",
                                        joinby="alert_id"))

        add_component("deploy_alert_recipient",
                      deploy_alert=dict(name="recipient",
                                        joinby="alert_id"))

        # Custom Methods
        self.set_method("deploy", "alert",
                        method="select",
                        action=self.deploy_alert_select_recipients)

        # Reusable field
        represent = S3Represent(lookup=tablename)
        alert_id = S3ReusableField("alert_id", table,
                                   requires = IS_ONE_OF(db,
                                                        "deploy_alert.id",
                                                        represent),
                                   represent = represent,
                                   label = T("Alert"),
                                   ondelete = "CASCADE")

        # ---------------------------------------------------------------------
        # Alert Messages
        # - keep track of which messages are related to which alerts
        #
        tablename = "deploy_alert_message"
        table = define_table(tablename,
                             alert_id(),
                             self.msg_message_id(),
                             *s3_meta_fields())

        # ---------------------------------------------------------------------
        # Recipients of the Alert
        #
        tablename = "deploy_alert_recipient"
        table = define_table(tablename,
                             alert_id(),
                             self.hrm_human_resource_id(empty=False,
                                                        label=T("Member")),
                             *s3_meta_fields())

        # ---------------------------------------------------------------------
        # Responses to Alerts
        #
        tablename = "deploy_response"
        table = define_table(tablename,
                             self.deploy_deployment_id(),
                             self.hrm_human_resource_id(empty=False,
                                                        label=T("Member")),
                             # @todo: link to response message
                             *s3_meta_fields())

        # ---------------------------------------------------------------------
        # Pass names back to global scope (s3.*)
        #
        return dict()

    # -------------------------------------------------------------------------
    def defaults(self):
        """
            Safe defaults for model-global names in case module is disabled
        """
        return dict()

    # -------------------------------------------------------------------------
    @staticmethod
    def deploy_alert_select_recipients(r, **attr):
        """
            Custom Method to select recipients for an Alert
        """

        alert_id = r.id
        if r.representation not in ("html", "aadata") or not alert_id or r.component:
            raise HTTP(501, BADMETHOD)

        T = current.T

        if r.http == "POST":
            # Why not in r.post_vars?
            selected = current.request._post_vars.get("selected", None)
            if selected:
                selected = selected.split(",")
                table = current.s3db.deploy_alert_recipient
                for s in selected:
                    table.insert(alert_id = alert_id,
                                 human_resource_id = s)
                current.response.confirmation = T("Resources added to Alert")
            else:
                current.response.warning = T("No Resources Selected!")

        get_vars = r.get_vars or {}
        response = current.response
        settings = current.deployment_settings

        resource = current.s3db.resource("hrm_human_resource")
        list_fields = ["id",
                       "person_id",
                       "job_title_id",
                       "organisation_id",
                       "department_id",
                       "site_id",
                       (T("Email"), "email.value"),
                       (settings.get_ui_label_mobile_phone(), "phone.value"),
                       ]
        totalrows = resource.count()
        if "iDisplayLength" in get_vars:
            display_length = int(get_vars["iDisplayLength"])
        else:
            display_length = 10
        limit = 4 * display_length

        filter, orderby, left = resource.datatable_filter(list_fields,
                                                          get_vars)
        resource.add_filter(filter)

        data = resource.select(list_fields,
                               start=0,
                               limit=limit,
                               orderby=orderby,
                               left=left,
                               count=True,
                               represent=True)
        filteredrows = data["numrows"]
        rfields = data["rfields"]
        rows = data["rows"]

        dt = S3DataTable(rfields, rows)
        dt_id = "hr_dt"

        if r.extension == "html":
            #dt.defaultActionButtons(resource)
            response.s3.no_formats = True

            items = dt.html(totalrows,
                            filteredrows,
                            dt_id,
                            dt_displayLength=display_length,
                            dt_ajax_url=URL(c="deploy",
                                            f="alert",
                                            args=[alert_id, "select"],
                                            extension="aadata",
                                            vars={"id": dt_id},
                                            ),
                            dt_pagination="true",
                            dt_bulk_actions = [(T("Select"), "select")],
                            )
            output = dict(items=items,
                          title = T("Select Recipients"),
                          )

            # Maintain RHeader for consistency
            if attr.get("rheader"):
                rheader = attr["rheader"](r)
                if rheader:
                    output["rheader"] = rheader

            response.view = "deploy/select.html"
            return output

        elif r.extension == "aadata":
            if "sEcho" in get_vars:
                echo = int(get_vars.sEcho)
            else:
                echo = None
            items = dt.json(totalrows,
                            filteredrows,
                            dt_id,
                            echo,
                            dt_bulk_actions = [(T("Select"), "select")],
                            )

            response.headers["Content-Type"] = "application/json"
            return items

        else:
            from gluon.http import HTTP
            raise HTTP(501, resource.ERROR.BAD_FORMAT)

    # -------------------------------------------------------------------------
    @staticmethod
    def deploy_alert_postprocess(form):
        """
            After an Alert has been generated, send out the message
            - unused
        """

        form_vars = form.vars
        alert_id = form_vars.id

        # Check whether the alert has already been sent
<<<<<<< HEAD
        # - alerts should be read-only after creation
        #table = current.s3db.deploy_alert_message
=======
        table = current.s3db.deploy_alert_message
>>>>>>> 0aca3395
        #if current.db(table.alert_id == alert_id).select(table.id,
        #                                                 limitby=(0, 1)
        #                                                 ).first():
        #    return

        # Send Message

        # Embed the alert_id to parse replies
        message = "%s\nalert_id:%s:" % (form_vars.body, alert_id)

        # @ToDo: Support alternate channels, like SMS
        # if not body: body = subject
        message_id = current.msg.send_by_pe_id(form_vars.pe_id,
                                               subject=form_vars.subject,
                                               message=message,
                                               )

        # Keep a record of the link between Alert & Message
        # - to track that the message has already been sent for this alert
        # - for parsing replies?
        table.insert(alert_id=alert_id,
                     message_id=message_id)

# =============================================================================
def deploy_rheader(r, tabs=[]):
    """ Deployment Resource Headers """

    if r.representation != "html":
        # RHeaders only used in interactive views
        return None

    record = r.record
    if not record:
        # List or Create form: rheader makes no sense here
        return None

    T = current.T
    table = r.table
    resourcename = r.name

    rheader = None
    if resourcename == "alert":
        # Tabs
        tabs = [(T("Basic Details"), None),
                (T("Select"), "select"),
                (T("Recipients"), "recipient"),
                (T("Messages"), "message"),
                ]
        rheader_tabs = s3_rheader_tabs(r, tabs)

        rheader = DIV(TABLE(TR(TH("%s: " % table.deployment_id.label),
                               table.deployment_id.represent(record.deployment_id)
                               ),
                            TR(TH("%s: " % table.subject.label),
                               record.subject
                               ),
                            ), rheader_tabs)

    elif resourcename == "deployment":
        # Unused
        # Tabs
        tabs = [(T("Basic Details"), None),
                ]
        rheader_tabs = s3_rheader_tabs(r, tabs)

        rheader = DIV(TABLE(TR(TH("%s: " % table.name.label),
                               record.name
                               ),
                            ), rheader_tabs)

    return rheader

# =============================================================================
def deploy_deployment_hrquantity(row):
    """ Number of human resources deployed """

    if hasattr(row, "deploy_deployment"):
        row = row.deploy_deployment
    try:
        deployment_id = row.id
    except AttributeError:
        return 0

    db = current.db
    table = db.deploy_human_resource_assignment
    count = table.id.count()
    row = db(table.deployment_id == deployment_id).select(count).first()
    if row:
        return row[count]
    else:
        return 0

# =============================================================================
def deploy_deployment_profile_header(r):
    """ Header for deployment profile page """

    table = r.table
    record = r.record
    title = S3Method.crud_string(r.tablename, "title_display")
    if record:
        def render(*fnames):
            items = DIV()
            append = items.append
            for fname in fnames:
                field = table[fname]
                label = "%s:" % field.label
                value = field.represent(record[fname])
                item_id = "profile-header-%s" % fname
                append(LABEL(label,
                             _for=item_id,
                             _class="profile-header-label"))
                append(SPAN(value,
                            _id=item_id,
                             _class="profile-header-value"))
            return items

        title = "%s: %s" % (title, record.name)
        crud_button = r.resource.crud.crud_button
        edit_btn = crud_button(current.T("Edit"), _href=r.url(method="update"))
        data = render("location_id", "created_on", "status")
        data.append(edit_btn)
        header = DIV(H2(title),
                     data,
                     _class="profile-header")

        return header
    else:
        return H2(title)
        
# =============================================================================
def deploy_render_alert(listid,
                        resource,
                        rfields,
                        record,
                        **attr):
    """
        Item renderer for data list of alerts

        @param listid: the list ID
        @param resource: the S3Resource
        @param rfields: the list fields resolved as S3ResourceFields
        @param record: the record
        @param attr: additional attributes
    """

    pkey = "deploy_alert.id"

    # Construct the item ID
    if pkey in record:
        record_id = record[pkey]
        item_id = "%s-%s" % (listid, record_id)
    else:
        # template
        record_id = None
        item_id = "%s-[id]" % listid

    item_class = "thumbnail"

    created_on = record["deploy_alert.created_on"]
    subject = record["deploy_alert.subject"]

    fields = dict((rfield.colname, rfield) for rfield in rfields)
    def render(*colnames):
        items = DIV()
        append = items.append
        for colname in colnames:
            rfield = fields[colname]
            label = "%s:" % rfield.label
            value = record[colname]
            item_id = "profile-data-%s-%s" % (rfield.fname, record_id)
            append(LABEL(label,
                            _for=item_id,
                            _class="profile-data-label"))
            append(SPAN(value,
                        _id=item_id,
                            _class="profile-data-value"))
        return items

    # Edit bar
    permit = current.auth.s3_has_permission
    table = resource.table
    tablename = "deploy_alert"
    #if permit("update", table, record_id=record_id):
        #edit_btn = A(I(" ", _class="icon icon-edit"),
                     #_href=URL(c="deploy", f="human_resource_assignment",
                               #args=[record_id, "update.popup"],
                               #vars={"refresh": listid,
                                     #"record": record_id}),
                     #_class="s3_modal",
                     #_title=current.response.s3.crud_strings[tablename].title_update,
                    #)
    #else:
    edit_btn = ""
    if permit("delete", table, record_id=record_id):
        delete_btn = A(I(" ", _class="icon icon-remove-sign"),
                       _class="dl-item-delete",
                       _title=current.response.s3.crud_strings[tablename].label_delete_button,
                      )
    else:
        delete_btn = ""
    edit_bar = DIV(edit_btn,
                   delete_btn,
                   _class="edit-bar fright")

    # Render the item
    item = DIV(DIV(A(IMG(_class="media-object",
                         _src=URL(c="static",
                                  f="themes",
                                  args=["IFRC", "img", "alert.png"]),
                         ),
                         _class="pull-left",
                         _href="#",
                   ),
                   edit_bar,
                   DIV(DIV(DIV(subject,
                               _class="person-title"),
                           DIV(created_on,
                               _class="organisation-title"),
                           _class="media-heading"),
                       #render("deploy_human_resource_assignment.start_date",
                              #"deploy_human_resource_assignment.end_date",
                              #"deploy_human_resource_assignment.rating",
                       #),
                       _class="media-body",
                   ),
                   _class="media",
               ),
               _class=item_class,
               _id=item_id,
           )

    return item

# =============================================================================
def deploy_render_human_resource_assignment(listid,
                                            resource,
                                            rfields,
                                            record,
                                            **attr):
    """
        Item renderer for data list of assigned human resources

        @param listid: the list ID
        @param resource: the S3Resource
        @param rfields: the list fields resolved as S3ResourceFields
        @param record: the record
        @param attr: additional attributes
    """

    pkey = "deploy_human_resource_assignment.id"

    # Construct the item ID
    if pkey in record:
        record_id = record[pkey]
        item_id = "%s-%s" % (listid, record_id)
    else:
        # template
        record_id = None
        item_id = "%s-[id]" % listid

    item_class = "thumbnail"

    person = record["hrm_human_resource.person_id"]
    organisation = record["hrm_human_resource.organisation_id"]

    fields = dict((rfield.colname, rfield) for rfield in rfields)
    def render(*colnames):
        items = DIV()
        append = items.append
        for colname in colnames:
            rfield = fields[colname]
            label = "%s:" % rfield.label
            value = record[colname]
            item_id = "profile-data-%s-%s" % (rfield.fname, record_id)
            append(LABEL(label,
                            _for=item_id,
                            _class="profile-data-label"))
            append(SPAN(value,
                        _id=item_id,
                            _class="profile-data-value"))
        return items

    # Edit bar
    permit = current.auth.s3_has_permission
    table = resource.table
    tablename = "deploy_human_resource_assignment"
    if permit("update", table, record_id=record_id):
        edit_btn = A(I(" ", _class="icon icon-edit"),
                     _href=URL(c="deploy", f="human_resource_assignment",
                               args=[record_id, "update.popup"],
                               vars={"refresh": listid,
                                     "record": record_id}),
                     _class="s3_modal",
                     _title=current.response.s3.crud_strings[tablename].title_update,
                    )
    else:
        edit_btn = ""
    if permit("delete", table, record_id=record_id):
        delete_btn = A(I(" ", _class="icon icon-remove-sign"),
                       _class="dl-item-delete",
                       _title=current.response.s3.crud_strings[tablename].label_delete_button,
                      )
    else:
        delete_btn = ""
    edit_bar = DIV(edit_btn,
                   delete_btn,
                   _class="edit-bar fright")

    # Render the item
    item = DIV(DIV(A(IMG(_class="media-object",
                         _src=URL(c="static",
                                  f="themes",
                                  args=["IFRC", "img", "member.png"]),
                         ),
                         _class="pull-left",
                         _href="#",
                   ),
                   edit_bar,
                   DIV(DIV(DIV(person,
                               _class="person-title"),
                           DIV(organisation,
                               _class="organisation-title"),
                           _class="media-heading"),
                       render("deploy_human_resource_assignment.start_date",
                              "deploy_human_resource_assignment.end_date",
                              "deploy_human_resource_assignment.rating",
                       ),
                       _class="media-body",
                   ),
                   _class="media",
               ),
               _class=item_class,
               _id=item_id,
           )

    return item

# END =========================================================================<|MERGE_RESOLUTION|>--- conflicted
+++ resolved
@@ -183,7 +183,7 @@
                   profile_header = deploy_deployment_profile_header,
                   profile_widgets = [alert_widget,
                                      assignment_widget,
-                                    ],
+                                     ],
                   summary=[{"name": "rheader",
                             "common": True,
                             "widgets": [
@@ -597,13 +597,9 @@
         form_vars = form.vars
         alert_id = form_vars.id
 
+        table = current.s3db.deploy_alert_message
         # Check whether the alert has already been sent
-<<<<<<< HEAD
         # - alerts should be read-only after creation
-        #table = current.s3db.deploy_alert_message
-=======
-        table = current.s3db.deploy_alert_message
->>>>>>> 0aca3395
         #if current.db(table.alert_id == alert_id).select(table.id,
         #                                                 limitby=(0, 1)
         #                                                 ).first():
