# -*- coding: utf-8 -*-

""" Authentication, Authorization, Accouting

    @requires: U{B{I{gluon}} <http://web2py.com>}

    @copyright: (c) 2010-2012 Sahana Software Foundation
    @license: MIT

    Permission is hereby granted, free of charge, to any person
    obtaining a copy of this software and associated documentation
    files (the "Software"), to deal in the Software without
    restriction, including without limitation the rights to use,
    copy, modify, merge, publish, distribute, sublicense, and/or sell
    copies of the Software, and to permit persons to whom the
    Software is furnished to do so, subject to the following
    conditions:

    The above copyright notice and this permission notice shall be
    included in all copies or substantial portions of the Software.

    THE SOFTWARE IS PROVIDED "AS IS", WITHOUT WARRANTY OF ANY KIND,
    EXPRESS OR IMPLIED, INCLUDING BUT NOT LIMITED TO THE WARRANTIES
    OF MERCHANTABILITY, FITNESS FOR A PARTICULAR PURPOSE AND
    NONINFRINGEMENT. IN NO EVENT SHALL THE AUTHORS OR COPYRIGHT
    HOLDERS BE LIABLE FOR ANY CLAIM, DAMAGES OR OTHER LIABILITY,
    WHETHER IN AN ACTION OF CONTRACT, TORT OR OTHERWISE, ARISING
    FROM, OUT OF OR IN CONNECTION WITH THE SOFTWARE OR THE USE OR
    OTHER DEALINGS IN THE SOFTWARE.
"""

__all__ = ["AuthS3",
           "S3Permission",
           "S3Audit",
           "S3RoleManager",
           "S3OrgRoleManager",
           "S3PersonRoleManager",
           ]

from datetime import *
import re
from uuid import uuid4

try:
    import json # try stdlib (Python 2.6)
except ImportError:
    try:
        import simplejson as json # try external module
    except:
        import gluon.contrib.simplejson as json # fallback to pure-Python module

from gluon import *
from gluon.dal import Row, Rows, Query, Set, Table, Expression
from gluon.storage import Storage, Messages
from gluon.sqlhtml import OptionsWidget
from gluon.tools import Auth, callback, addrow
from gluon.utils import web2py_uuid

from gluon.contrib.simplejson.ordered_dict import OrderedDict

from s3error import S3PermissionError
from s3fields import s3_uid, s3_timestamp, s3_deletion_status, s3_comments
from s3rest import S3Method
from s3utils import s3_mark_required
from s3gis import GIS
from s3track import S3Tracker
from s3resource import S3Resource

DEFAULT = lambda: None
table_field = re.compile("[\w_]+\.[\w_]+")

DEBUG = False
if DEBUG:
    import sys
    print >> sys.stderr, "S3AAA: DEBUG MODE"
    def _debug(m):
        print >> sys.stderr, m
else:
    _debug = lambda m: None

# =============================================================================
class AuthS3(Auth):

    """
        S3 extensions of the gluon.tools.Auth class

        - override:
            - __init__
            - define_tables
            - login_bare
            - set_cookie
            - login
            - register
            - verify_email
            - profile
            - has_membership
            - requires_membership

        - S3 extension for user registration:
            - s3_user_register_onaccept

        - S3 extension for user administration:
            - configure_user_fields
            - s3_verify_user
            - s3_approve_user
            - s3_link_user
            - s3_user_profile_onaccept
            - s3_link_to_person
            - s3_link_to_organisation
            - s3_link_to_human_resource
            - s3_link_to_member
            - s3_approver

        - S3 custom authentication methods:
            - s3_impersonate
            - s3_logged_in

        - S3 user role management:
            - get_system_roles
            - s3_set_roles
            - s3_create_role
            - s3_delete_role
            - s3_assign_role
            - s3_retract_role
            - s3_has_role
            - s3_group_members

        - S3 ACL management:
            - s3_update_acls
            - s3_update_acl

        - S3 user identification helpers:
            - s3_get_user_id
            - s3_user_pe_id
            - s3_logged_in_person
            - s3_logged_in_human_resource

        - S3 core authorization methods:
            - s3_has_permission
            - s3_accessible_query

        - S3 variants of web2py authorization methods:
            - s3_has_membership
            - s3_requires_membership

        - S3 record ownership methods:
            - s3_make_session_owner
            - s3_session_owns
            - s3_set_record_owner
    """

    # Configuration of UIDs for system roles
    S3_SYSTEM_ROLES = Storage(ADMIN = "ADMIN",
                              AUTHENTICATED = "AUTHENTICATED",
                              ANONYMOUS = "ANONYMOUS",
                              EDITOR = "EDITOR",
                              MAP_ADMIN = "MAP_ADMIN",
                              ORG_ADMIN = "ORG_ADMIN")

    def __init__(self):

        """ Initialise parent class & make any necessary modifications """

        Auth.__init__(self, current.db)

        deployment_settings = current.deployment_settings
        system_name = deployment_settings.get_system_name()

        self.settings.lock_keys = False
        self.settings.username_field = False
        self.settings.lock_keys = True

        self.messages.lock_keys = False

        # @ToDo Move these to deployment_settings
        self.messages.email_approver_failed = "Failed to send mail to Approver - see if you can notify them manually!"
        self.messages.email_verification_failed = "Unable to send verification email - either your email is invalid or our email server is down"
        self.messages.email_sent = "Verification Email sent - please check your email to validate. If you do not receive this email please check you junk email or spam filters"
        self.messages.email_verified = "Email verified - you can now login"
        self.messages.welcome_email_subject = "Welcome to %(system_name)s" % \
            dict(system_name=system_name)
        self.messages.welcome_email = \
"""Welcome to %(system_name)s
 - You can start using %(system_name)s at: %(url)s
 - To edit your profile go to: %(url)s%(profile)s
Thank you
""" % \
            dict(system_name = system_name,
                 url = deployment_settings.get_base_public_url(),
                 profile = URL("default", "user", args=["profile"])
                 )
        self.messages.duplicate_email = "This email address is already in use"
        self.messages.registration_disabled = "Registration Disabled!"
        self.messages.registration_verifying = "You haven't yet Verified your account - please check your email"
        self.messages.label_organisation_id = "Organization"
        self.messages.label_utc_offset = "UTC Offset"
        self.messages.label_image = "Profile Image"
        self.messages.help_utc_offset = "The time difference between UTC and your timezone, specify as +HHMM for eastern or -HHMM for western timezones."
        self.messages.help_mobile_phone = "Entering a phone number is optional, but doing so allows you to subscribe to receive SMS messages."
        self.messages.help_organisation = "Entering an Organization is optional, but doing so directs you to the appropriate approver & means you automatically get the appropriate permissions."
        self.messages.help_image = "You can either use %(gravatar)s or else upload a picture here. The picture will be resized to 50x50."
        self.messages.label_remember_me = "Remember Me"
        #self.messages.logged_in = "Signed In"
        #self.messages.submit_button = "Signed In"
        #self.messages.logged_out = "Signed Out"
        self.messages.lock_keys = True

        # S3Permission
        self.permission = S3Permission(self)

        # Set to True to override any authorization
        self.override = False

        # Site types (for OrgAuth)
        T = current.T
        if deployment_settings.get_ui_camp():
            shelter = T("Camp")
        else:
            shelter = T("Shelter")
        self.org_site_types = Storage(
                                      transport_airport = T("Airport"),
                                      cr_shelter = shelter,
                                      org_facility = T("Facility"),
                                      #org_facility = T("Site"),
                                      org_office = T("Office"),
                                      hms_hospital = T("Hospital"),
                                      #fire_station = T("Fire Station"),
                                      dvi_morgue = T("Morgue"),
                                      transport_seaport = T("Seaport"),
                                      inv_warehouse = T("Warehouse"),
                                      )

    # -------------------------------------------------------------------------
    def define_tables(self, migrate=True, fake_migrate=False):
        """
            to be called unless tables are defined manually

            usages::

                # defines all needed tables and table files
                # UUID + "_auth_user.table", ...
                auth.define_tables()

                # defines all needed tables and table files
                # "myprefix_auth_user.table", ...
                auth.define_tables(migrate="myprefix_")

                # defines all needed tables without migration/table files
                auth.define_tables(migrate=False)
        """

        db = current.db
        settings = self.settings
        messages = self.messages
        deployment_settings = current.deployment_settings
        define_table = db.define_table

        # User table
        utable = settings.table_user
        uname = settings.table_user_name
        label_user_id = messages.label_user_id
        if not utable:
            utable_fields = [
                    Field("first_name", length=128, notnull=True,
                          default="",
                          label=messages.label_first_name,
                          requires = \
                          IS_NOT_EMPTY(error_message=messages.is_empty),
                          ),
                    Field("last_name", length=128,
                          default="",
                          label=messages.label_last_name),
                    Field("email", length=512,
                          default="",
                          label=messages.label_email,
                          unique=True),
                    Field("language", length=16,
                          default = deployment_settings.get_L10n_default_language()),
                    Field("utc_offset", length=16,
                          readable=False, writable=False,
                          label=messages.label_utc_offset),
                    Field("organisation_id", "integer",
                          readable=False, writable=False,
                          label=messages.label_organisation_id),
                    Field("site_id", "integer",
                          readable=False, writable=False,
                          label=deployment_settings.get_org_site_label()),
                    Field("link_user_to", "list:string",
                          readable=False, writable=False),
                    Field("registration_key", length=512,
                          default="",
                          readable=False, writable=False,
                          label=messages.label_registration_key),
                    Field("reset_password_key", length=512,
                          default="",
                          readable=False, writable=False,
                          label=messages.label_registration_key),
                    Field("deleted", "boolean",
                          default=False,
                          readable=False, writable=False),
                    Field("timestmp", "datetime",
                          default="",
                          readable=False, writable=False),
                    s3_comments(readable=False, writable=False)
                ]
            utable_fields += list(s3_uid())
            utable_fields += list(s3_timestamp())

            if settings.username_field:
                # Use username (not used by default in Sahana)
                utable_fields.insert(2, Field("username", length=128,
                                              default="",
                                              unique=True))

            # Insert password field after either email or username
            passfield = settings.password_field
            utable_fields.insert(3, Field(passfield, "password", length=512,
                                          requires=CRYPT(key=settings.hmac_key,
                                                         min_length=settings.password_min_length,
                                                         digest_alg="sha512"),
                                          readable=False,
                                          label=messages.label_password))

            utable = define_table(uname,
                                  migrate = migrate,
                                  fake_migrate=fake_migrate,
                                  *utable_fields)
            settings.table_user = utable

        # Fields configured in configure_user_fields

        # Temporary User Table
        # for storing User Data that will be used to create records for
        # the user once they are approved
        define_table("auth_user_temp",
                     Field("user_id", utable),
                     Field("mobile"),
                     Field("image", "upload"),
                     *(s3_uid()+s3_timestamp()))

        # Group table (roles)
        gtable = settings.table_group
        gname = settings.table_group_name
        label_group_id = messages.label_group_id
        if not gtable:
            gtable = define_table(gname,
                # Group unique ID, must be notnull+unique:
                Field("uuid", length=64, notnull=True, unique=True,
                      readable=False, writable=False),
                # Group does not appear in the Role Manager:
                # (can neither assign, nor modify, nor delete)
                Field("hidden", "boolean",
                      readable=False, writable=False,
                      default=False),
                # Group cannot be modified in the Role Manager:
                # (can assign, but neither modify nor delete)
                Field("system", "boolean",
                      readable=False, writable=False,
                      default=False),
                # Group cannot be deleted in the Role Manager:
                # (can assign and modify, but not delete)
                Field("protected", "boolean",
                      readable=False, writable=False,
                      default=False),
                # Role name:
                Field("role", length=512, unique=True,
                      default="",
                      requires = IS_NOT_IN_DB(db, "%s.role" % gname),
                      label=messages.label_role),
                Field("description", "text",
                      label=messages.label_description),
                migrate = migrate,
                fake_migrate=fake_migrate,
                *(s3_timestamp()+s3_deletion_status()))
            settings.table_group = gtable

        # Group membership table (user<->role)
        if not settings.table_membership:
            settings.table_membership = define_table(
                settings.table_membership_name,
                Field("user_id", utable,
                      requires = IS_IN_DB(db, "%s.id" % uname,
                                          "%(id)s: %(first_name)s %(last_name)s"),
                      label=label_user_id),
                Field("group_id", gtable,
                      requires = IS_IN_DB(db, "%s.id" % gname,
                                          "%(id)s: %(role)s"),
                      label=label_group_id),
                Field("pe_id", "integer"),
                migrate = migrate,
                fake_migrate=fake_migrate,
                *(s3_uid()+s3_timestamp()+s3_deletion_status()))

        security_policy = deployment_settings.get_security_policy()
        # Define Eden permission table
        self.permission.define_table(migrate=migrate,
                                     fake_migrate=fake_migrate)

        if security_policy not in (1, 2, 3, 4, 5, 6, 7, 8) and \
           not settings.table_permission:
            # Permissions table (group<->permission)
            # NB This Web2Py table is deprecated / replaced in Eden by S3Permission
            settings.table_permission = define_table(
                settings.table_permission_name,
                Field("group_id", gtable,
                      requires = IS_IN_DB(db, "%s.id" % gname,
                                          "%(id)s: %(role)s"),
                      label=label_group_id),
                Field("name", default="default", length=512,
                      requires = IS_NOT_EMPTY(),
                      label=messages.label_name),
                Field("table_name", length=512,
                      # Needs to be defined after all tables created
                      #requires = IS_IN_SET(db.tables),
                      label=messages.label_table_name),
                Field("record_id", "integer",
                      requires = IS_INT_IN_RANGE(0, 10 ** 9),
                      label=messages.label_record_id),
                migrate = migrate,
                fake_migrate=fake_migrate)

        # Event table (auth_event)
        # Records Logins & ?
        # @ToDo: Deprecate? At least make it configurable?
        if not settings.table_event:
            request = current.request
            settings.table_event = define_table(
                settings.table_event_name,
                Field("time_stamp", "datetime",
                      default=request.utcnow,
                      label=messages.label_time_stamp),
                Field("client_ip",
                      default=request.client,
                      label=messages.label_client_ip),
                Field("user_id", utable, default=None,
                      requires = IS_IN_DB(db, "%s.id" % uname,
                                          "%(id)s: %(first_name)s %(last_name)s"),
                      label=label_user_id),
                Field("origin", default="auth", length=512,
                      label=messages.label_origin,
                      requires = IS_NOT_EMPTY()),
                Field("description", "text", default="",
                      label=messages.label_description,
                      requires = IS_NOT_EMPTY()),
                migrate = migrate,
                fake_migrate=fake_migrate,
                *(s3_uid()+s3_timestamp()+s3_deletion_status()))

    # -------------------------------------------------------------------------
    def login_bare(self, username, password):
        """
            Logs user in
                - extended to understand session.s3.roles
        """

        utable = self.settings.table_user
        table_membership = self.settings.table_membership

        if self.settings.login_userfield:
            userfield = self.settings.login_userfield
        elif "username" in utable.fields:
            userfield = "username"
        else:
            userfield = "email"
        passfield = self.settings.password_field
        query = (utable[userfield] == username)
        user = current.db(query).select(limitby=(0, 1)).first()
        password = utable[passfield].validate(password)[0]
        if user:
            user_id = user.id
            if not user.registration_key and user[passfield] == password:
                user = Storage(utable._filter_fields(user, id=True))
                current.session.auth = Storage(user=user,
                                               last_visit=current.request.now,
                                               expiration=self.settings.expiration)
                self.user = user
                self.s3_set_roles()
                return user
        return False

    # -------------------------------------------------------------------------
    def set_cookie(self):
        """
            Set a Cookie to the client browser so that we know this user has
            registered & so we should present them with a login form instead
            of a register form
        """

        cookies = current.response.cookies

        cookies["registered"] = "yes"
        cookies["registered"]["expires"] = 365 * 24 * 3600 # 1 year
        cookies["registered"]["path"] = "/"

    # -------------------------------------------------------------------------
    def login(self,
              next=DEFAULT,
              onvalidation=DEFAULT,
              onaccept=DEFAULT,
              log=DEFAULT):
        """
            Overrides Web2Py's login() to use custom flash styles & utcnow

            @returns: a login form
        """

        db = current.db
        T = current.T

        utable = self.settings.table_user
        if self.settings.login_userfield:
            username = self.settings.login_userfield
        elif "username" in utable.fields:
            username = "username"
        else:
            username = "email"
        old_requires = utable[username].requires
        utable[username].requires = [IS_NOT_EMPTY(), IS_LOWER()]
        request = current.request
        response = current.response
        session = current.session
        passfield = self.settings.password_field
        try:
            utable[passfield].requires[-1].min_length = 0
        except:
            pass
        if next is DEFAULT:
            next = request.vars._next or self.settings.login_next
        if onvalidation is DEFAULT:
            onvalidation = self.settings.login_onvalidation
        if onaccept is DEFAULT:
            onaccept = self.settings.login_onaccept
        if log is DEFAULT:
            log = self.messages.login_log

        user = None # default

        # Do we use our own login form, or from a central source?
        formstyle = self.settings.formstyle
        if self.settings.login_form == self:
            form = SQLFORM(
                utable,
                fields=[username, passfield],
                hidden=dict(_next=request.vars._next),
                showid=self.settings.showid,
                submit_button=T("Login"),
                delete_label=self.messages.delete_label,
                formstyle=formstyle,
                separator=self.settings.label_separator
                )
            if self.settings.remember_me_form:
                # Add a new input checkbox "remember me for longer"
                addrow(form, XML("&nbsp;"),
                       DIV(XML("&nbsp;"),
                           INPUT(_type='checkbox',
                                 _class='checkbox',
                                 _id="auth_user_remember",
                                 _name="remember",
                                 ),
                           XML("&nbsp;&nbsp;"),
                           LABEL(self.messages.label_remember_me,
                                 _for="auth_user_remember",
                                 )), "",
                       formstyle,
                       "auth_user_remember__row")

<<<<<<< HEAD
            if current.deployment_settings.set_presence_on_login:
=======
            if self.settings.set_presence_on_login:
>>>>>>> 06fb0cc7
                addrow(form, XML(""), INPUT(_id="auth_user_clientlocation", _name="auth_user_clientlocation", _style="display:none"), SCRIPT("$(document).ready(function() { s3_get_client_location(jQuery('#auth_user_clientlocation')); });"), "display:none", "auth_user_client_location")

            captcha = self.settings.login_captcha or \
                (self.settings.login_captcha!=False and self.settings.captcha)
            if captcha:
                addrow(form, captcha.label, captcha, captcha.comment,
                       formstyle,'captcha__row')
            
            accepted_form = False
            if form.accepts(request.vars, session,
                            formname="login", dbio=False,
                            onvalidation=onvalidation):
                accepted_form = True
                if username == "email":
                    # Check for Domains which can use Google's SMTP server for passwords
                    # @ToDo: an equivalent email_domains for other email providers
                    gmail_domains = current.deployment_settings.get_auth_gmail_domains()
                    if gmail_domains:
                        from gluon.contrib.login_methods.email_auth import email_auth
                        domain = form.vars[username].split("@")[1]
                        if domain in gmail_domains:
                            self.settings.login_methods.append(
                                email_auth("smtp.gmail.com:587", "@%s" % domain))
                # Check for username in db
                query = (utable[username] == form.vars[username])
                user = db(query).select(limitby=(0, 1)).first()
                if user:
                    # user in db, check if registration pending or disabled
                    temp_user = user
                    if temp_user.registration_key == "pending":
                        response.warning = self.messages.registration_pending
                        return form
                    elif temp_user.registration_key in ("disabled", "blocked"):
                        response.error = self.messages.login_disabled
                        return form
                    elif not temp_user.registration_key is None and \
                             temp_user.registration_key.strip():
                        response.warning = \
                            self.messages.registration_verifying
                        return form
                    # Try alternate logins 1st as these have the
                    # current version of the password
                    user = None
                    for login_method in self.settings.login_methods:
                        if login_method != self and \
                                login_method(request.vars[username],
                                             request.vars[passfield]):
                            if not self in self.settings.login_methods:
                                # do not store password in db
                                form.vars[passfield] = None
                            user = self.get_or_create_user(form.vars)
                            break
                    if not user:
                        # Alternates have failed, maybe because service inaccessible
                        if self.settings.login_methods[0] == self:
                            # Try logging in locally using cached credentials
                            if temp_user[passfield] == form.vars.get(passfield, ""):
                                # Success
                                user = temp_user
                else:
                    # User not in db
                    if not self.settings.alternate_requires_registration:
                        # We're allowed to auto-register users from external systems
                        for login_method in self.settings.login_methods:
                            if login_method != self and \
                                    login_method(request.vars[username],
                                                 request.vars[passfield]):
                                if not self in self.settings.login_methods:
                                    # Do not store password in db
                                    form.vars[passfield] = None
                                user = self.get_or_create_user(form.vars)
                                break
                if not user:
                    self.log_event(self.settings.login_failed_log,
                                   request.post_vars)
                    # Invalid login
                    session.error = self.messages.invalid_login
                    redirect(self.url(args=request.args,
                                      vars=request.get_vars))
        else:
            # Use a central authentication server
            cas = self.settings.login_form
            cas_user = cas.get_user()
            if cas_user:
                cas_user[passfield] = None
                user = self.get_or_create_user(utable._filter_fields(cas_user))
                form = Storage()
                form.vars = user
                self.s3_register(form)
            elif hasattr(cas, "login_form"):
                return cas.login_form()
            else:
                # we need to pass through login again before going on
                next = "%s?_next=%s" % (URL(r=request), next)
                redirect(cas.login_url(next))

        # Process authenticated users
        if user:
            user = Storage(utable._filter_fields(user, id=True))
            self.login_user(user)
        if log and self.user:
            self.log_event(log % self.user)

        # How to continue
        if self.settings.login_form == self:
            if accepted_form:
                if onaccept:
                    onaccept(form)
                if isinstance(next, (list, tuple)):
                    # fix issue with 2.6
                    next = next[0]
                if next and not next[0] == "/" and next[:4] != "http":
                    next = self.url(next.replace("[id]", str(form.vars.id)))
                redirect(next)
            utable[username].requires = old_requires
            return form
        else:
            redirect(next)

    # -------------------------------------------------------------------------
    def login_user(self, user):
        """
            Log the user in
            - common function called by login() & register()
        """
        
        request = current.request
        session = current.session
        settings = self.settings
        vars = request.vars

        # If the user hasn't set a personal UTC offset,
        # then read the UTC offset from the form:
        if not user.utc_offset:
            user.utc_offset = session.s3.utc_offset

        session.auth = Storage(
            user=user,
            last_visit=request.now,
            expiration = vars.get("remember", False) and \
                settings.long_expiration or settings.expiration,
            remember = vars.has_key("remember"),
            hmac_key = web2py_uuid()
            )
        self.user = user
        self.s3_set_roles()

        # Set a Cookie to present user with login box by default
        self.set_cookie()

        # Read their language from the Profile
        language = user.language
        current.T.force(language)
        session.s3.language = language

        session.confirmation = self.messages.logged_in

        # Update the timestamp of the User so we know when they last logged-in
        utable = settings.table_user
        current.db(utable.id == self.user.id).update(timestmp = request.utcnow)
        
        # Set user's position
<<<<<<< HEAD
        if current.deployment_settings.set_presence_on_login and vars.has_key("auth_user_clientlocation") and vars.get("auth_user_clientlocation"):
            gis = current.gis
=======
        if settings.set_presence_on_login and vars.has_key("auth_user_clientlocation") and vars.get("auth_user_clientlocation"):
            s3gis = GIS()
>>>>>>> 06fb0cc7
            s3tracker = S3Tracker()
            position = vars.get("auth_user_clientlocation").split("|", 3)
            userlat = float(position[0])
            userlon = float(position[1])
            accuracy = float(position[2]) / 1000 # Ensures accuracy is in km
            closestpoint = 0;
            closestdistance = 0;
<<<<<<< HEAD
            locations = gis.get_features_in_radius(userlat, userlon, accuracy)
            
            for location in locations:
                if location.level not in current.deployment_settings.ignore_levels_for_presence: 
                    if closestpoint != 0:
                        currentdistance = gis.greatCircleDistance(closestpoint.lat, closestpoint.lon, location.lat, location.lon)
=======
            locations = s3gis.get_features_in_radius(userlat, userlon, accuracy)
            
            for location in locations:
                if location.level not in settings.ignore_levels_for_presence: 
                    if closestpoint != 0:
                        currentdistance = s3gis.greatCircleDistance(closestpoint.lat, closestpoint.lon, location.lat, location.lon)
>>>>>>> 06fb0cc7
                        if currentdistance < closestdistance:
                            closestpoint = location
                            closestdistance = currentdistance
                    else:
                        closestpoint = location       
            
<<<<<<< HEAD
            if closestpoint == 0 and current.deployment_settings.create_unknown_locations: 
                # There wasnt any near-by location, so create one
                newpoint = {"lat":userlat, "lon":userlon, "name":"Unknown location"}
                closestpoint = S3Resource("gis_location").insert(**newpoint)
                s3tracker(current.db.pr_person, self.user.id).set_location(closestpoint, timestmp=datetime.datetime.utcnow())             
            else:
                s3tracker(current.db.pr_person, self.user.id).set_location(closestpoint.id, timestmp=datetime.datetime.utcnow())
=======
            if closestpoint == 0 and settings.create_unknown_locations: 
                # There wasnt any near-by location, so create one
                newpoint = {"lat":userlat, "lon":userlon, "name":"Unknown location"}
                closestpoint = S3Resource("gis_location").insert(**newpoint)
                s3tracker(current.db.pr_person, self.user.id).set_location(closestpoint, timestmp=datetime.utcnow())             
            else:
                s3tracker(current.db.pr_person, self.user.id).set_location(closestpoint.id, timestmp=datetime.utcnow())
>>>>>>> 06fb0cc7
        
    # -------------------------------------------------------------------------
    def register(self,
                 next=DEFAULT,
                 onvalidation=DEFAULT,
                 onaccept=DEFAULT,
                 log=DEFAULT):
        """
            Overrides Web2Py's register() to add new functionality:
                - Checks whether registration is permitted
                - Custom Flash styles
                - Allow form to be embedded in other pages
                - Optional addition of Mobile Phone field to the Register form
                - Optional addition of Organisation field to the Register form

                - Lookup Domains/Organisations to check for Whitelists
                  &/or custom Approver

            @returns: a registration form
        """

        db = current.db
        settings = self.settings
        messages = self.messages
        request = current.request
        session = current.session
        deployment_settings = current.deployment_settings
        T = current.T

        utable = self.settings.table_user
        passfield = settings.password_field

        # S3: Don't allow registration if disabled
        self_registration = deployment_settings.get_security_self_registration()
        if not self_registration:
            session.error = messages.registration_disabled
            redirect(URL(args=["login"]))

        if self.is_logged_in() and request.function != "index":
            redirect(settings.logged_url)

        if next == DEFAULT:
            next = request.vars._next or settings.register_next
        if onvalidation == DEFAULT:
            onvalidation = settings.register_onvalidation
        if onaccept == DEFAULT:
            onaccept = settings.register_onaccept
        if log == DEFAULT:
            log = messages.register_log

        labels, required = s3_mark_required(utable)

        if deployment_settings.get_terms_of_service():
            submit_button = T("I accept. Create my account.")
        else:
            submit_button = T("Register")

        #formstyle = deployment_settings.get_ui_formstyle()
        form = SQLFORM(utable, hidden=dict(_next=request.vars._next),
                       labels = labels,
                       separator = "",
                       showid=settings.showid,
                       submit_button=submit_button,
                       delete_label=messages.delete_label,
                       #formstyle = formstyle
                       )
        for i, row in enumerate(form[0].components):
            item = row.element("input", _name=passfield)
            if item:
                field_id = "%s_password_two" % utable._tablename
                #row = formstyle(...)
                form[0].insert(i + 1,
                    TR( TD( LABEL("%s:" % messages.verify_password,
                                  _for="password_two",
                                  _id=field_id + SQLFORM.ID_LABEL_SUFFIX),
                            SPAN("*", _class="req"),
                            _class="w2p_fl"),
                        INPUT( _name="password_two",
                               _id=field_id,
                               _type="password",
                               requires=IS_EXPR("value==%s" % \
                               repr(request.vars.get(passfield, None)),
                               error_message=messages.mismatched_password)
                              ),
                        "",
                        _id=field_id + SQLFORM.ID_ROW_SUFFIX))
                #form[0].insert(i + 1, row)
        # Add an opt in clause to receive emails depending on the deployment settings
        if deployment_settings.get_auth_opt_in_to_email():
            field_id = "%s_opt_in" % utable._tablename
            comment = DIV(DIV(_class="tooltip",
                              _title="%s|%s" % (T("Mailing list"),
                                                T("By selecting this you agree that we may contact you."))))
            checked = deployment_settings.get_auth_opt_in_default() and "selected"
            form[0].insert(-1,
                           TR(TD(LABEL("%s:" % T("Receive updates"),
                                       _for="opt_in",
                                       _id=field_id + SQLFORM.ID_LABEL_SUFFIX),
                                 _class="w2p_fl"),
                                 INPUT(_name="opt_in", _id=field_id, _type="checkbox", _checked=checked),
                              TD(comment,
                                 _class="w2p_fc"),
                           _id=field_id + SQLFORM.ID_ROW_SUFFIX))

        # S3: Insert Mobile phone field into form
        if deployment_settings.get_auth_registration_requests_mobile_phone():
            field_id = "%s_mobile" % utable._tablename
            if deployment_settings.get_auth_registration_mobile_phone_mandatory():
                comment = SPAN("*", _class="req")
            else:
                comment = DIV(_class="tooltip",
                              _title="%s|%s" % (deployment_settings.get_ui_label_mobile_phone(),
                                                messages.help_mobile_phone))
            form[0].insert(-1,
                           TR(TD(LABEL("%s:" % deployment_settings.get_ui_label_mobile_phone(),
                                       _for="mobile",
                                       _id=field_id + SQLFORM.ID_LABEL_SUFFIX),
                                 _class="w2p_fl"),
                                 INPUT(_name="mobile", _id=field_id),
                              TD(comment,
                                 _class="w2p_fc"),
                           _id=field_id + SQLFORM.ID_ROW_SUFFIX))

        # S3: Insert Photo widget into form
        if deployment_settings.get_auth_registration_requests_image():
            label = self.messages.label_image
            comment = DIV(_class="stickytip",
                          _title="%s|%s" % (label,
                                            self.messages.help_image % \
                                                dict(gravatar = A("Gravatar",
                                                                  _target="top",
                                                                  _href="http://gravatar.com"))))
            field_id = "%s_image" % utable._tablename
            widget = SQLFORM.widgets["upload"].widget(current.s3db.pr_image.image, None)
            form[0].insert(-1,
                           TR(TD(LABEL("%s:" % label,
                                       _for="image",
                                       _id=field_id + SQLFORM.ID_LABEL_SUFFIX),
                                 _class="w2p_fl"),
                                 widget,
                              TD(comment,
                                 _class="w2p_fc"),
                           _id=field_id + SQLFORM.ID_ROW_SUFFIX))

        if settings.captcha != None:
            form[0].insert(-1, TR("", settings.captcha, ""))

        utable.registration_key.default = key = str(uuid4())

        if form.accepts(request.vars, session, formname="register",
                        onvalidation=onvalidation):

            # Save temporary user fields
            self.s3_user_register_onaccept(form)

            users = db(utable.id > 0).select(utable.id,
                                             limitby=(0, 2))
            if len(users) == 1:
                # 1st user to register doesn't need verification/approval
                self.s3_approve_user(form.vars)
                current.session.confirmation = self.messages.registration_successful

                # 1st user gets Admin rights
                admin_group_id = 1
                self.add_membership(admin_group_id, users.first().id)

                # Log them in
                #user = utable[form.vars.id]
                if "language" not in form.vars:
                    # Was missing from login form
                    form.vars.language = T.accepted_language
                user = Storage(utable._filter_fields(form.vars, id=True))
                self.login_user(user)

                self.s3_send_welcome_email(form.vars)

            elif settings.registration_requires_verification:
                # Send the Verification email
                if not settings.mailer or \
                   not settings.mailer.settings.server or \
                   not settings.mailer.send(to=form.vars.email,
                                            subject=messages.verify_email_subject,
                                            message=messages.verify_email % dict(key=key)):
                    current.response.error = messages.email_verification_failed
                    return form
                # @ToDo: Deployment Setting?
                #session.confirmation = messages.email_sent
                next = URL(c="default", f="message",
                           args = ["verify_email_sent"],
                           vars = {"email": form.vars.email})

            else:
                # Does the user need to be approved?
                approved = self.s3_verify_user(form.vars)

                if approved:
                    # Log them in
                    #user = utable[form.vars.id]
                    if "language" not in form.vars:
                        # Was missing from login form
                        form.vars.language = T.accepted_language
                    user = Storage(utable._filter_fields(form.vars, id=True))
                    self.login_user(user)

            # Set a Cookie to present user with login box by default
            self.set_cookie()

            if log:
                self.log_event(log % form.vars)
            if onaccept:
                onaccept(form)
            if not next:
                next = self.url(args = request.args)
            elif isinstance(next, (list, tuple)):
                # fix issue with 2.6
                next = next[0]
            elif next and not next[0] == "/" and next[:4] != "http":
                next = self.url(next.replace("[id]", str(form.vars.id)))
            redirect(next)

        return form

    # -------------------------------------------------------------------------
    def add_membership(self, group_id=None, user_id=None, role=None,
                       entity=None):
        """
            gives user_id membership of group_id or role
            if user is None than user_id is that of current logged in user
            S3: extended to support Entities
        """

        group_id = group_id or self.id_group(role)
        try:
            group_id = int(group_id)
        except:
            group_id = self.id_group(group_id) # interpret group_id as a role
        if not user_id and self.user:
            user_id = self.user.id
        membership = self.settings.table_membership
        record = membership(user_id=user_id, group_id=group_id, pe_id=entity)
        if record:
            return record.id
        else:
            id = membership.insert(group_id=group_id, user_id=user_id, pe_id=entity)
        self.update_groups()
        self.log_event(self.messages.add_membership_log,
                       dict(user_id=user_id, group_id=group_id))
        return id

    # -------------------------------------------------------------------------
    def verify_email(self,
                     next=DEFAULT,
                     log=DEFAULT):
        """
            action user to verify the registration email, XXXXXXXXXXXXXXXX

            .. method:: Auth.verify_email([next=DEFAULT [, onvalidation=DEFAULT
                [, log=DEFAULT]]])
        """

        settings = self.settings
        messages = self.messages
        deployment_settings = current.deployment_settings

        key = current.request.args[-1]
        utable = settings.table_user
        query = (utable.registration_key == key)
        user = current.db(query).select(limitby=(0, 1)).first()
        if not user:
            redirect(settings.verify_email_next)

        if log == DEFAULT:
            log = messages.verify_email_log
        if next == DEFAULT:
            next = settings.verify_email_next

        self.s3_verify_user(user)

        if log:
            self.log_event(log % user)

        redirect(next)

    # -------------------------------------------------------------------------
    def profile(self,
                next=DEFAULT,
                onvalidation=DEFAULT,
                onaccept=DEFAULT,
                log=DEFAULT,
                ):
        """
            returns a form that lets the user change his/her profile

            .. method:: Auth.profile([next=DEFAULT [, onvalidation=DEFAULT
                [, onaccept=DEFAULT [, log=DEFAULT]]]])

            Patched for S3 to use s3_mark_required and handle opt_in mailing lists
        """

        utable = self.settings.table_user

        utable.utc_offset.readable = True
        utable.utc_offset.writable = True

        if not self.is_logged_in():
            redirect(self.settings.login_url)
        passfield = self.settings.password_field
        utable[passfield].writable = False

        request = current.request
        session = current.session
        settings = current.deployment_settings

        if next == DEFAULT:
            next = request.get_vars._next \
                or request.post_vars._next \
                or self.settings.profile_next
        if onvalidation == DEFAULT:
            onvalidation = self.settings.profile_onvalidation
        if onaccept == DEFAULT:
            onaccept = self.settings.profile_onaccept
        if log == DEFAULT:
            log = self.messages.profile_log
        labels, required = s3_mark_required(utable)

        # If we have an opt_in and some post_vars then update the opt_in value
        if settings.get_auth_opt_in_to_email() and request.post_vars:
            opt_list = settings.get_auth_opt_in_team_list()
            removed = []
            selected = []
            for opt_in in opt_list:
                if opt_in in request.post_vars:
                    selected.append(opt_in)
                else:
                    removed.append(opt_in)
            ptable = s3db.pr_person
            putable = s3db.pr_person_user
            query = (putable.user_id == request.post_vars.id) & \
                    (putable.pe_id == ptable.pe_id)
            person_id = db(query).select(ptable.id, limitby=(0, 1)).first().id
            db(ptable.id == person_id).update(opt_in = selected)

            g_table = s3db["pr_group"]
            gm_table = s3db["pr_group_membership"]
            # Remove them from any team they are a member of in the removed list
            for team in removed:
                query = (g_table.name == team) & \
                        (gm_table.group_id == g_table.id) & \
                        (gm_table.person_id == person_id)
                gm_rec = db(query).select(g_table.id, limitby=(0, 1)).first()
                if gm_rec:
                    db(gm_table.id == gm_rec.id).delete()
            # Add them to the team (if they are not already a team member)
            for team in selected:
                query = (g_table.name == team) & \
                        (gm_table.group_id == g_table.id) & \
                        (gm_table.person_id == person_id)
                gm_rec = db(query).select(g_table.id, limitby=(0, 1)).first()
                if not gm_rec:
                    query = (g_table.name == team)
                    team_rec = db(query).select(g_table.id,
                                                limitby=(0, 1)).first()
                    # if the team doesn't exist then add it
                    if team_rec == None:
                        team_id = g_table.insert(name=team, group_type=5)
                    else:
                        team_id = team_rec.id
                    gm_table.insert(group_id = team_id,
                                    person_id = person_id)
        if settings.get_auth_openid():
            form = DIV(form, openid_login_form.list_user_openids())
        else:
            form = SQLFORM(
                utable,
                self.user.id,
                fields = self.settings.profile_fields,
                labels = labels,
                hidden = dict(_next=next),
                showid = self.settings.showid,
                submit_button = self.messages.profile_save_button,
                delete_label = self.messages.delete_label,
                upload = self.settings.download_url,
                formstyle = self.settings.formstyle,
                separator = ""
                )
            if form.accepts(request, session,
                            formname="profile",
                            onvalidation=onvalidation,
                            hideerror=self.settings.hideerror):
                self.user.update(utable._filter_fields(form.vars))
                session.flash = self.messages.profile_updated
                if log:
                    self.log_event(log % self.user)
                callback(onaccept, form)
                if not next:
                    next = self.url(args=request.args)
                elif isinstance(next, (list, tuple)): ### fix issue with 2.6
                    next = next[0]
                elif next and not next[0] == "/" and next[:4] != "http":
                    next = self.url(next.replace("[id]", str(form.vars.id)))
                redirect(next)

        if settings.get_auth_opt_in_to_email():
            ptable = s3db.pr_person
            ltable = s3db.pr_person_user
            opt_list = settings.get_auth_opt_in_team_list()
            query = (ltable.user_id == form.record.id) & \
                    (ltable.pe_id == ptable.pe_id)
            db_opt_in_list = db(query).select(ptable.opt_in,
                                              limitby=(0, 1)).first().opt_in
            for opt_in in opt_list:
                field_id = "%s_opt_in_%s" % (_table_user, opt_list)
                if opt_in in db_opt_in_list:
                    checked = "selected"
                else:
                    checked = None
                form[0].insert(-1,
                               TR(TD(LABEL(T("Receive %(opt_in)s updates:") % \
                                                dict(opt_in=opt_in),
                                           _for="opt_in",
                                           _id=field_id + SQLFORM.ID_LABEL_SUFFIX),
                                     _class="w2p_fl"),
                                     INPUT(_name=opt_in, _id=field_id,
                                           _type="checkbox", _checked=checked),
                               _id=field_id + SQLFORM.ID_ROW_SUFFIX))
        return form

    # -------------------------------------------------------------------------
    def configure_user_fields(self):
        """
            Configure User Fields - for registration & user administration
        """

        request = current.request
        messages = self.messages
        cmessages = current.messages
        settings = self.settings
        deployment_settings = current.deployment_settings
        T = current.T
        db = current.db
        s3db = current.s3db

        utable = self.settings.table_user

        first_name = utable.first_name
        first_name.label = T("First Name")
        first_name.requires = IS_NOT_EMPTY(error_message=messages.is_empty),

        last_name = utable.last_name
        last_name.label = T("Last Name")
        if deployment_settings.get_L10n_mandatory_lastname():
            last_name.notnull = True
            last_name.requires = IS_NOT_EMPTY(error_message=messages.is_empty)

        if settings.username_field:
            table.username.requires = IS_NOT_IN_DB(db,
                                                   "%s.username" %
                                                   utable._tablename)

        email = utable.email
        email.label = T("E-mail")
        email.requires = [IS_EMAIL(error_message=messages.invalid_email),
                          IS_LOWER(),
                          IS_NOT_IN_DB(db,
                                       "%s.email" % utable._tablename,
                                       error_message=messages.duplicate_email)
                          ]

        language = utable.language
        language.label = T("Language")
        language.comment = DIV(_class="tooltip",
                               _title="%s|%s" % (T("Language"),
                                                 T("The language you wish the site to be displayed in.")))
        languages = current.deployment_settings.get_L10n_languages()
        language.represent = lambda opt: \
            languages.get(opt, cmessages.UNKNOWN_OPT)
        # Default the profile language to the one currently active
        language.default = T.accepted_language

        utc_offset = utable.utc_offset
        utc_offset.comment = DIV(_class="tooltip",
                                 _title="%s|%s" % (messages.label_utc_offset,
                                                   messages.help_utc_offset)
                                 )
        try:
            from s3validators import IS_UTC_OFFSET
            utc_offset.requires = IS_EMPTY_OR(IS_UTC_OFFSET())
        except:
            pass

        req_org = deployment_settings.get_auth_registration_requests_organisation()
        if req_org:
            organisation_id = utable.organisation_id
            organisation_id.writable = True
            organisation_id.readable = True
            from s3validators import IS_ONE_OF
            organisation_id.requires = IS_ONE_OF(db, "org_organisation.id",
                                                 s3db.org_organisation_represent,
                                                 orderby="org_organisation.name",
                                                 sort=True)
            organisation_id.represent = s3db.org_organisation_represent
            organisation_id.default = deployment_settings.get_auth_registration_organisation_id_default()
            #from s3widgets import S3OrganisationAutocompleteWidget
            #organisation_id.widget = S3OrganisationAutocompleteWidget()
            # no permissions for autocomplete on registration page
            #organisation_id.comment = DIV(_class="tooltip",
            #                              _title="%s|%s" % (T("Organization"),
            #                                                T("Enter some characters to bring up a list of possible matches")))

            if not deployment_settings.get_auth_registration_organisation_required():
                organisation_id.requires = IS_NULL_OR(organisation_id.requires)

        if deployment_settings.get_auth_registration_requests_site():
            site_id = request.get_vars.get("site_id", None)
            if site_id:
                field = utable.site_id
                field.default = site_id
                field.readable = True
                field.represent = lambda v: s3db.org_site_represent(site_id)
            else:
                site_id = utable.site_id
                site_id.writable = True
                site_id.readable = True
                if req_org:
                    from s3validators import IS_ONE_OF_EMPTY_SELECT
                    site_id.requires = IS_ONE_OF_EMPTY_SELECT(db, "org_site.site_id",
                                                              s3db.org_site_represent,
                                                              orderby="org_site.name",
                                                              sort=True)
                else:
                    from s3validators import IS_ONE_OF
                    site_id.requires = IS_ONE_OF(db, "org_site.site_id",
                                                 s3db.org_site_represent,
                                                 orderby="org_site.name",
                                                 sort=True)
                site_id.represent = s3db.org_site_represent
                #site_id.default = deployment_settings.get_auth_registration_site_id_default()
                #from s3widgets import S3SiteAutocompleteWidget
                #site_id.widget = S3SiteAutocompleteWidget()
                # no permissions for autocomplete on registration page
                site_id.comment = DIV(_class="tooltip",
                                      _title="%s|%s" % (T("Facility"),
                                                        T("Select the default site.")))
                current.response.s3.jquery_ready.append(
'''S3FilterFieldChange({
 'FilterField':'organisation_id',
 'Field':'site_id',
 'FieldID':'site_id',
 'FieldResource':'site',
 'url':S3.Ap.concat('/org/sites_for_org/')
})''')
                if not deployment_settings.get_auth_registration_site_required():
                    site_id.requires = IS_NULL_OR(site_id.requires)

        if "profile" in request.args:
            return
        link_user_to_opts = deployment_settings.get_auth_registration_link_user_to()
        if link_user_to_opts:
            link_user_to = utable.link_user_to
            link_user_to_default = []
            vars = request.vars
            for type in ["staff", "volunteer", "member"]:
                if "link_user_to_%s" % type in vars:
                    link_user_to_default.append(type)
            if link_user_to_default:
                link_user_to.default = link_user_to_default
            else:
                link_user_to.writable = True
                link_user_to.readable = True
                link_user_to.label = T("Register As")
                link_user_to.requires = IS_IN_SET(link_user_to_opts,
                                                  multiple = True
                                                  )
                link_user_to.represent = lambda ids: \
                    ids and ", ".join([str(link_user_to_opts[id]) for id in ids]) or cmessages["NONE"]
                link_user_to.widget = SQLFORM.widgets.checkboxes.widget
                link_user_to.comment = DIV(_class="tooltip",
                                           _title="%s|%s" % (link_user_to.label,
                                                             T("Will create and link your user account to the following records")))

    # -------------------------------------------------------------------------
    def s3_membership_import_prep(self, data, group=None):
        """
            S3 framework function

            Designed to be called when a user is imported.
            Because the auth.membership.pe_id fields is an
            integer not reference this function is used to lookup
            the pe_id

            Does the following:
                - Looks up auth.membership.pe_id

            organisation.name=<Org Name>
        """

        db = current.db
        s3db = current.s3db

        resource, tree = data
        xml = current.xml
        tag = xml.TAG
        att = xml.ATTRIBUTE

        elements = tree.getroot().xpath("/s3xml//resource[@name='auth_membership']/data[@field='pe_id']")
        for element in elements:
            pe_string = element.text

            if pe_string:
                pe_type, pe_value =  pe_string.split("=")
                pe_tablename, pe_field =  pe_type.split(".")

                table = s3db[pe_tablename]
                query = (table[pe_field] == pe_value)
                record = db(query).select(table.pe_id).first()
                if record:
                    element.text = str(record.pe_id)
                else:
                    # Add a new record
                    id = table.insert(**{pe_field: pe_value})
                    s3db.update_super(table, table[id])
                    element.text = str(table[id].pe_id)

    # -------------------------------------------------------------------------
    def s3_user_register_onaccept(self, form):
        """
            S3 framework function

            Designed to be called when a user is created through:
                - registration

            Does the following:
                - Stores the user's email & profile image in auth_user_temp
                  to be added to their person record when created on approval

            @ToDo: If these fields are implemented with the InlineForms functionality,
            this function may become redundant
        """

        db = current.db
        s3db = current.s3db
        session = current.session

        utable = self.settings.table_user
        temptable = s3db.auth_user_temp

        vars = form.vars
        user_id = vars.id

        if not user_id:
            return None

        # If the user hasn't set a personal UTC offset,
        # then read the UTC offset from the form:
        if not vars.utc_offset:
            db(utable.id == user_id).update(utc_offset = session.s3.utc_offset)

        record  = dict(user_id = user_id)

        # Add the mobile to pr_contact
        mobile = vars.mobile
        if mobile:
            record["mobile"] = mobile

        # Insert the profile picture
        image = vars.image
        if image != None and  hasattr(image, "file"):
            # @ToDo: DEBUG!!!
            source_file = image.file
            original_filename = image.filename

            field = temptable.image
            newfilename = field.store(source_file,
                                      original_filename,
                                      field.uploadfolder)
            if isinstance(field.uploadfield, str):
                fields[field.uploadfield] = source_file.read()
            record["image"] = newfilename

        if len(record) > 1:
            temptable.update_or_insert( **record )

    # -------------------------------------------------------------------------
    def s3_verify_user(self, user):
        """"
            S3 framework function

            Designed to be called when a user is verified through:
                - responding to their verification email
                - if verification isn't required

            Does the following:
                - Sends a message to the approver to notify them if a user needs approval
                - If deployment_settings.auth.always_notify_approver = True,
                    send them notification regardless
                - If approval isn't required - calls s3_approve_user

            @returns boolean - if the user has been approved
        """

        deployment_settings = current.deployment_settings

        # Lookup the Approver
        approver, organisation_id = self.s3_approver(user)

        if deployment_settings.get_auth_registration_requires_approval() and approver:
            approved = False
            utable = self.settings.table_user
            current.db(utable.id == user.id).update(registration_key = "pending")

            if user.registration_key:
                # User has just been verified
                current.session.information = deployment_settings.get_auth_registration_pending_approval()
            else:
                #No Verification needed
                current.session.information = deployment_settings.get_auth_registration_pending()
            # @ToDo: include link to user
            subject = current.T("%(system_name)s - New User Registration Approval Pending") % \
                        {"system_name": deployment_settings.get_system_name()}
            message = self.messages.approve_user % \
                        dict(first_name = user.first_name,
                             last_name = user.last_name,
                             email = user.email,
                             id = user.id)
        else:
            approved = True
            self.s3_approve_user(user)
            session = current.session
            session.confirmation = self.messages.email_verified
            session.flash = self.messages.registration_successful

            if not deployment_settings.get_auth_always_notify_approver():
                return True
            subject = current.T("%(system_name)s - New User Registered") % \
                      {"system_name": deployment_settings.get_system_name()}
            message = self.messages.new_user % dict(first_name = user.first_name,
                                                    last_name = user.last_name,
                                                    email = user.email)

        result = self.settings.mailer.send(to = approver,
                                           subject = subject,
                                           message = message)
        if not result:
            # Don't prevent registration just because email not configured
            #db.rollback()
            current.response.error = self.messages.email_send_failed
            return False

        return approved

    # -------------------------------------------------------------------------
    def s3_approve_user(self, user):
        """
            S3 framework function

            Designed to be called when a user is created through:
                - prepop
                - approved automatically during registration
                - approved by admin
                - added by admin
                - updated by admin

            Does the following:
                - Adds user to the 'Authenticated' role
                - Adds any default roles for the user
                - @ToDo: adds them to the Org_x Access role
        """

        user_id = user.id
        if not user_id:
            return None

        db = current.db
        s3db = current.s3db
        session = current.session
        deployment_settings = current.deployment_settings

        utable = self.settings.table_user
        ptable = s3db.pr_person
        ltable = s3db.pr_person_user

        # Add to 'Authenticated' role
        authenticated = self.id_group("Authenticated")
        self.add_membership(authenticated, user_id)

        # Add User to required registration roles
        entity_roles = deployment_settings.get_auth_registration_roles()
        if entity_roles:
            gtable = self.settings.table_group
            mtable = self.settings.table_membership
            for entity in entity_roles.keys():
                roles = entity_roles[entity]

                # Get User's Organisation or Site pe_id
                if entity in ["organisation_id", "site_id"]:
                    tablename = "org_%s" % entity.split("_")[0]
                    entity = s3db.pr_get_pe_id(tablename, user[entity])
                    if not entity:
                        continue

                query = (gtable.uuid.belongs(roles))
                rows = db(query).select(gtable.id)
                for role in rows:
                    self.add_membership(role.id, user_id, entity=entity)

        if deployment_settings.has_module("delphi"):
            # Add user as a participant of the default problem group
            table = s3db.delphi_group
            query = (table.uuid == "DEFAULT")
            group = db(query).select(table.id,
                                     limitby=(0, 1)).first()
            if group:
                table = s3db.delphi_membership
                table.insert(group_id=group.id,
                             user_id=user_id,
                             status=3)

        self.s3_link_user(user)

        if current.response.s3.bulk is True:
            # Non-interactive imports should stop here
            return

        # Allow them to login
        db(utable.id == user_id).update(registration_key = "")

        # Send Welcome mail
        self.s3_send_welcome_email(user)

        return

    # -------------------------------------------------------------------------
    def s3_link_user(self, user):
        """
            S3 framework function

            Designed to be called when a user is created & approved through:
                - prepop
                - approved automatically during registration
                - approved by admin
                - added by admin
                - updated by admin

            Does the following:
                - Calls s3_link_to_organisation:
                  Creates (if not existing) User's Organisation and links User
                - Calls s3_link_to_person:
                  Creates (if not existing) User's Person Record and links User
                - Calls s3_link_to_human_resource:
                  Creates (if not existing) User's Human Resource Record and links User
                - Calls s3_link_to_member
        """

        # Create/Update/Link to organisation,
        organisation_id = self.s3_link_to_organisation(user)

        # Add to user Person Registry and Email/Mobile to pr_contact
        person_id = self.s3_link_to_person(user, organisation_id)

        link_user_to = user.link_user_to
        if link_user_to:
            if "staff" in link_user_to:
                # Add Staff Record
                human_resource_id = self.s3_link_to_human_resource(user, person_id,
                                                                   type=1)
            if "volunteer" in link_user_to:
                # Add Volunteer Record
                human_resource_id = self.s3_link_to_human_resource(user, person_id,
                                                                   type=2)
            if "member" in user.link_user_to:
                # Add Member Record
                member_id = self.s3_link_to_member(user, person_id)

        return

    # -----------------------------------------------------------------------------
    @staticmethod
    def s3_user_profile_onaccept(form):
        """ Update the UI locale from user profile """

        if form.vars.language:
            current.session.s3.language = form.vars.language

    # -------------------------------------------------------------------------
    def s3_link_to_person(self,
                          user=None,
                          organisation_id=None):
        """
            Links user accounts to person registry entries

            @param user: the user record
            @param organisation_id: the user's organisation_id
                                    to get the person's realm_entity

            Policy for linking to pre-existing person records:

            If this user is already linked to a person record with a different
            first_name, last_name, email or realm_entity these will be
            updated to those of the user.

            If a person record with exactly the same first name and
            last name exists, which has a contact information record
            with exactly the same email address as used in the user
            account, and is not linked to another user account, then
            this person record will be linked to this user account.

            Otherwise, a new person record is created, and a new email
            contact record with the email address from the user record
            is registered for that person.
        """

        db = current.db
        s3db = current.s3db

        utable = self.settings.table_user

        ttable = s3db.auth_user_temp
        ptable = s3db.pr_person
        ctable = s3db.pr_contact
        atable = s3db.pr_address
        etable = s3db.pr_pentity
        gtable = s3db.gis_config
        ltable = s3db.pr_person_user

        # Organisation becomes the realm entity of the person record
        if organisation_id:
            realm_entity = s3db.pr_get_pe_id("org_organisation",
                                             organisation_id)
        else:
            realm_entity = None

        left = [ltable.on(ltable.user_id == utable.id),
                ptable.on(ptable.pe_id == ltable.pe_id),
                ttable.on(utable.id == ttable.user_id)]

        if user is not None:
            if not isinstance(user, (list, tuple)):
                user = [user]
            user_ids = [u.id for u in user]
            query = (utable.id.belongs(user_ids))
        else:
            query = (utable.id != None)

        rows = db(query).select(utable.id,
                                utable.first_name,
                                utable.last_name,
                                utable.email,
                                ltable.pe_id,
                                ptable.id,
                                ptable.first_name,
                                ptable.last_name,
                                ttable.mobile,
                                ttable.image,
                                left=left, distinct=True)

        person_ids = [] # Collect the person IDs

        for row in rows:

            # The user record
            user = row.auth_user

            # The person record
            person = row.pr_person

            # The link table record
            link = row.pr_person_user

            pe_id = link.pe_id
            if pe_id is not None:
                # There is an existing person record linked to this user account
                # => update it

                # Update the person names if changed
                if user.first_name != person.first_name or \
                   user.last_name != person.first_name:

                    query = (ptable.pe_id == pe_id)
                    db(query).update(first_name = user.first_name,
                                     last_name = user.last_name)

                # Add the user's email address to the person record if missing
                query = (ctable.pe_id == pe_id) & \
                        (ctable.contact_method == "EMAIL") & \
                        (ctable.value == user.email)
                item = db(query).select(limitby=(0, 1)).first()
                if item is None:
                    ctable.insert(pe_id = pe_id,
                                  contact_method = "EMAIL",
                                  value = user.email)

                #@ToDo: Also update mobile phone? profile image? Groups?

                person_ids.append(person.id)

            else:
                # This user account isn't yet linked to a person record
                # => try to find a person record with same first name,
                # last name and email address

                first_name = user.first_name
                last_name = user.last_name
                email = user.email.lower()
                if email:
                    query = (ptable.first_name == first_name) & \
                            (ptable.last_name == last_name) & \
                            (ctable.pe_id == ptable.pe_id) & \
                            (ctable.contact_method == "EMAIL") & \
                            (ctable.value.lower() == email)
                    person = db(query).select(ptable.id,
                                              ptable.pe_id,
                                              limitby=(0, 1)).first()
                else:
                    # Can't find a match without an email address
                    person = None

                # Default record owner/realm
                owner = Storage(owned_by_user=user.id,
                                realm_entity=realm_entity)

                if person:
                    query = ltable.pe_id == person.pe_id
                    other = db(query).select(ltable.id, limitby=(0, 1)).first()
                if person and not other:
                    # Match found, and it isn't linked to another user account
                    # => link to this person record (+update it)

                    pe_id = person.pe_id

                    # Insert a link
                    ltable.insert(user_id=user.id, pe_id=pe_id)

                    # Assign ownership of the Person record
                    person.update_record(**owner)

                    # Assign ownership of the Contact record(s)
                    query = (ctable.pe_id == pe_id)
                    db(query).update(**owner)

                    # Assign ownership of the Address record(s)
                    query = (atable.pe_id == pe_id)
                    db(query).update(**owner)

                    # Assign ownership of the Config record(s)
                    query = (gtable.pe_id == pe_id)
                    db(query).update(**owner)

                    # Set pe_id if this is the current user
                    if self.user and self.user.id == user.id:
                        self.user.pe_id = pe_id

                    person_ids.append(person.id)

                else:
                    # There is no match or it is linked to another user account
                    # => create a new person record (+link to it)

                    if current.request.vars.get("opt_in", None):
                        opt_in = current.deployment_settings.get_auth_opt_in_team_list()
                    else:
                        opt_in = []

                    # Create a new person record
                    person_id = ptable.insert(first_name = first_name,
                                              last_name = last_name,
                                              opt_in = opt_in,
                                              modified_by = user.id,
                                              **owner)
                    if person_id:

                        # Update the super-entities
                        person = Storage(id=person_id)
                        s3db.update_super(ptable, person)

                        pe_id = person.pe_id

                        # Insert a link
                        ltable.insert(user_id=user.id, pe_id=pe_id)

                        # Add the email to pr_contact
                        ctable.insert(pe_id = pe_id,
                                      contact_method = "EMAIL",
                                      priority = 1,
                                      value = email,
                                      **owner)

                        # Add the user to each team if they have chosen to opt-in
                        g_table = s3db["pr_group"]
                        m_table = s3db["pr_group_membership"]

                        for team in opt_in:
                            query = (g_table.name == team)
                            team_rec = db(query).select(g_table.id,
                                                        limitby=(0, 1)).first()

                            # if the team doesn't exist then add it
                            if team_rec == None:
                                team_id = g_table.insert(name = team,
                                                         group_type = 5)
                            else:
                                team_id = team_rec.id
                            gm_table.insert(group_id = team_id,
                                            person_id = person_id)

                        person_ids.append(person_id)

                    else:

                        pe_id = None

                if pe_id is not None:
                    # Insert data from the temporary user data record
                    tuser = row.auth_user_temp

                    # Add the mobile phone number from the temporary
                    # user data into pr_contact
                    mobile = tuser.mobile
                    if mobile:
                        ctable.insert(pe_id = pe_id,
                                      contact_method = "SMS",
                                      priority = 2,
                                      value = mobile,
                                      **owner)

                    # Insert the profile picture from the temporary
                    # user data into pr_image
                    image = tuser.image
                    if image: # and hasattr(image, "file"):
                        itable = s3db.pr_image
                        url = URL(c="default", f="download", args=image)
                        itable.insert(pe_id=pe_id,
                                      profile=True,
                                      image=image,
                                      url = url,
                                      description=current.T("Profile Picture"))

                    # Set pe_id if this is the current user
                    if self.user and self.user.id == user.id:
                        self.user.pe_id = pe_id

        if len(person_ids) == 1:
            return person_ids[0]
        else:
            return person_ids

    # -------------------------------------------------------------------------
    def s3_link_to_organisation(self, user):
        """
            Link a user account to an organisation

            @param user: the user account record
        """

        db = current.db
        s3db = current.s3db

        user_id = user.id

        # Lookup the organisation_id for the domain of this email address
        approver, organisation_id = self.s3_approver(user)
        if organisation_id:
            user.organisation_id = organisation_id
        else:
            # Use what the user has specified
            organisation_id = user.organisation_id
            # @ToDo: Is it correct to override the organisation entered by the user?
            #        Ideally (if the deployment_settings.auth.registration_requests_organisation = True)
            #        the org could be selected based on the email and the user could then override

        if not organisation_id:
            # Create a new Organisation
            name = user.get("organisation_name", None)
            acronym = user.get("organisation_acronym", None)
            if name:
                # Create new organisation
                otable = s3db.org_organisation
                record = Storage(name=name,
                                 acronym=acronym)
                organisation_id = otable.insert(**record)

                # Callbacks
                if organisation_id:
                    record["id"] = organisation_id
                    s3db.update_super(otable, record)
                    current.manager.onaccept(otable, record, method="create")
                    self.s3_set_record_owner(otable, organisation_id)

                # Update user record
                user.organisation_id = organisation_id
                query = (utable.id == user_id)
                db(query).update(organisation_id=organisation_id)

        if not organisation_id:
            return None

        # Update link to Organisation
        ltable = s3db.org_organisation_user

        # Update if the User's Organisation has changed
        query = (ltable.user_id == user_id)
        rows = db(query).select(ltable.organisation_id,
                                limitby=(0, 2))
        if len(rows) == 1:
            # We know which record to update - this should always be 1
            if rows.first().organisation_id != organisation_id:
                db(query).update(organisation_id=organisation_id)
            # No more action required
            return organisation_id
        else:
            # Create link (if it doesn't exist)
            query = (ltable.user_id == user_id) & \
                    (ltable.organisation_id == organisation_id)
            row = db(query).select(ltable.id, limitby=(0, 1)).first()
            if not row:
                ltable.insert(user_id=user_id,
                              organisation_id=organisation_id)

        return organisation_id

    # -------------------------------------------------------------------------
    def s3_link_to_human_resource(self,
                                  user,
                                  person_id,
                                  type,
                                  ):
        """
            Take ownership of the HR records of the person record
            @ToDo: Add user to the Org Access role.
        """

        db = current.db
        s3db = current.s3db

        user_id = user.id
        organisation_id = user.organisation_id

        htablename = "hrm_human_resource"
        htable = s3db.table(htablename)

        if not htable or (not organisation_id and \
                          current.deployment_settings.get_hrm_org_required()):
            return None

        # Update existing HR record for this user
        if type == 1:
            site_id = user.site_id
        else:
            site_id = None
        ptable = s3db.pr_person
        ltable = s3db.pr_person_user
        query = (htable.deleted == False) & \
                (htable.status == 1) & \
                (htable.type == type) & \
                (htable.person_id == ptable.id) & \
                (ptable.pe_id == ltable.pe_id) & \
                (ltable.user_id == user_id)
        rows = db(query).select(htable.id,
                                limitby=(0, 2))
        if len(rows) == 1:
            # Only update if there is a single HR Record
            hr_id = rows.first().id
            db(htable.id == hr_id).update(organisation_id = organisation_id,
                                          site_id = site_id)
            # Update record ownership
            self.s3_set_record_owner(htable, hr_id, force_update=True)

            # Update Site link
            hstable = s3db.hrm_human_resource_site
            query = (hstable.human_resource_id == hr_id)
            row = db(query).select(hstable.id,
                                    limitby=(0, 1)).first()
            if row:
                db(query).update(site_id = site_id,
                                 human_resource_id = hr_id,
                                 owned_by_user = user_id)
            else:
                hstable.insert(site_id=site_id,
                               human_resource_id=hr_id,
                               owned_by_user=user_id)

        # Create an HR record, if one doesn't already exist
        if isinstance(person_id, list):
            person_ids = person_id
        else:
            person_ids = [person_id]
        query = (htable.person_id.belongs(person_ids)) & \
                (htable.organisation_id == organisation_id) & \
                (htable.type == type) & \
                (htable.site_id == site_id)
        row = db(query).select(htable.id, limitby=(0, 1)).first()

        if row:
            hr_id = row.id
        else:
            record = Storage(person_id=person_ids[0],
                             organisation_id=organisation_id,
                             site_id = site_id,
                             type=type,
                             owned_by_user=user_id,
                             )
            hr_id = htable.insert(**record)
            if hr_id:
                record["id"] = hr_id
                s3db.update_super(htable, record)
                current.manager.onaccept(htablename, record,
                                         method="create")

        return hr_id

    # -------------------------------------------------------------------------
    def s3_link_to_member(self,
                          user,
                          person_id = None
                          ):
        """
            Link to a member Record
        """

        db = current.db
        s3db = current.s3db

        user_id = user.id
        organisation_id = user.organisation_id

        mtablename = "member_membership"
        mtable = s3db.table(mtablename)

        if not mtable or not organisation_id:
            return None

        # Update existing Member record for this user
        ptable = s3db.pr_person
        ltable = s3db.pr_person_user
        query = (mtable.deleted == False) & \
                (mtable.person_id == ptable.id) & \
                (ptable.pe_id == ltable.pe_id) & \
                (ltable.user_id == user_id)
        rows = db(query).select(mtable.id,
                                limitby=(0, 2))
        if len(rows) == 1:
            # Only update if there is a single member Record
            member_id = rows.first().id
            db(mtable.id == member_id).update(organisation_id = organisation_id)
            # Update record ownership
            self.s3_set_record_owner(mtable, mtable, force_update=True)

        # Create a Member record, if one doesn't already exist
        if isinstance(person_id, list):
            person_ids = person_id
        else:
            person_ids = [person_id]
        query = (mtable.person_id.belongs(person_ids)) & \
                (mtable.organisation_id == organisation_id)
        row = db(query).select(mtable.id, limitby=(0, 1)).first()

        if row:
            member_id = row.id
        else:
            record = Storage(person_id=person_ids[0],
                             organisation_id=organisation_id,
                             owned_by_user=user_id,
                             )
            member_id = mtable.insert(**record)

        return member_id

    # -------------------------------------------------------------------------
    def s3_approver(self, user):
        """
            Returns the Approver for a new Registration &
            the organisation_id field

            @param: user - the user record (form.vars when done direct)
            @ToDo: Support multiple approvers per Org - via Org Admin (or specific Role?)
                   Split into separate functions to returning approver & finding users' org from auth_organisations

            @returns approver, organisation_id - if approver = False, user is automatically approved by whitelist
        """

        db = current.db
        s3db = current.s3db
        deployment_settings = current.deployment_settings

        approver = None
        organisation_id = None

        # Check for Domain: Whitelist or specific Approver
        table = s3db.auth_organisation
        if "email" in user and user["email"] and "@" in user["email"]:
            domain = user.email.split("@", 1)[-1]
            query = (table.domain == domain)
            record = db(query).select(table.organisation_id,
                                      table.approver,
                                      limitby=(0, 1)).first()
        else:
            record = None

        if record:
            organisation_id = record.organisation_id
            approver = record.approver
        elif deployment_settings.get_auth_registration_requests_organisation():
            # Check for an Organization-specific Approver
            organisation_id = user.get("organisation_id", None)
            if organisation_id:
                query = (table.organisation_id == organisation_id)
                record = db(query).select(table.approver,
                                          limitby=(0, 1)).first()
                if record and record.approver:
                    approver = record.approver

        if not approver:
            # Default Approver
            approver = deployment_settings.get_mail_approver()

        return approver, organisation_id

    # -------------------------------------------------------------------------
    def s3_send_welcome_email(self, user):
        """
            Send a welcome mail to newly-registered users
            - especially suitable for users from Facebook/Google who don't
              verify their emails
        """

        messages = self.messages
        settings = current.deployment_settings
        if not settings.get_mail_sender():
            current.response.error = messages.unable_send_email
            return

        #if "name" in user:
        #    user["first_name"] = user["name"]
        #if "family_name" in user:
        #    # Facebook
        #    user["last_name"] = user["family_name"]

        to = user["email"]
        subject = messages.welcome_email_subject
        message = messages.welcome_email

        if settings.has_module("msg"):
            results = current.msg.send_email(to, subject=subject,
                                             message=message)
        else:
            results = current.mail.send(to, subject=subject, message=message)
        if not results:
            current.response.error = messages.unable_send_email
        return

    # -------------------------------------------------------------------------
    # S3-specific authentication methods
    # -------------------------------------------------------------------------
    def s3_impersonate(self, user_id):
        """
            S3 framework function

            Designed to be used within tasks, which are run in a separate
            request & hence don't have access to current.auth

            @param user_id: auth.user.id or auth.user.email
        """

        utable = self.settings.table_user
        query = None
        if not user_id:
            # Anonymous
            user = None
        elif isinstance(user_id, basestring) and not user_id.isdigit():
            if self.settings.username_field:
                query = (utable.username == user_id)
            else:
                query = (utable.email == user_id)
        else:
            query = (utable.id == user_id)

        if query is not None:
            user = current.db(query).select(limitby=(0, 1)).first()
            if not user:
                # Invalid user ID
                raise ValueError("User not found")
            else:
                user = Storage(utable._filter_fields(user, id=True))

        self.user = user
        session = current.session
        session.auth = Storage(user=user,
                               last_visit=current.request.now,
                               expiration=self.settings.expiration)
        self.s3_set_roles()

        if user:
            # Set the language from the Profile
            language = user.language
            current.T.force(language)
            session.s3.language = language

        return user

    # -------------------------------------------------------------------------
    def s3_logged_in(self):
        """
            Check whether the user is currently logged-in
            - tries Basic if not
        """

        if self.override:
            return True

        if not self.is_logged_in():
            basic = self.basic()
            try:
                return basic[2]
            except TypeError:
                # old web2py
                return basic
            except:
                return False

        return True

    # -------------------------------------------------------------------------
    # Role Management
    # -------------------------------------------------------------------------
    def get_system_roles(self):
        """
            Get the IDs of the session roles by their UIDs, and store them
            in the current session, as these IDs should never change.
        """

        s3 = current.session.s3
        try:
            system_roles = s3.system_roles
        except:
            s3 = Storage()
        else:
            if system_roles:
                return system_roles

        gtable = self.settings.table_group
        if gtable is not None:
            S3_SYSTEM_ROLES = self.S3_SYSTEM_ROLES
            query = (gtable.deleted != True) & \
                     gtable.uuid.belongs(S3_SYSTEM_ROLES.values())
            rows = current.db(query).select(gtable.id, gtable.uuid)
            system_roles = Storage([(role.uuid, role.id) for role in rows])
        else:
            system_roles = Storage([(uid, None) for uid in S3_SYSTEM_ROLES])

        s3.system_roles = system_roles
        return system_roles

    # -------------------------------------------------------------------------
    def s3_set_roles(self):
        """ Update pe_id, roles and realms for the current user """

        session = current.session
        settings = current.deployment_settings

        s3 = current.response.s3
        if "permissions" in s3:
            del s3["permissions"]
        if "restricted_tables" in s3:
            del s3["restricted_tables"]

        system_roles = self.get_system_roles()
        ANONYMOUS = system_roles.ANONYMOUS
        if ANONYMOUS:
            session.s3.roles = [ANONYMOUS]
        else:
            session.s3.roles = []

        if self.user:
            db = current.db
            s3db = current.s3db

            user_id = self.user.id

            # Set pe_id for current user
            ltable = s3db.table("pr_person_user")
            if ltable is not None:
                query = (ltable.user_id == user_id)
                row = db(query).select(ltable.pe_id,
                                       limitby=(0, 1),
                                       cache=s3db.cache).first()
                if row:
                    self.user["pe_id"] = row.pe_id
            else:
                self.user["pe_id"] = None

            # Get all current auth_memberships of the user
            mtable = self.settings.table_membership
            query = (mtable.deleted != True) & \
                    (mtable.user_id == user_id) & \
                    (mtable.group_id != None)
            rows = db(query).select(mtable.group_id, mtable.pe_id,
                                    cacheable=True)

            # Add all group_ids to session.s3.roles
            session.s3.roles.extend(list(set([row.group_id for row in rows])))

            # Realms:
            # Permissions of a group apply only for records owned by any of
            # the entities which belong to the realm of the group membership

            if not self.permission.entity_realm:
                # Group memberships have no realms (policy 5 and below)
                self.user["realms"] = Storage([(row.group_id, None) for row in rows])
                self.user["delegations"] = Storage()

            else:
                # Group memberships are limited to realms (policy 6 and above)
                realms = {}
                delegations = {}

                # These roles can't be realm-restricted:
                unrestrictable = [system_roles.ADMIN,
                                  system_roles.ANONYMOUS,
                                  system_roles.AUTHENTICATED]

                default_realm = s3db.pr_realm(self.user["pe_id"])

                # Store the realms:
                for row in rows:
                    group_id = row.group_id
                    if group_id in realms and realms[group_id] is None:
                        continue
                    if group_id in unrestrictable:
                        realms[group_id] = None
                        continue
                    if group_id not in realms:
                        realms[group_id] = []
                    realm = realms[group_id]
                    pe_id = row.pe_id
                    if pe_id is None:
                        if default_realm:
                            realm.extend([e for e in default_realm
                                            if e not in realm])
                        if not realm:
                            del realms[group_id]
                    elif pe_id is 0:
                        # Site-wide
                        realms[group_id] = None
                    elif pe_id not in realm:
                        realms[group_id].append(pe_id)

                if self.permission.entity_hierarchy:
                    # Realms include subsidiaries of the realm entities

                    # Get all entities in realms
                    all_entities = []
                    append = all_entities.append
                    for realm in realms.values():
                        if realm is not None:
                            for entity in realm:
                                if entity not in all_entities:
                                    append(entity)

                    # Lookup all delegations to any OU ancestor of the user
                    if self.permission.delegations and self.user.pe_id:

                        ancestors = s3db.pr_get_ancestors(self.user.pe_id)

                        dtable = s3db.pr_delegation
                        rtable = s3db.pr_role
                        atable = s3db.pr_affiliation

                        dn = dtable._tablename
                        rn = rtable._tablename
                        an = atable._tablename

                        query = (dtable.deleted != True) & \
                                (atable.role_id == dtable.role_id) & \
                                (atable.pe_id.belongs(ancestors)) & \
                                (rtable.id == dtable.role_id)
                        rows = db(query).select(rtable.pe_id,
                                                dtable.group_id,
                                                atable.pe_id,
                                                cacheable=True)

                        extensions = []
                        partners = []
                        for row in rows:
                            extensions.append(row[rn].pe_id)
                            partners.append(row[an].pe_id)
                    else:
                        rows = []
                        extensions = []
                        partners = []

                    # Lookup the subsidiaries of all realms and extensions
                    entities = all_entities + extensions + partners
                    descendants = s3db.pr_descendants(entities)

                    pmap = {}
                    for p in partners:
                        if p in all_entities:
                            pmap[p] = [p]
                        elif p in descendants:
                            d = descendants[p]
                            pmap[p] = [e for e in all_entities if e in d] or [p]

                    # Add the subsidiaries to the realms
                    for group_id in realms:
                        realm = realms[group_id]
                        if realm is None:
                            continue
                        append = realm.append
                        for entity in list(realm):
                            if entity in descendants:
                                for subsidiary in descendants[entity]:
                                    if subsidiary not in realm:
                                        append(subsidiary)

                    # Process the delegations
                    if self.permission.delegations:
                        for row in rows:

                            # owner == delegates group_id to ==> partner
                            owner = row[rn].pe_id
                            partner = row[an].pe_id
                            group_id = row[dn].group_id

                            if group_id in delegations and \
                               owner in delegations[group_id]:
                                # Duplicate
                                continue
                            if partner not in pmap:
                                continue

                            # Find the realm
                            if group_id not in delegations:
                                delegations[group_id] = Storage()
                            groups = delegations[group_id]

                            r = [owner]
                            if owner in descendants:
                                r.extend(descendants[owner])

                            for p in pmap[partner]:
                                if p not in groups:
                                    groups[p] = []
                                realm = groups[p]
                                realm.extend(r)

                self.user["realms"] = realms
                self.user["delegations"] = delegations

            if ANONYMOUS:
                # Anonymous role has no realm
                self.user["realms"][ANONYMOUS] = None

        return

    # -------------------------------------------------------------------------
    def s3_create_role(self, role, description=None, *acls, **args):
        """
            Back-end method to create roles with ACLs

            @param role: display name for the role
            @param description: description of the role (optional)
            @param acls: list of initial ACLs to assign to this role
            @param args: keyword arguments (see below)
            @keyword name: a unique name for the role
            @keyword hidden: hide this role completely from the RoleManager
            @keyword system: role can be assigned, but neither modified nor
                             deleted in the RoleManager
            @keyword protected: role can be assigned and edited, but not
                                deleted in the RoleManager
        """

        table = self.settings.table_group

        hidden = args.get("hidden", False)
        system = args.get("system", False)
        protected = args.get("protected", False)

        if isinstance(description, dict):
            acls = [description] + acls
            description = None

        uid = args.get("uid", None)
        if uid:
            query = (table.uuid == uid)
            record = current.db(query).select(limitby=(0, 1)).first()
        else:
            record = None
            uid = uuid4()

        if record:
            role_id = record.id
            record.update_record(deleted=False,
                                 role=role,
                                 description=description,
                                 hidden=hidden,
                                 system=system,
                                 protected=protected)
        else:
            role_id = table.insert(uuid=uid,
                                   role=role,
                                   description=description,
                                   hidden=hidden,
                                   system=system,
                                   protected=protected)
        if role_id:
            for acl in acls:
                self.permission.update_acl(role_id, **acl)

        return role_id

    # -------------------------------------------------------------------------
    def s3_delete_role(self, role_id):
        """
            Remove a role from the system.

            @param role_id: the ID or UID of the role

            @note: protected roles cannot be deleted with this function,
                   need to reset the protected-flag first to override
        """

        db = current.db
        table = self.settings.table_group

        if isinstance(role_id, str) and not role_id.isdigit():
            gquery = (table.uuid == role_id)
        else:
            role_id = int(role_id)
            gquery = (table.id == role_id)

        role = db(gquery).select(limitby=(0, 1)).first()
        if role and not role.protected:
            # Remove all memberships for this role
            mtable = self.settings.table_membership
            mquery = (mtable.group_id == role.id)
            db(mquery).update(deleted=True)
            # Remove all ACLs for this role
            ptable = self.permission.table
            pquery = (ptable.group_id == role.id)
            db(pquery).update(deleted=True)
            # Remove the role
            db(gquery).update(role=None, deleted=True)

    # -------------------------------------------------------------------------
    def s3_assign_role(self, user_id, group_id, for_pe=None):
        """
            Assigns a role to a user (add the user to a user group)

            @param user_id: the record ID of the user account
            @param group_id: the record ID(s)/UID(s) of the group
            @param for_pe: the person entity (pe_id) to restrict the group
                           membership to, possible values:

                           - None: use default realm (entities the user is
                             affiliated with)
                           - 0: site-wide realm (no entity-restriction)
                           - X: restrict to records owned by entity X

            @note: strings are assumed to be group UIDs
            @note: for_pe will be ignored for ADMIN, ANONYMOUS and AUTHENTICATED
        """

        db = current.db
        gtable = self.settings.table_group
        mtable = self.settings.table_membership

        # Find the group IDs
        query = None
        uuids = None
        if isinstance(group_id, (list, tuple)):
            if isinstance(group_id[0], str):
                uuids = group_id
                query = (gtable.uuid.belongs(group_id))
            else:
                group_ids = group_id
        elif isinstance(group_id, str) and not group_id.isdigit():
            uuids = [group_id]
            query = (gtable.uuid == group_id)
        else:
            group_ids = [group_id]
        if query is not None:
            query = (gtable.deleted != True) & query
            groups = db(query).select(gtable.id, gtable.uuid)
            group_ids = [g.id for g in groups]
            missing = [uuid for uuid in uuids
                       if uuid not in [g.uuid for g in groups]]
            for m in missing:
                group_id = self.s3_create_role(m, uid=m)
                if group_id:
                    group_ids.append(group_id)

        # Find the assigned groups
        query = (mtable.deleted != True) & \
                (mtable.user_id == user_id) & \
                (mtable.group_id.belongs(group_ids) & \
                (mtable.pe_id == for_pe))
        assigned = db(query).select(mtable.group_id)
        assigned_groups = [g.group_id for g in assigned]

        # Add missing memberships
        sr = self.get_system_roles()
        unrestrictable = [str(sr.ADMIN),
                          str(sr.ANONYMOUS),
                          str(sr.AUTHENTICATED)]
        for group_id in group_ids:
            if group_id not in assigned_groups:
                membership = {"user_id": user_id,
                              "group_id": group_id}
                if for_pe is not None and str(group_id) not in unrestrictable:
                    membership["pe_id"] = for_pe
                membership_id = mtable.insert(**membership)

        # Update roles for current user if required
        if self.user and str(user_id) == str(self.user.id):
            self.s3_set_roles()

        return

    # -------------------------------------------------------------------------
    def s3_retract_role(self, user_id, group_id, for_pe=None):
        """
            Removes a role assignment from a user account

            @param user_id: the record ID of the user account
            @param group_id: the record ID(s)/UID(s) of the role
            @param for_pe: only remove the group membership for this
                           realm, possible values:

                           - None: only remove for the default realm
                           - 0: only remove for the site-wide realm
                           - X: only remove for entity X
                           - []: remove for any realms

            @note: strings are assumed to be role UIDs
        """

        if not group_id:
            return

        db = current.db
        gtable = self.settings.table_group
        mtable = self.settings.table_membership

        # Find the group IDs
        query = None
        if isinstance(group_id, (list, tuple)):
            if isinstance(group_id[0], str):
                query = (gtable.uuid.belongs(group_id))
            else:
                group_ids = group_id
        elif isinstance(group_id, str):
            query = (gtable.uuid == group_id)
        else:
            group_ids = [group_id]
        if query is not None:
            query = (gtable.deleted != True) & query
            groups = db(query).select(gtable.id)
            group_ids = [g.id for g in groups]

        # Get the assigned groups
        query = (mtable.deleted != True) & \
                (mtable.user_id == user_id) & \
                (mtable.group_id.belongs(group_ids))

        sr = self.get_system_roles()
        unrestrictable = [str(sr.ADMIN),
                          str(sr.ANONYMOUS),
                          str(sr.AUTHENTICATED)]
        if for_pe != []:
            query &= ((mtable.pe_id == for_pe) | \
                      (mtable.group_id.belongs(unrestrictable)))
        memberships = db(query).select()

        # Archive the memberships
        import gluon.contrib.simplejson as json
        for m in memberships:
            deleted_fk = {"user_id": m.user_id,
                          "group_id": m.group_id}
            if for_pe:
                deleted_fk["pe_id"] = for_pe
            deleted_fk = json.dumps(deleted_fk)
            m.update_record(deleted=True,
                            deleted_fk=deleted_fk,
                            user_id=None,
                            group_id=None)

        # Update roles for current user if required
        if self.user and str(user_id) == str(self.user.id):
            self.s3_set_roles()

        return

    # -------------------------------------------------------------------------
    def s3_get_roles(self, user_id, for_pe=[]):
        """
            Lookup all roles which have been assigned to user for an entity

            @param user_id: the user_id
            @param for_pe: the entity (pe_id) or list of entities
        """

        if not user_id:
            return []

        mtable = self.settings.table_membership
        query = (mtable.deleted != True) & \
                (mtable.user_id == user_id)
        if isinstance(for_pe, (list, tuple)):
            if len(for_pe):
                query &= (mtable.pe_id.belongs(for_pe))
        else:
            query &= (mtable.pe_id == for_pe)
        rows = current.db(query).select(mtable.group_id)
        return list(set([row.group_id for row in rows]))

    # -------------------------------------------------------------------------
    def s3_has_role(self, role, for_pe=None):
        """
            Check whether the currently logged-in user has a certain role
            (auth_group membership).

            @param role: the record ID or UID of the role
            @param for_pe: check for this particular realm, possible values:

                           None - for any entity
                           0 - site-wide
                           X - for entity X
        """

        # Allow override
        if self.override:
            return True

        system_roles = self.get_system_roles()
        if role == system_roles.ANONYMOUS:
            # All users have the anonymous role
            return True

        s3 = current.session.s3

        # Trigger HTTP basic auth
        self.s3_logged_in()

        # Get the realms
        if not s3:
            return False
        realms = None
        if self.user:
            realms = self.user.realms
        elif s3.roles:
            realms = Storage([(r, None) for r in s3.roles])
        if not realms:
            return False

        # Administrators have all roles
        if system_roles.ADMIN in realms:
            return True

        # Resolve role ID/UID
        if isinstance(role, str):
            if role.isdigit():
                role = int(role)
            else:
                gtable = self.settings.table_group
                query = (gtable.deleted != True) & \
                        (gtable.uuid == role)
                row = current.db(query).select(gtable.id,
                                               limitby=(0, 1)).first()
                if row:
                    role = row.id
                else:
                    return False

        # Check the realm
        if role in realms:
            realm = realms[role]
            if realm is None or for_pe is None or for_pe in realm:
                return True
        return False

    # -------------------------------------------------------------------------
    def s3_group_members(self, group_id, for_pe=[]):
        """
            Get a list of members of a group

            @param group_id: the group record ID
            @param for_pe: show only group members for this PE

            @returns: a list of the user_ids for members of a group
        """

        mtable = self.settings.table_membership

        query = (mtable.deleted != True) & \
                (mtable.group_id == group_id)
        if for_pe is None:
            query &= (mtable.pe_id == None)
        elif for_pe:
            query &= (mtable.pe_id == for_pe)
        members = current.db(query).select(mtable.user_id)
        return [m.user_id for m in members]

    # -------------------------------------------------------------------------
    def s3_delegate_role(self,
                         group_id,
                         entity,
                         receiver=None,
                         role=None,
                         role_type=None):
        """
            Delegate a role (auth_group) from one entity to another

            @param group_id: the role ID or UID (or a list of either)
            @param entity: the delegating entity
            @param receiver: the pe_id of the receiving entity (or a list of pe_ids)
            @param role: the affiliation role
            @param role_type: the role type for the affiliation role (default=9)

            @note: if role is None, a new role of role_type 0 will be created
                   for each entity in receiver and used for the delegation
                   (1:1 delegation)
            @note: if both receiver and role are specified, the delegation will
                   add all receivers to this role and create a 1:N delegation to
                   this role. If the role does not exist, it will be created (using
                   the given role type)
        """

        if not self.permission.delegations:
            return False

        db = current.db
        s3db = current.s3db
        dtable = s3db.table("pr_delegation")
        rtable = s3db.table("pr_role")
        atable = s3db.table("pr_affiliation")
        if dtable is None or \
           rtable is None or \
           atable is None:
            return False
        if not group_id or not entity or not receiver and not role:
            return False

        # Find the group IDs
        gtable = self.settings.table_group
        query = None
        uuids = None
        if isinstance(group_id, (list, tuple)):
            if isinstance(group_id[0], str):
                uuids = group_id
                query = (gtable.uuid.belongs(group_id))
            else:
                group_ids = group_id
        elif isinstance(group_id, str) and not group_id.isdigit():
            uuids = [group_id]
            query = (gtable.uuid == group_id)
        else:
            group_ids = [group_id]
        if query is not None:
            query = (gtable.deleted != True) & query
            groups = db(query).select(gtable.id, gtable.uuid)
            group_ids = [g.id for g in groups]
            missing = [u for u in uuids if u not in [g.uuid for g in groups]]
            for m in missing:
                group_id = self.s3_create_role(m, uid=m)
                if group_id:
                    group_ids.append(group_id)
        if not group_ids:
            return False

        if receiver is not None:
            if not isinstance(receiver, (list, tuple)):
                receiver = [receiver]
            query = (dtable.deleted != True) & \
                    (dtable.group_id.belongs(group_ids)) & \
                    (dtable.role_id == rtable.id) & \
                    (rtable.deleted != True) & \
                    (atable.role_id == rtable.id) & \
                    (atable.deleted != True) & \
                    (atable.pe_id.belongs(receiver))
            rows = db(query).select(atable.pe_id)
            assigned = [row.pe_id for row in rows]
            receivers = [r for r in receiver if r not in assigned]
        else:
            receivers = None

        if role_type is None:
            role_type = 9 # Other

        roles = []
        if role is None:
            if receivers is None:
                return False
            for pe_id in receivers:
                role_name = "__DELEGATION__%s__%s__" % (entity, pe_id)
                query = (rtable.role == role_name)
                role = db(query).select(limitby=(0, 1)).first()
                if role is not None:
                    if role.deleted:
                        role.update_record(deleted=False,
                                           role_type=0)
                    role_id = role.id
                else:
                    role_id = s3db.pr_add_affiliation(entity, pe_id,
                                                      role=role_name,
                                                      role_type=0)
                if role_id:
                    roles.append(role_id)
        else:
            query = (rtable.deleted != True) & \
                    (rtable.pe_id == entity) & \
                    (rtable.role == role)
            row = db(query).select(rtable.id, limitby=(0, 1)).first()
            if row is None:
                role_id = rtable.insert(pe_id = entity,
                                        role = role,
                                        role_type = role_type)
            else:
                role_id = row.id
            if role_id:
                if receivers is not None:
                    for pe_id in receivers:
                        atable.insert(role_id=role_id,
                                      pe_id=pe_id)
                        pr_rebuild_path(pe_id, clear=True)
                roles.append(role_id)

        for role_id in roles:
            for group_id in group_ids:
                dtable.insert(role_id=role_id, group_id=group_id)

        # Update roles for current user if required
        self.s3_set_roles()

        return True

    # -------------------------------------------------------------------------
    def s3_remove_delegation(self,
                             group_id,
                             entity,
                             receiver=None,
                             role=None):
        """
            Remove a delegation.

            @param group_id: the auth_group ID or UID (or a list of either)
            @param entity: the delegating entity
            @param receiver: the receiving entity
            @param role: the affiliation role

            @note: if receiver is specified, only 1:1 delegations (to role_type 0)
                   will be removed, but not 1:N delegations => to remove for 1:N
                   you must specify the role instead of the receiver
            @note: if both receiver and role are None, all delegations with this
                   group_id will be removed for the entity
        """

        if not self.permission.delegations:
            return False

        db = current.db
        s3db = current.s3db
        dtable = s3db.table("pr_delegation")
        rtable = s3db.table("pr_role")
        atable = s3db.table("pr_affiliation")
        if dtable is None or \
           rtable is None or \
           atable is None:
            return False
        if not group_id or not entity or not receiver and not role:
            return False

        # Find the group IDs
        gtable = self.settings.table_group
        query = None
        uuids = None
        if isinstance(group_id, (list, tuple)):
            if isinstance(group_id[0], str):
                uuids = group_id
                query = (gtable.uuid.belongs(group_id))
            else:
                group_ids = group_id
        elif isinstance(group_id, str) and not group_id.isdigit():
            uuids = [group_id]
            query = (gtable.uuid == group_id)
        else:
            group_ids = [group_id]
        if query is not None:
            query = (gtable.deleted != True) & query
            groups = db(query).select(gtable.id, gtable.uuid)
            group_ids = [g.id for g in groups]
        if not group_ids:
            return False

        # Get all delegations
        query = (dtable.deleted != True) & \
                (dtable.group_id.belongs(group_ids)) & \
                (dtable.role_id == rtable.id) & \
                (rtable.pe_id == entity) & \
                (atable.role_id == rtable.id)
        if receiver:
            if not isinstance(receiver, (list, tuple)):
                receiver = [receiver]
            query &= (atable.pe_id.belongs(receiver))
        elif role:
            query &= (rtable.role == role)
        rows = db(query).select(dtable.id,
                                dtable.group_id,
                                rtable.id,
                                rtable.role_type)

        # Remove properly
        rmv = Storage()
        for row in rows:
            if not receiver or row[rtable.role_type] == 0:
                deleted_fk = {"role_id": row[rtable.id],
                              "group_id": row[dtable.group_id]}
                rmv[row[dtable.id]] = json.dumps(deleted_fk)
        for record_id in rmv:
            query = (dtable.id == record_id)
            data = {"role_id": None,
                    "group_id": None,
                    "deleted_fk": rmv[record_id]}
            db(query).update(**data)

        # Maybe update the current user's delegations?
        if len(rmv):
            self.s3_set_roles()
        return True

    # -------------------------------------------------------------------------
    def s3_get_delegations(self, entity, role_type=0, by_role=False):
        """
            Lookup delegations for an entity, ordered either by
            receiver (by_role=False) or by affiliation role (by_role=True)

            @param entity: the delegating entity (pe_id)
            @param role_type: limit the lookup to this affiliation role type,
                              (can use 0 to lookup 1:1 delegations)
            @param by_role: group by affiliation roles

            @returns: a Storage {<receiver>: [group_ids]}, or
                      a Storage {<rolename>: {entities:[pe_ids], groups:[group_ids]}}
        """

        if not entity or not self.permission.delegations:
            return None
        s3db = current.s3db
        dtable = s3db.pr_delegation
        rtable = s3db.pr_role
        atable = s3db.pr_affiliation
        if None in (dtable, rtable, atable):
            return None

        query = (rtable.deleted != True) & \
                (dtable.deleted != True) & \
                (atable.deleted != True) & \
                (rtable.pe_id == entity) & \
                (dtable.role_id == rtable.id) & \
                (atable.role_id == rtable.id)
        if role_type is not None:
            query &= (rtable.role_type == role_type)
        rows = current.db(query).select(atable.pe_id,
                                        rtable.role,
                                        dtable.group_id)
        delegations = Storage()
        for row in rows:
            receiver = row[atable.pe_id]
            role = row[rtable.role]
            group_id = row[dtable.group_id]
            if by_role:
                if role not in delegations:
                    delegations[role] = Storage(entities=[], groups=[])
                delegation = delegations[role]
                if receiver not in delegation.entities:
                    delegation.entities.append(receiver)
                if group_id not in delegation.groups:
                    delegation.groups.append(group_id)
            else:
                if receiver not in delegations:
                    delegations[receiver] = [group_id]
                else:
                    delegations[receiver].append(group_id)
        return delegations

    # -------------------------------------------------------------------------
    # ACL management
    # -------------------------------------------------------------------------
    def s3_update_acls(self, role, *acls):
        """ Wrapper for permission.update_acl to allow batch updating """

        for acl in acls:
            self.permission.update_acl(role, **acl)

    # -------------------------------------------------------------------------
    # User Identity
    # -------------------------------------------------------------------------
    def s3_get_user_id(self, person_id=None, pe_id=None):
        """
            Get the user_id for a person_id

            @param person_id: the pr_person record ID
            @param pe_id: the person entity ID, alternatively
        """

        if isinstance(person_id, basestring) and not person_id.isdigit():
            utable = self.settings.table_user
            query = (utable.email == person_id)
            user = current.db(query).select(utable.id,
                                            limitby=(0, 1)).first()
            if user:
                return user.id
        else:
            s3db = current.s3db
            ltable = s3db.pr_person_user
            if not ltable:
                return None
            if person_id:
                ptable = s3db.pr_person
                if not ptable:
                    return None
                query = (ptable.id == person_id) & \
                        (ptable.pe_id == ltable.pe_id)
            else:
                query = (ltable.pe_id == pe_id)
            link = current.db(query).select(ltable.user_id,
                                            limitby=(0, 1)).first()
            if link:
                return link.user_id
        return None

    # -------------------------------------------------------------------------
    def s3_user_pe_id(self, user_id):
        """
            Get the person pe_id for a user ID

            @param user_id: the user ID
        """

        table = current.s3db.pr_person_user
        row = current.db(table.user_id == user_id).select(table.pe_id,
                                                          limitby=(0, 1)).first()
        if row:
            return row.pe_id
        return None

    # -------------------------------------------------------------------------
    def s3_logged_in_person(self):
        """
            Get the person record ID for the current logged-in user
        """

        if self.s3_logged_in():
            ptable = current.s3db.pr_person
            try:
                query = (ptable.pe_id == self.user.pe_id)
            except AttributeError:
                # Prepop
                pass
            else:
                record = current.db(query).select(ptable.id,
                                                  limitby=(0, 1)).first()
                if record:
                    return record.id
        return None

    # -------------------------------------------------------------------------
    def s3_logged_in_human_resource(self):
        """
            Get the first HR record ID for the current logged-in user
        """

        if self.s3_logged_in():
            s3db = current.s3db
            ptable = s3db.pr_person
            htable = s3db.hrm_human_resource

            try:
                query = (htable.person_id == ptable.id) & \
                        (ptable.pe_id == self.user.pe_id)
            except AttributeError:
                # Prepop
                pass
            else:
                record = current.db(query).select(htable.id,
                                                  orderby =~htable.modified_on,
                                                  limitby=(0, 1)).first()
                if record:
                    return record.id
        return None

    # -------------------------------------------------------------------------
    # Core Authorization Methods
    # -------------------------------------------------------------------------
    def s3_has_permission(self, method, table, record_id=None, c=None, f=None):
        """
            S3 framework function to define whether a user can access a record
            in manner "method". Designed to be called from the RESTlike
            controller.

            @param method: the access method as string, one of
                           "create", "read", "update", "delete"
            @param table: the table or tablename
            @param record_id: the record ID (if any)
            @param c: the controller name (overrides current.request)
            @param f: the function name (overrides current.request)
        """

        if self.override:
            return True

        sr = self.get_system_roles()

        if not hasattr(table, "_tablename"):
            s3db = current.s3db
            table = s3db[table]

        policy = current.deployment_settings.get_security_policy()

        # Simple policy
        if policy == 1:
            # Anonymous users can Read.
            if method == "read":
                authorised = True
            else:
                # Authentication required for Create/Update/Delete.
                authorised = self.s3_logged_in()

        # Editor policy
        elif policy == 2:
            # Anonymous users can Read.
            if method == "read":
                authorised = True
            elif method == "create":
                # Authentication required for Create.
                authorised = self.s3_logged_in()
            elif record_id == 0 and method == "update":
                # Authenticated users can update at least some records
                authorised = self.s3_logged_in()
            else:
                # Editor role required for Update/Delete.
                authorised = self.s3_has_role(sr.EDITOR)
                if not authorised and self.user and "owned_by_user" in table:
                    # Creator of Record is allowed to Edit
                    query = (table.id == record_id)
                    record = current.db(query).select(table.owned_by_user,
                                                      limitby=(0, 1)).first()
                    if record and self.user.id == record.owned_by_user:
                        authorised = True

        # Use S3Permission ACLs
        elif policy in (3, 4, 5, 6, 7, 8):
            authorised = self.permission.has_permission(method,
                                                        c = c,
                                                        f = f,
                                                        t = table,
                                                        record = record_id)

        # Web2py default policy
        else:
            if self.s3_logged_in():
                # Administrators are always authorised
                if self.s3_has_role(sr.ADMIN):
                    authorised = True
                else:
                    # Require records in auth_permission to specify access
                    # (default Web2Py-style)
                    authorised = self.has_permission(method, table, record_id)
            else:
                # No access for anonymous
                authorised = False

        return authorised

    # -------------------------------------------------------------------------
    def s3_accessible_query(self, method, table, c=None, f=None):
        """
            Returns a query with all accessible records for the currently
            logged-in user

            @param method: the access method as string, one of:
                           "create", "read", "update" or "delete"
            @param table: the table or table name
            @param c: the controller name (overrides current.request)
            @param f: the function name (overrides current.request)

            @note: This method does not work on GAE because it uses JOIN and IN
        """

        if self.override:
            return table.id > 0

        sr = self.get_system_roles()

        if not hasattr(table, "_tablename"):
            s3db = current.s3db
            table = s3db[table]

        policy = current.deployment_settings.get_security_policy()

        if policy == 1:
            # "simple" security policy: show all records
            return table.id > 0
        elif policy == 2:
            # "editor" security policy: show all records
            return table.id > 0
        elif policy in (3, 4, 5, 6, 7, 8):
            # ACLs: use S3Permission method
            query = self.permission.accessible_query(method, table, c=c, f=f)
            return query

        # "Full" security policy
        if self.s3_has_role(sr.ADMIN):
            # Administrators can see all data
            return table.id > 0

        # If there is access to the entire table then show all records
        try:
            user_id = self.user.id
        except:
            user_id = 0
        if self.has_permission(method, table, 0, user_id):
            return table.id > 0
        # Filter Records to show only those to which the user has access
        current.session.warning = current.T("Only showing accessible records!")
        membership = self.settings.table_membership
        permission = self.settings.table_permission
        query = (membership.user_id == user_id) & \
                (membership.group_id == permission.group_id) & \
                (permission.name == method) & \
                (permission.table_name == table)
        return table.id.belongs(current.db(query)._select(permission.record_id))

    # -------------------------------------------------------------------------
    # S3 Variants of web2py Authorization Methods
    # -------------------------------------------------------------------------
    def s3_has_membership(self, group_id=None, user_id=None, role=None):
        """
            Checks if user is member of group_id or role

            Extends Web2Py's requires_membership() to add new functionality:
                - Custom Flash style
                - Uses s3_has_role()
        """

        # Allow override
        if self.override:
            return True

        group_id = group_id or self.id_group(role)
        try:
            group_id = int(group_id)
        except:
            group_id = self.id_group(group_id) # interpret group_id as a role

        if self.s3_has_role(group_id):
            r = True
        else:
            r = False

        log = self.messages.has_membership_log
        if log:
            if not user_id and self.user:
                user_id = self.user.id
            self.log_event(log % dict(user_id=user_id,
                                      group_id=group_id, check=r))
        return r

    # Override original method
    has_membership = s3_has_membership

    # -------------------------------------------------------------------------
    def s3_requires_membership(self, role):
        """
            Decorator that prevents access to action if not logged in or
            if user logged in is not a member of group_id. If role is
            provided instead of group_id then the group_id is calculated.

            Extends Web2Py's requires_membership() to add new functionality:
                - Custom Flash style
                - Uses s3_has_role()
                - Administrators (id=1) are deemed to have all roles
        """

        def decorator(action):

            def f(*a, **b):
                if self.override:
                    return action(*a, **b)

                if not self.s3_logged_in():
                    import urllib
                    request = current.request
                    next = URL(args=request.args, vars=request.get_vars)
                    redirect("%s?_next=%s" % (self.settings.login_url,
                                              urllib.quote(next)))

                system_roles = self.get_system_roles()
                ADMIN = system_roles.ADMIN
                if not self.s3_has_role(role) and not self.s3_has_role(ADMIN):
                    current.session.error = self.messages.access_denied
                    next = self.settings.on_failed_authorization
                    redirect(next)

                return action(*a, **b)

            f.__doc__ = action.__doc__

            return f

        return decorator

    # Override original method
    requires_membership = s3_requires_membership

    # -------------------------------------------------------------------------
    # Record Ownership
    # -------------------------------------------------------------------------
    def s3_make_session_owner(self, table, record_id):
        """
            Makes the current session owner of a record

            @param table: the table or table name
            @param record_id: the record ID
        """

        if hasattr(table, "_tablename"):
            table = table._tablename
        if not self.user:
            session = current.session
            if "owned_records" not in session:
                session.owned_records = Storage()
            records = session.owned_records.get(table, [])
            record_id = str(record_id)
            if record_id not in records:
                records.append(record_id)
            session.owned_records[table] = records
        return

    # -------------------------------------------------------------------------
    def s3_session_owns(self, table, record_id):
        """
            Checks whether the current session owns a record

            @param table: the table or table name
            @param record_id: the record ID
        """

        session = current.session
        if "owned_records" not in session:
            return False
        if hasattr(table, "_tablename"):
            table = table._tablename
        if record_id and not self.user:
            try:
                records = session.owned_records.get(table, [])
            except:
                records = []
            if str(record_id) in records:
                return True
        return False

    # -------------------------------------------------------------------------
    def s3_clear_session_ownership(self, table=None, record_id=None):
        """
            Removes session ownership for a record

            @param table: the table or table name (default: all tables)
            @param record_id: the record ID (default: all records)
        """

        session = current.session
        if "owned_records" not in session:
            return
        if table is not None:
            if hasattr(table, "_tablename"):
                table = table._tablename
            if table in session.owned_records:
                records = session.owned_records[table]
                if record_id is not None:
                    if str(record_id) in records:
                        records.remove(str(record_id))
                else:
                    del session.owned_records[table]
        else:
            session.owned_records = Storage()
        return

    # -------------------------------------------------------------------------
    def s3_update_record_owner(self, table, record, update=False, **fields):
        """
            Update ownership fields in a record (DRY helper method for
            s3_set_record_owner and set_realm_entity)

            @param table: the table
            @param record: the record or record ID
            @param update: True to update realm_entity in all realm-components
            @param fields: dict of {ownership_field:value}
        """

        # Ownership fields
        OUSR = "owned_by_user"
        OGRP = "owned_by_group"
        REALM = "realm_entity"

        ownership_fields = (OUSR, OGRP, REALM)

        pkey = table._id.name
        if isinstance(record, (Row, dict)) and pkey in record:
            record_id = record[pkey]
        else:
            record_id = record
        data = Storage()
        for key in fields:
            if key in ownership_fields:
                data[key] = fields[key]
        if data:
            s3db = current.s3db
            db = current.db

            # Update record
            q = (table._id == record_id)
            success = db(q).update(**data)

            # Update realm-components
            if success and update and REALM in data:
                rc = s3db.get_config(table, "realm_components", [])
                resource = s3db.resource(table, components=rc)
                realm = {REALM:data[REALM]}
                for component in resource.components.values():
                    ctable = component.table
                    if REALM not in ctable.fields:
                        continue
                    query = component.get_join() & q
                    rows = db(query).select(ctable._id)
                    ids = list(set([row[ctable._id] for row in rows]))
                    if ids:
                        db(ctable._id.belongs(ids)).update(**realm)

            # Update super-entity
            self.update_shared_fields(table, record, **data)
        else:
            return None

    # -------------------------------------------------------------------------
    def s3_set_record_owner(self,
                            table,
                            record,
                            force_update=False,
                            **fields):
        """
            Set the record owned_by_user, owned_by_group and realm_entity
            for a record (auto-detect values).

            To be called by CRUD and Importer during record creation.

            @param table: the Table (or table name)
            @param record: the record (or record ID)
            @param force_update: True to update all fields regardless of
                                 the current value in the record, False
                                 to only update if current value is None
            @param fields: override auto-detected values, see keywords
            @keyword owned_by_user: the auth_user ID of the owner user
            @keyword owned_by_group: the auth_group ID of the owner group
            @keyword realm_entity: the pe_id of the realm entity, or a tuple
                                   (instance_type, instance_id) to lookup the
                                   pe_id, e.g. ("org_organisation", 2)

            @note: Only use with force_update for deliberate owner changes (i.e.
                   with explicit owned_by_user/owned_by_group) - autodetected
                   values can have undesirable side-effects. For mere realm
                   updates use set_realm_entity instead.

            @note: If used with force_update, this will also update the
                   realm_entity in all configured realm_components, i.e.
                   no separate call to set_realm_entity required.
        """

        s3db = current.s3db

        # Ownership fields
        OUSR = "owned_by_user"
        OGRP = "owned_by_group"
        REALM = "realm_entity"

        ownership_fields = (OUSR, OGRP, REALM)

        # Entity reference fields
        EID = "pe_id"
        OID = "organisation_id"
        SID = "site_id"
        GID = "group_id"
        PID = "person_id"
        entity_fields = (EID, OID, SID, GID, PID)

        # Find the table
        if hasattr(table, "_tablename"):
            tablename = table._tablename
        else:
            tablename = table
            table = s3db.table(tablename)
        if not table:
            return

        # Get the record ID
        pkey = table._id.name
        if isinstance(record, (Row, dict)):
            if pkey not in record:
                return
            else:
                record_id = record[pkey]
        else:
            record_id = record
            record = Storage()

        # Find the available fields
        fields_in_table = [f for f in ownership_fields if f in table.fields]
        if not fields_in_table:
            return
        fields_in_table += [f for f in entity_fields if f in table.fields]

        # Get all available fields for the record
        fields_missing = [f for f in fields_in_table if f not in record]
        if fields_missing:
            fields_to_load = [table._id] + [table[f] for f in fields_in_table]
            query = (table._id == record_id)
            row = current.db(query).select(limitby=(0, 1),
                                           *fields_to_load).first()
        else:
            row = record
        if not row:
            return

        # Prepare the udpate
        data = Storage()

        # Find owned_by_user
        if OUSR in fields_in_table:
            pi = ("pr_person",
                  "pr_identity",
                  "pr_education",
                  "pr_contact",
                  "pr_address",
                  "pr_contact_emergency",
                  "pr_physical_description",
                  "pr_group_membership",
                  "pr_image",
                  "hrm_training")
            if OUSR in fields:
                data[OUSR] = fields[OUSR]
            elif not row[OUSR] or tablename in pi:
                user_id = None
                # Records in PI tables should be owned by the person
                # they refer to (if that person has a user account)
                if tablename == "pr_person":
                    user_id = self.s3_get_user_id(person_id = row[table._id])
                elif PID in row and tablename in pi:
                    user_id = self.s3_get_user_id(person_id = row[PID])
                elif EID in row and tablename in pi:
                    user_id = self.s3_get_user_id(pe_id = row[EID])
                if not user_id and self.s3_logged_in() and self.user:
                    # Fallback to current user
                    user_id = self.user.id
                if user_id:
                    data[OUSR] = user_id

        # Find owned_by_group
        if OGRP in fields_in_table:
            # Check for type-specific handler to find the owner group
            handler = s3db.get_config(tablename, "owner_group")
            if handler:
                if callable(handler):
                    data[OGRP] = handler(table, row)
                else:
                    data[OGRP] = handler
            # Otherwise, only set if explicitly specified
            elif OGRP in fields:
                data[OGRP] = fields[OGRP]

        # Find realm entity
        if REALM in fields_in_table:
            if REALM in row and row[REALM] and not force_update:
                pass
            else:
                if REALM in fields:
                    entity = fields[REALM]
                else:
                    entity = 0
                realm_entity = self.get_realm_entity(table, row,
                                                     entity=entity)
                data[REALM] = realm_entity

        self.s3_update_record_owner(table, row, update=force_update, **data)
        return

    # -------------------------------------------------------------------------
    def set_realm_entity(self, table, records, entity=0, force_update=False):
        """
            Update the realm entity for records, will also update the
            realm in all configured realm-entities, see:

            http://eden.sahanafoundation.org/wiki/S3AAA/OrgAuth#Realms1

            To be called by CRUD and Importer during record update.

            @param table: the Table (or tablename)
            @param records: - a single record
                            - a single record ID
                            - a list of records, or a Rows object
                            - a list of record IDs
                            - a query to find records in table
            @param entity: - an entity ID
                           - a tuple (table, instance_id)
                           - 0 for default lookup
        """

        db = current.db
        s3db = current.s3db

        REALM = "realm_entity"

        EID = "pe_id"
        OID = "organisation_id"
        SID = "site_id"
        GID = "group_id"
        entity_fields = (EID, OID, SID, GID)

        # Find the table
        if hasattr(table, "_tablename"):
            tablename = table._tablename
        else:
            tablename = table
            table = s3db.table(tablename)
        if not table or REALM not in table.fields:
            return

        # Find the available fields
        fields_in_table = [table._id.name, REALM] + \
                          [f for f in entity_fields if f in table.fields]
        fields_to_load = [table[f] for f in fields_in_table]

        # Realm entity specified by call?
        realm_entity = entity
        if isinstance(realm_entity, tuple):
            realm_entity = s3db.pr_get_pe_id(realm_entity)
            if not realm_entity:
                return

        if isinstance(records, Query):
            query = records
        else:
            query = None

        # Bulk update?
        if realm_entity != 0 and force_update and query is not None:
            data = {REALM:realm_entity}
            db(query).update(**data)
            self.update_shared_fields(table, query, **data)
            return

        # Find the records
        if query is not None:
            if not force_update:
                query &= (table[REALM] == None)
            records = db(query).select(*fields_to_load)
        elif not isinstance(records, (list, Rows)):
            records = [records]
        if not records:
            return

        # Update record by record
        get_realm_entity = self.get_realm_entity
        s3_update_record_owner = self.s3_update_record_owner
        for record in records:

            if not isinstance(record, (Row, Storage)):
                record_id = record
                row = Storage()
            else:
                row = record
                if table._id.name not in record:
                    continue
                record_id = row[table._id.name]
            q = (table._id == record_id)

            # Do we need to reload the record?
            fields_missing = [f for f in fields_in_table if f not in row]
            if fields_missing:
                row = db(q).select(*fields_to_load, limitby = (0, 1)).first()
                if not row:
                    continue

            # Do we need to update the record at all?
            if row[REALM] and not force_update:
                continue

            _realm_entity = get_realm_entity(table, row,
                                             entity=realm_entity)
            data = {REALM:_realm_entity}
            s3_update_record_owner(table, row,
                                   update=force_update, **data)

        return

    # -------------------------------------------------------------------------
    def get_realm_entity(self, table, record, entity=0):
        """
            Lookup the realm entity for a record

            @param table: the Table
            @param record: the record (as Row or dict)
            @param entity: the entity (pe_id)
        """

        if "realm_entity" not in table:
            return None

        s3db = current.s3db

        # Entity specified by call?
        if isinstance(entity, tuple):
            realm_entity = s3db.pr_get_pe_id(entity)
        else:
            realm_entity = entity

        # See if there is a deployment-global method to determine the realm entity
        if realm_entity == 0:
            handler = current.deployment_settings.get_auth_realm_entity()
            if callable(handler):
                realm_entity = handler(table, record)

        # Fall back to table-specific method
        if realm_entity == 0:
            handler = s3db.get_config(table, "realm_entity")
            if callable(handler):
                realm_entity = handler(table, record)

        # Fall back to standard lookup cascade
        if realm_entity == 0:
            if "pe_id" in record and \
               table._tablename not in ("pr_person", "dvi_body"):
                realm_entity = record["pe_id"]
            elif "organisation_id" in record:
                realm_entity = s3db.pr_get_pe_id("org_organisation", record["organisation_id"])
            elif "site_id" in record:
                realm_entity = s3db.pr_get_pe_id("org_site", record["site_id"])
            elif "group_id" in record:
                realm_entity = s3db.pr_get_pe_id("pr_group", record["group_id"])
            else:
                realm_entity = None

        return realm_entity

    # -------------------------------------------------------------------------
    def update_shared_fields(self, table, record, **data):
        """
            Update the shared fields in data in all super-entity rows linked
            with this record.

            @param table: the table
            @param record: a record, record ID or a query
            @param data: the field/value pairs to update
        """

        db = current.db
        s3db = current.s3db

        super_entities = s3db.get_config(table, "super_entity")
        if not super_entities:
            return
        if not isinstance(super_entities, (list, tuple)):
            super_entities = [super_entities]

        tables = dict()
        load = s3db.table
        super_key = s3db.super_key
        for se in super_entities:
            supertable = load(se)
            if not supertable or \
               not any([f in supertable.fields for f in data]):
                continue
            tables[super_key(supertable)] = supertable

        if not isinstance(record, (Row, dict)) or \
           any([f not in record for f in tables]):
            if isinstance(record, Query):
                query = record
                limitby = None
            elif isinstance(record, (Row, dict)):
                query = table._id == record[table._id.name]
                limitby = (0, 1)
            else:
                query = table._id == record
                limitby = (0, 1)
            fields = [table[f] for f in tables]
            records = db(query).select(limitby=limitby, *fields)
        else:
            records = [record]
        if not records:
            return

        for record in records:
            for skey in tables:
                supertable = tables[skey]
                if skey in record:
                    query = (supertable[skey] == record[skey])
                else:
                    continue
                updates = dict([(f, data[f])
                                for f in data if f in supertable.fields])
                if not updates:
                    continue
                db(query).update(**updates)
        return

    # -------------------------------------------------------------------------
    def permitted_facilities(self,
                             table=None,
                             error_msg=None,
                             redirect_on_error=True,
                             facility_type=None):
        """
            If there are no facilities that the user has permission for,
            prevents create & update of records in table & gives a
            warning if the user tries to.

            @param table: the table or table name
            @param error_msg: error message
            @param redirect_on_error: whether to redirect on error
            @param facility_type: restrict to this particular type of
                                  facilities (a tablename)
        """

        T = current.T
        ERROR = T("You do not have permission for any facility to perform this action.")
        HINT = T("Create a new facility or ensure that you have permissions for an existing facility.")

        if not error_msg:
            error_msg = ERROR

        s3db = current.s3db
        site_ids = []
        if facility_type is None:
            site_types = self.org_site_types
        else:
            if facility_type not in self.org_site_types:
                return
            site_types = [s3db[facility_type]]
        for site_type in site_types:
            try:
                ftable = s3db[site_type]
                if not "site_id" in ftable.fields:
                    continue
                query = self.s3_accessible_query("update", ftable)
                if "deleted" in ftable:
                    query &= (ftable.deleted != True)
                rows = current.db(query).select(ftable.site_id)
                site_ids += [row.site_id for row in rows]
            except:
                # Module disabled
                pass

        if site_ids:
            return site_ids

        args = current.request.args
        if "update" in args or "create" in args:
            if redirect_on_error:
                # Trying to create or update
                # If they do no have permission to any facilities
                current.session.error = "%s %s" % (error_msg, HINT)
                redirect(URL(c="default", f="index"))
        elif table is not None:
            if hasattr(table, "_tablename"):
                tablename = table._tablename
            else:
                tablename = table
            s3db.configure(tablename, insertable = False)

        return []

    # -------------------------------------------------------------------------
    def permitted_organisations(self,
                                table=None,
                                error_msg=None,
                                redirect_on_error=True):
        """
            If there are no organisations that the user has update
            permission for, prevents create & update of a record in
            table & gives an warning if the user tries to.

            @param table: the table or table name
            @param error_msg: error message
            @param redirect_on_error: whether to redirect on error
        """

        T = current.T
        ERROR = T("You do not have permission for any organization to perform this action.")
        HINT = T("Create a new organization or ensure that you have permissions for an existing organization.")

        if not error_msg:
            error_msg = ERROR

        s3db = current.s3db
        org_table = s3db.org_organisation
        query = self.s3_accessible_query("update", org_table)
        query &= (org_table.deleted == False)
        rows = current.db(query).select(org_table.id)
        if rows:
            return [org.id for org in rows]
        request = current.request
        if "update" in request.args or "create" in request.args:
            if redirect_on_error:
                current.session.error = error_msg + " " + HINT
                redirect(URL(c="default", f="index"))
        elif table is not None:
            if hasattr(table, "_tablename"):
                tablename = table._tablename
            else:
                tablename = table
            s3db.configure(tablename, insertable = False)

        return []

    # -------------------------------------------------------------------------
    def root_org(self):
        """
            Return the current user's root organisation or None
        """

        if not self.user:
            return None
        org_id = self.user.organisation_id
        if not org_id:
            return None
        return current.cache.ram(
                    # Common key for all users of this org
                    "root_org_%s" % org_id,
                    lambda: current.s3db.org_root_organisation(organisation_id=org_id)[0],
                    time_expire=120
                )

    # -------------------------------------------------------------------------
    def filter_by_root_org(self, table):
        """
            Function to return a query to filter a table to only display results
            for the user's root org OR record with no root org
            @ToDo: Restore Realms and add a role/functionality support for Master Data
                   Then this function is redundant
        """

        root_org = self.root_org()
        if root_org:
            return (table.organisation_id == root_org) | (table.organisation_id == None)
        else:
            return (table.organisation_id == None)

# =============================================================================
class S3Permission(object):
    """ S3 Class to handle permissions """

    TABLENAME = "s3_permission"

    CREATE = 0x0001
    READ = 0x0002
    UPDATE = 0x0004
    DELETE = 0x0008
    REVIEW = 0x0010
    APPROVE = 0x0020

    ALL = CREATE | READ | UPDATE | DELETE | REVIEW | APPROVE
    NONE = 0x0000 # must be 0!

    PERMISSION_OPTS = OrderedDict([
        #(NONE, "NONE"),
        [CREATE, "CREATE"],
        [READ, "READ"],
        [UPDATE, "UPDATE"],
        [DELETE, "DELETE"],
        [REVIEW, "REVIEW"],
        [APPROVE, "APPROVE"]])

    # Method string <-> required permission
    METHODS = Storage({
        "create": CREATE,
        "read": READ,
        "update": UPDATE,
        "delete": DELETE,

        "search": READ,
        "report": READ,
        "map": READ,

        "import": CREATE,

        "review": REVIEW,
        "approve": APPROVE,
        "reject": APPROVE,
    })

    # Lambda expressions for ACL handling
    required_acl = lambda self, methods: \
                          reduce(lambda a, b: a | b,
                                 [self.METHODS[m]
                                  for m in methods if m in self.METHODS],
                                 self.NONE)
    most_permissive = lambda self, acl: \
                             reduce(lambda x, y: (x[0]|y[0], x[1]|y[1]),
                                    acl, (self.NONE, self.NONE))
    most_restrictive = lambda self, acl: \
                              reduce(lambda x, y: (x[0]&y[0], x[1]&y[1]),
                                     acl, (self.ALL, self.ALL))

    # -------------------------------------------------------------------------
    def __init__(self, auth, tablename=None):
        """
            Constructor, invoked by AuthS3.__init__

            @param auth: the AuthS3 instance
            @param tablename: the name for the permissions table
        """

        db = current.db

        # Instantiated once per request, but before Auth tables
        # are defined and authentication is checked, thus no use
        # to check permissions in the constructor

        # Store auth reference in self because current.auth is not
        # available at this point yet, but needed in define_table.
        self.auth = auth

        self.error = S3PermissionError

        settings = current.deployment_settings

        # Policy: which level of granularity do we want?
        self.policy = settings.get_security_policy()
        # ACLs to control access per controller:
        self.use_cacls = self.policy in (3, 4, 5, 6, 7 ,8)
        # ACLs to control access per function within controllers:
        self.use_facls = self.policy in (4, 5, 6, 7, 8)
        # ACLs to control access per table:
        self.use_tacls = self.policy in (5, 6, 7, 8)
        # Authorization takes realm entity into account:
        self.entity_realm = self.policy in (6, 7, 8)
        # Permissions shared along the hierarchy of entities:
        self.entity_hierarchy = self.policy in (7, 8)
        # Permission sets can be delegated:
        self.delegations = self.policy == 8

        # Permissions table
        self.tablename = tablename or self.TABLENAME
        if self.tablename in db:
            self.table = db[self.tablename]
        else:
            self.table = None

        # Error messages
        T = current.T
        self.INSUFFICIENT_PRIVILEGES = T("Insufficient Privileges")
        self.AUTHENTICATION_REQUIRED = T("Authentication Required")

        # Request information
        request = current.request
        self.controller = request.controller
        self.function = request.function

        # Request format
        # @todo: move this into s3utils.py:
        self.format = request.extension
        if "format" in request.get_vars:
            ext = request.get_vars.format
            if isinstance(ext, list):
                ext = ext[-1]
            self.format = ext.lower() or self.format
        else:
            ext = [a for a in request.args if "." in a]
            if ext:
                self.format = ext[-1].rsplit(".", 1)[1].lower()

        if request.function == "ticket" and \
           request.controller == "admin":
            # Error tickets need an override
            self.format = "html"

        # Page permission cache
        self.page_acls = Storage()
        self.table_acls = Storage()

        # Pages which never require permission:
        # Make sure that any data access via these pages uses
        # accessible_query explicitly!
        self.unrestricted_pages = ("default/index",
                                   "default/user",
                                   "default/contact",
                                   "default/about")

        # Default landing pages
        _next = URL(args=request.args, vars=request.vars)
        self.homepage = URL(c="default", f="index")
        self.loginpage = URL(c="default", f="user", args="login",
                             vars=dict(_next=_next))

    # -------------------------------------------------------------------------
    def define_table(self, migrate=True, fake_migrate=False):
        """
            Define permissions table, invoked by AuthS3.define_tables()
        """

        db = current.db

        table_group = self.auth.settings.table_group
        if table_group is None:
            table_group = "integer" # fallback (doesn't work with requires)

        if not self.table:
            self.table = db.define_table(self.tablename,
                            Field("group_id", table_group),
                            Field("controller", length=64),
                            Field("function", length=512),
                            Field("tablename", length=512),
                            Field("record", "integer"),
                            Field("oacl", "integer", default=self.ALL),
                            Field("uacl", "integer", default=self.READ),
                            # apply this ACL only to records owned
                            # by this entity
                            Field("entity", "integer"),
                            # apply this ACL to all record regardless
                            # of the realm entity
                            Field("unrestricted", "boolean",
                                  default=False),
                            migrate=migrate,
                            fake_migrate=fake_migrate,
                            *(s3_uid()+s3_timestamp()+s3_deletion_status()))

    # -------------------------------------------------------------------------
    # ACL Management
    # -------------------------------------------------------------------------
    def update_acl(self, group,
                   c=None,
                   f=None,
                   t=None,
                   record=None,
                   oacl=None,
                   uacl=None,
                   entity=None,
                   delete=False):
        """
            Update an ACL

            @param group: the ID or UID of the auth_group this ACL applies to
            @param c: the controller
            @param f: the function
            @param t: the tablename
            @param record: the record (as ID or Row with ID)
            @param oacl: the ACL for the owners of the specified record(s)
            @param uacl: the ACL for all other users
            @param entity: restrict this ACL to the records owned by this
                           entity (pe_id), specify "any" for any entity
            @param delete: delete the ACL instead of updating it
        """

        ANY = "any"

        unrestricted = entity == ANY
        if unrestricted:
            entity = None

        table = self.table
        if not table:
            # ACLs not relevant to this security policy
            return None

        s3 = current.response.s3
        if "permissions" in s3:
            del s3["permissions"]
        if "restricted_tables" in s3:
            del s3["restricted_tables"]

        if c is None and f is None and t is None:
            return None
        if t is not None:
            c = f = None
        else:
            record = None

        if uacl is None:
            uacl = self.NONE
        if oacl is None:
            oacl = uacl

        success = False
        if group:
            group_id = None
            acl = dict(group_id=group_id,
                       deleted=False,
                       controller=c,
                       function=f,
                       tablename=t,
                       record=record,
                       oacl=oacl,
                       uacl=uacl,
                       unrestricted=unrestricted,
                       entity=entity)

            if isinstance(group, basestring) and not group.isdigit():
                gtable = self.auth.settings.table_group
                query = (gtable.uuid == group) & \
                        (table.group_id == gtable.id)
            else:
                query = (table.group_id == group)
                group_id = group

            query &= ((table.controller == c) & \
                      (table.function == f) & \
                      (table.tablename == t) & \
                      (table.record == record) & \
                      (table.unrestricted == unrestricted) & \
                      (table.entity == entity))
            record = current.db(query).select(table.id,
                                              table.group_id,
                                              limitby=(0, 1)).first()
            if record:
                if delete:
                    acl = dict(
                        group_id = None,
                        deleted = True,
                        deleted_fk = '{"group_id": %d}' % record.group_id
                    )
                else:
                    acl["group_id"] = record.group_id
                record.update_record(**acl)
                success = record.id
            elif group_id:
                acl["group_id"] = group_id
                success = table.insert(**acl)

        return success

    # -------------------------------------------------------------------------
    def delete_acl(self, group,
                   c=None,
                   f=None,
                   t=None,
                   record=None,
                   entity=None):
        """
            Delete an ACL
            @param group: the ID or UID of the auth_group this ACL applies to
            @param c: the controller
            @param f: the function
            @param t: the tablename
            @param record: the record (as ID or Row with ID)
            @param entity: restrict this ACL to the records owned by this
                           entity (pe_id), specify "any" for any entity
        """

        return self.update_acl(group,
                               c=c,
                               f=f,
                               t=t,
                               record=record,
                               entity=entity,
                               delete=True)

    # -------------------------------------------------------------------------
    # Record Ownership
    # -------------------------------------------------------------------------
    def get_owners(self, table, record):
        """
            Get the entity/group/user owning a record

            @param table: the table
            @param record: the record ID (or the Row, if already loaded)

            @note: if passing a Row, it must contain all available ownership
                   fields (id, owned_by_user, owned_by_group, realm_entity),
                   otherwise the record will be re-loaded by this function.

            @returns: tuple of (realm_entity, owner_group, owner_user)
        """

        realm_entity = None
        owner_group = None
        owner_user = None

        record_id = None

        DEFAULT = (None, None, None)

        # Load the table, if necessary
        if table and not hasattr(table, "_tablename"):
            table = current.s3db.table(table)
        if not table:
            return DEFAULT

        # Check which ownership fields the table defines
        ownership_fields = ("realm_entity",
                            "owned_by_group",
                            "owned_by_user")
        fields = [f for f in ownership_fields if f in table.fields]
        if not fields:
            # Ownership is not defined for this table
            return DEFAULT

        if isinstance(record, Row):
            # Check if all necessary fields are present
            missing = [f for f in fields if f not in record]
            if missing:
                # Have to reload the record :(
                if table._id.name in record:
                    record_id = record[table._id.name]
                record = None
        else:
            # Record ID given, must load the record anyway
            record_id = record
            record = None

        if not record and record_id:
            # Get the record
            fs = [table[f] for f in fields] + [table.id]
            query = (table._id == record_id)
            record = current.db(query).select(limitby=(0, 1), *fs).first()
        if not record:
            # Record does not exist
            return DEFAULT

        if "realm_entity" in record:
            realm_entity = record["realm_entity"]
        if "owned_by_group" in record:
            owner_group = record["owned_by_group"]
        if "owned_by_user" in record:
            owner_user = record["owned_by_user"]
        return (realm_entity, owner_group, owner_user)

    # -------------------------------------------------------------------------
    def is_owner(self, table, record, owners=None, strict=False):
        """
            Check whether the current user owns the record

            @param table: the table or tablename
            @param record: the record ID (or the Row if already loaded)
            @param owners: override the actual record owners by a tuple
                           (realm_entity, owner_group, owner_user)

            @returns: True if the current user owns the record, else False
        """

        user_id = None
        sr = self.auth.get_system_roles()

        if self.auth.user is not None:
            user_id = self.auth.user.id

        session = current.session
        roles = [sr.ANONYMOUS]
        if session.s3 is not None:
            roles = session.s3.roles or roles

        if sr.ADMIN in roles:
            # Admin owns all records
            return True
        elif owners is not None:
            realm_entity, owner_group, owner_user = owners
        elif record:
            realm_entity, owner_group, owner_user = \
                    self.get_owners(table, record)
        else:
            # All users own no records
            return True

        # Session ownership?
        if not user_id:
            if isinstance(record, (Row, dict)):
                record_id = record[table._id.name]
            else:
                record_id = record
            if self.auth.s3_session_owns(table, record_id):
                # Session owns record
                return True
            else:
                return False

        # Individual record ownership
        if owner_user and owner_user == user_id:
            return True

        # Public record?
        if not any((realm_entity, owner_group, owner_user)) and not strict:
            return True
        elif strict:
            return False

        # OrgAuth: apply only group memberships within the realm
        if self.entity_realm and realm_entity:
            realms = self.auth.user.realms
            roles = [sr.ANONYMOUS]
            append = roles.append
            for r in realms:
                realm = realms[r]
                if realm is None or realm_entity in realm:
                    append(r)

        # Ownership based on user role
        if owner_group and owner_group in roles:
            return True
        else:
            return False

    # -------------------------------------------------------------------------
    def owner_query(self, table, user, use_realm=True, no_realm=[]):
        """
            Returns a query to select the records in table owned by user

            @param table: the table
            @param user: the current auth.user (None for not authenticated)
            @param use_realm: use realms
            @param no_realm: don't include these entities in role realms
            @returns: a web2py Query instance, or None if no query
                      can be constructed
        """

        OUSR = "owned_by_user"
        OGRP = "owned_by_group"
        OENT = "realm_entity"

        query = None
        if user is None:
            # Session ownership?
            if hasattr(table, "_tablename"):
                tablename = table._tablename
            else:
                tablename = table
            session = current.session
            if "owned_records" in session and \
               tablename in session.owned_records:
                query = (table._id.belongs(session.owned_records[tablename]))
        else:
            use_realm = use_realm and \
                        OENT in table.fields and self.entity_realm

            # Individual owner query
            if OUSR in table.fields:
                user_id = user.id
                query = (table[OUSR] == user_id)

            # Public record query
            public = None
            if OUSR in table.fields:
                public = (table[OUSR] == None)
            if OGRP in table.fields:
                q = (table[OGRP] == None)
                if public:
                    public &= q
                else:
                    public = q
            if use_realm:
                q = (table[OENT] == None)
                if public:
                    public &= q
                else:
                    public = q

            if query is not None and public is not None:
                query |= public

            # Group ownerships
            if OGRP in table.fields:
                any_entity = []
                g = None
                for group_id in user.realms:
                    realm = user.realms[group_id]
                    if realm is None or not use_realm:
                        any_entity.append(group_id)
                        continue
                    realm = [e for e in realm if e not in no_realm]
                    if realm:
                        q = (table[OGRP] == group_id) & (table[OENT].belongs(realm))
                        if g is None:
                            g = q
                        else:
                            g |= q
                if any_entity:
                    q = (table[OGRP].belongs(any_entity))
                    if g is None:
                        g = q
                    else:
                        g |= q
                if g is not None:
                    if query is None:
                        query = g
                    else:
                        query |= g

        return query

    # -------------------------------------------------------------------------
    def realm_query(self, table, entities):
        """
            Returns a query to select the records owned by one of the
            entities.

            @param table: the table
            @param entities: list of entities
            @returns: a web2py Query instance, or None if no query
                      can be constructed
        """

        ANY = "ANY"
        OENT = "realm_entity"

        if ANY in entities:
            return None
        elif not entities:
            return None
        elif OENT in table.fields:
            public = (table[OENT] == None)
            if len(entities) == 1:
                return (table[OENT] == entities[0]) | public
            else:
                return (table[OENT].belongs(entities)) | public
        return None

    # -------------------------------------------------------------------------
    # Record approval
    # -------------------------------------------------------------------------
    def approved(self, table, record, approved=True):
        """
            Check whether a record has been approved or not

            @param table: the table
            @param record: the record or record ID
            @param approved: True = check if approved,
                             False = check if unapproved
        """

        if "approved_by" not in table.fields or \
           not self.requires_approval(table):
            return approved

        if isinstance(record, (Row, dict)):
            if "approved_by" not in record:
                record_id = record[table._id]
                record = None
        else:
            record_id = record
            record = None

        if record is None and record_id:
            record = current.db(table._id == record_id).select(table.approved_by,
                                                               limitby=(0, 1)
                                                               ).first()
            if not record:
                return False

        if approved and record["approved_by"] is not None:
            return True
        elif not approved and record["approved_by"] is None:
            return True
        else:
            return False

    # -------------------------------------------------------------------------
    def unapproved(self, table, record):
        """
            Check whether a record has not been approved yet

            @param table: the table
            @param record: the record or record ID
        """

        return self.approved(table, record, approved=False)

    # -------------------------------------------------------------------------
    @classmethod
    def requires_approval(cls, table):
        """
            Check whether record approval is required for a table

            @param table: the table (or tablename)
        """

        settings = current.deployment_settings

        if settings.get_auth_record_approval():
            tables = settings.get_auth_record_approval_required_for()
            if tables is not None:
                table = table._tablename if type(table) is Table else table
                if table in tables:
                    return True
                else:
                    return False
            elif current.s3db.get_config(table, "requires_approval"):
                return True
            else:
                return False
        else:
            return False

    # -------------------------------------------------------------------------
    @classmethod
    def set_default_approver(cls, table):
        """
            Set the default approver for new records in table

            @param table: the table
        """

        auth = current.auth
        APPROVER = "approved_by"

        if APPROVER in table:
            approver = table[APPROVER]
            if auth.override:
                approver.default = 0
            elif auth.s3_logged_in() and \
                 auth.s3_has_permission("approve", table):
                approver.default = auth.user.id
            else:
                approver.default = None
        return

    # -------------------------------------------------------------------------
    # Authorization
    # -------------------------------------------------------------------------
    def has_permission(self, method, c=None, f=None, t=None, record=None):
        """
            Check permission to access a record with method

            @param method: the access method (string)
            @param c: the controller name (falls back to current request)
            @param f: the function name (falls back to current request)
            @param t: the table or tablename
            @param record: the record or record ID (None for any record)
        """

        # Multiple methods?
        if isinstance(method, (list, tuple)):
            query = None
            for m in method:
                if self.has_permission(m, c=c, f=f, t=t, record=record):
                    return True
            return False
        else:
            method = [method]

        if record == 0:
            record = None
        _debug("\nhas_permission('%s', c=%s, f=%s, t=%s, record=%s)" % \
               ("|".join(method),
                c or current.request.controller,
                f or current.request.function,
                t, record))

        # Auth override, system roles and login
        auth = self.auth
        if self.auth.override:
            _debug("==> auth.override")
            _debug("*** GRANTED ***")
            return True
        sr = auth.get_system_roles()
        logged_in = auth.s3_logged_in()

        # Required ACL
        racl = self.required_acl(method)
        _debug("==> required ACL: %04X" % racl)

        # Get realms and delegations
        if not logged_in:
            realms = Storage({sr.ANONYMOUS:None})
            delegations = Storage()
        else:
            realms = auth.user.realms
            delegations = auth.user.delegations

        # Administrators have all permissions
        if sr.ADMIN in realms:
            _debug("==> user is ADMIN")
            _debug("*** GRANTED ***")
            return True

        if not self.use_cacls:
            _debug("==> simple authorization")
            # Fall back to simple authorization
            if logged_in:
                _debug("*** GRANTED ***")
                return True
            else:
                if self.page_restricted(c=c, f=f):
                    permitted = racl == self.READ
                else:
                    _debug("==> unrestricted page")
                    permitted = True
                if permitted:
                    _debug("*** GRANTED ***")
                else:
                    _debug("*** DENIED ***")
                return permitted

        # Do we need to check the owner role (i.e. table+record given)?
        if t is not None and record is not None:
            owners = self.get_owners(t, record)
            is_owner = self.is_owner(t, record, owners=owners)
            entity = owners[0]
        else:
            owners = []
            is_owner = True
            entity = None

        # Fall back to current request
        c = c or self.controller
        f = f or self.function

        response = current.response
        key = "%s/%s/%s/%s/%s" % (method, c, f, t, record)
        if "permissions" not in response.s3:
            response.s3.permissions = Storage()
        if key in response.s3.permissions:
            permitted = response.s3.permissions[key]
            if permitted is None:
                pass
            elif permitted:
                _debug("*** GRANTED (cached) ***")
            else:
                _debug("*** DENIED (cached) ***")
            return response.s3.permissions[key]

        # Get the applicable ACLs
        acls = self.applicable_acls(racl,
                                    realms=realms,
                                    delegations=delegations,
                                    c=c,
                                    f=f,
                                    t=t,
                                    entity=entity)

        permitted = None
        if acls is None:
            _debug("==> no ACLs defined for this case")
            permitted = True
        elif not acls:
            _debug("==> no applicable ACLs")
            permitted = False
        else:
            if entity:
                if entity in acls:
                    uacl, oacl = acls[entity]
                elif "ANY" in acls:
                    uacl, oacl = acls["ANY"]
                else:
                    _debug("==> Owner entity outside realm")
                    permitted = False
            else:
                uacl, oacl = self.most_permissive(acls.values())

            _debug("==> uacl: %04X, oacl: %04X" % (uacl, oacl))

            if permitted is None:
                if uacl & racl == racl:
                    permitted = True
                elif oacl & racl == racl:
                    if is_owner and record:
                        _debug("==> User owns the record")
                    elif record:
                        _debug("==> User does not own the record")
                    permitted = is_owner
                else:
                    permitted = False

        if permitted is None:
            raise self.error("Cannot determine permission.")

        elif permitted and \
             t is not None and record is not None and \
             self.requires_approval(t):

            # Approval possible for this table?
            if not hasattr(t, "_tablename"):
                table = current.s3db.table(t)
                if not table:
                    raise AttributeError("undefined table %s" % tablename)
            else:
                table = t
            if "approved_by" in table.fields:

                approval_methods = ("approve", "review", "reject")
                access_approved = not all([m in approval_methods for m in method])
                access_unapproved = any([m in method for m in approval_methods])

                if access_unapproved:
                    if not access_approved:
                        permitted = self.unapproved(table, record)
                        if not permitted:
                            _debug("==> Record already approved")
                else:
                    permitted = self.approved(table, record) or \
                                self.is_owner(table, record, owners, strict=True)
                    if not permitted:
                        _debug("==> Record not approved")
                        _debug("==> is owner: %s" % is_owner)
            else:
                # Approval not possible for this table => no change
                pass

        if permitted:
            _debug("*** GRANTED ***")
        else:
            _debug("*** DENIED ***")

        response.s3.permissions[key] = permitted
        return permitted

    # -------------------------------------------------------------------------
    def accessible_query(self, method, table, c=None, f=None, deny=True):
        """
            Returns a query to select the accessible records for method
            in table.

            @param method: the method as string or a list of methods (AND)
            @param table: the database table or table name
            @param c: controller name (falls back to current request)
            @param f: function name (falls back to current request)
        """

        # Get the table
        if not hasattr(table, "_tablename"):
            tablename = table
            error = AttributeError("undefined table %s" % tablename)
            table = current.s3db.table(tablename,
                                       db_only = True,
                                       default = error)

        if not isinstance(method, (list, tuple)):
            method = [method]

        _debug("\naccessible_query(%s, '%s')" % (table, ",".join(method)))

        # Defaults
        ALL_RECORDS = (table._id > 0)
        NO_RECORDS = (table._id == 0) if deny else None

        # Record approval required?
        if self.requires_approval(table) and \
           "approved_by" in table.fields:
            requires_approval = True
            APPROVED = (table.approved_by != None)
            UNAPPROVED = (table.approved_by == None)
        else:
            requires_approval = False
            APPROVED = ALL_RECORDS
            UNAPPROVED = NO_RECORDS

        # Approval method?
        approval_methods = ("review", "approve", "reject")
        unapproved = any([m in method for m in approval_methods])
        approved = not all([m in approval_methods for m in method])

        # What does ALL RECORDS mean?
        ALL_RECORDS = ALL_RECORDS if approved and unapproved \
                                  else UNAPPROVED if unapproved \
                                  else APPROVED

        # Auth override, system roles and login
        auth = self.auth
        if auth.override:
            _debug("==> auth.override")
            _debug("*** ALL RECORDS ***")
            return ALL_RECORDS

        sr = auth.get_system_roles()
        logged_in = auth.s3_logged_in()

        # Get realms and delegations
        user = auth.user
        if not logged_in:
            realms = Storage({sr.ANONYMOUS:None})
            delegations = Storage()
        else:
            realms = user.realms
            delegations = user.delegations

        # Don't filter out unapproved records owned by the user
        if requires_approval and not unapproved and \
           "owned_by_user" in table.fields:
            user_id = user.id if user is not None else None
            ALL_RECORDS = ((table.approved_by != None) | \
                           (table.owned_by_user == user_id))

        # Administrators have all permissions
        if sr.ADMIN in realms:
            _debug("==> user is ADMIN")
            _debug("*** ALL RECORDS ***")
            return ALL_RECORDS

        # Multiple methods?
        if len(method) > 1:
            query = None
            for m in method:
                q = self.accessible_query(m, table, c=c, f=f, deny=False)
                if q is not None:
                    if query is None:
                        query = q
                    else:
                        query |= q
            if query is None:
                query = NO_RECORDS
            return query

        # Required ACL
        racl = self.required_acl(method)
        _debug("==> required permissions: %04X" % racl)

        # Use ACLs?
        if not self.use_cacls:
            _debug("==> simple authorization")
            # Fall back to simple authorization
            if logged_in:
                _debug("*** ALL RECORDS ***")
                return ALL_RECORDS
            else:
                permitted = racl == self.READ
                if permitted:
                    _debug("*** ALL RECORDS ***")
                    return ALL_RECORDS
                else:
                    _debug("*** ACCESS DENIED ***")
                    return NO_RECORDS

        # Fall back to current request
        c = c or self.controller
        f = f or self.function

        # Get the applicable ACLs
        acls = self.applicable_acls(racl,
                                    realms=realms,
                                    delegations=delegations,
                                    c=c,
                                    f=f,
                                    t=table)

        if acls is None:
            _debug("==> no ACLs defined for this case")
            _debug("*** ALL RECORDS ***")
            return ALL_RECORDS
        elif not acls:
            _debug("==> no applicable ACLs")
            _debug("*** ACCESS DENIED ***")
            return NO_RECORDS

        oacls = []
        uacls = []
        for entity in acls:
            acl = acls[entity]
            if acl[0] & racl == racl:
                uacls.append(entity)
            elif acl[1] & racl == racl and entity not in uacls:
                oacls.append(entity)

        query = None
        no_realm = []
        check_owner_acls = True

        OENT = "realm_entity"

        if "ANY" in uacls:
            _debug("==> permitted for any records")
            query = ALL_RECORDS
            check_owner_acls = False

        elif uacls:
            query = self.realm_query(table, uacls)
            if query is None:
                _debug("==> permitted for any records")
                query = ALL_RECORDS
                check_owner_acls = False
            else:
                _debug("==> permitted for records owned by entities %s" % str(uacls))
                no_realm = uacls

        if check_owner_acls:

            use_realm = "ANY" not in oacls
            owner_query = self.owner_query(table, user, use_realm=use_realm, no_realm=no_realm)

            if owner_query is not None:
                _debug("==> permitted for owned records (limit to realms=%s)" % use_realm)
                if query is not None:
                    query |= owner_query
                else:
                    query = owner_query
            elif use_realm:
                _debug("==> permitted for any records owned by entities %s" % str(uacls+oacls))
                query = self.realm_query(table, uacls+oacls)

            if query is not None and requires_approval:
                base_filter = None if approved and unapproved else \
                              UNAPPROVED if unapproved else APPROVED
                if base_filter is not None:
                    query = base_filter & query

        # Fallback
        if query is None:
            query = NO_RECORDS

        _debug("*** Accessible Query ***")
        _debug(str(query))
        return query

    # -------------------------------------------------------------------------
    def accessible_url(self,
                       c=None,
                       f=None,
                       p=None,
                       t=None,
                       a=None,
                       args=[],
                       vars={},
                       anchor="",
                       extension=None,
                       env=None):
        """
            Return a URL only if accessible by the user, otherwise False

            @param c: the controller
            @param f: the function
            @param p: the permission (defaults to READ)
            @param t: the tablename (defaults to <c>_<f>)
            @param a: the application name
            @param args: the URL arguments
            @param vars: the URL variables
            @param anchor: the anchor (#) of the URL
            @param extension: the request format extension
            @param env: the environment
        """

        if c != "static":
            # Hide disabled modules
            settings = current.deployment_settings
            if not settings.has_module(c):
                return False

        if t is None:
            t = "%s_%s" % (c, f)
            table = current.s3db.table(t)
            if not table:
                t = None
        if not p:
            p = "read"

        permitted = self.has_permission(p, c=c, f=f, t=t)
        if permitted:
            return URL(a=a,
                       c=c,
                       f=f,
                       args=args,
                       vars=vars,
                       anchor=anchor,
                       extension=extension,
                       env=env)
        else:
            return False

    # -------------------------------------------------------------------------
    def fail(self):
        """ Action upon insufficient permissions """

        if self.format == "html":
            # HTML interactive request => flash message + redirect
            if self.auth.s3_logged_in():
                current.session.error = self.INSUFFICIENT_PRIVILEGES
                redirect(self.homepage)
            else:
                current.session.error = self.AUTHENTICATION_REQUIRED
                redirect(self.loginpage)
        else:
            # non-HTML request => raise proper HTTP error
            if self.auth.s3_logged_in():
                raise HTTP(403, body=self.INSUFFICIENT_PRIVILEGES)
            else:
                raise HTTP(401, body=self.AUTHENTICATION_REQUIRED)

    # -------------------------------------------------------------------------
    # ACL Lookup
    # -------------------------------------------------------------------------
    def applicable_acls(self, racl,
                        realms=None,
                        delegations=None,
                        c=None,
                        f=None,
                        t=None,
                        entity=[]):
        """
            Find all applicable ACLs for the specified situation for
            the specified realms and delegations

            @param racl: the required ACL
            @param realms: the realms
            @param delegations: the delegations
            @param c: the controller name, falls back to current request
            @param f: the function name, falls back to current request
            @param t: the tablename
            @param entity: the realm entity

            @returns: None for no ACLs defined (allow),
                      [] for no ACLs applicable (deny),
                      or list of applicable ACLs
        """

        db = current.db
        table = self.table

        gtable = self.auth.settings.table_group

        if not self.use_cacls:
            # We do not use ACLs at all (allow all)
            return None
        else:
            acls = Storage()

        c = c or self.controller
        f = f or self.function
        if self.page_restricted(c=c, f=f):
            page_restricted = True
        else:
            page_restricted = False

        # Get all roles
        if realms:
            roles = realms.keys()
            if delegations:
                roles += [d for d in delegations if d not in roles]
        else:
            # No roles available (deny all)
            return acls

        # Base query
        query = (table.deleted != True) & \
                (table.group_id.belongs(roles))

        # Page ACLs
        if page_restricted:
            q = (table.function == None)
            if f and self.use_facls:
                q = (q | (table.function == f))
            q &= (table.controller == c)
        else:
            q = None

        # Table ACLs
        table_restricted = False
        if t and self.use_tacls:
            tq = (table.controller == None) & \
                 (table.function == None) & \
                 (table.tablename == t)
            if q:
                q = q | tq
            else:
                q = tq
            table_restricted = self.table_restricted(t)

        # Retrieve the ACLs
        if q:
            query &= q
            query &= (table.group_id == gtable.id)
            rows = db(query).select(gtable.id, table.ALL, cacheable=True)
        else:
            rows = []

        # Cascade ACLs
        ANY = "ANY"

        ALL = (self.ALL, self.ALL)
        NONE = (self.NONE, self.NONE)

        atn = table._tablename
        gtn = gtable._tablename

        use_facls = self.use_facls
        def rule_type(r):
            if rule.controller is not None:
                if rule.function is None:
                    return "c"
                elif use_facls:
                    return "f"
            elif rule.tablename is not None:
                return "t"
            return None

        most_permissive = lambda x, y: (x[0] | y[0], x[1] | y[1])
        most_restrictive = lambda x, y: (x[0] & y[0], x[1] & y[1])

        # Realms
        delegation_rows = []
        append_delegation = delegation_rows.append
        for row in rows:

            # Get the assigning entities
            group_id = row[gtn].id
            if group_id in delegations:
                append_delegation(row)
            if group_id not in realms:
                continue
            elif self.entity_realm:
                entities = realms[group_id]
            else:
                entities = None

            # Get the rule type
            rule = row[atn]
            rtype = rule_type(rule)
            if rtype is None:
                continue

            # Resolve the realm
            if rule.unrestricted:
                entities = [ANY]
            elif entities is None:
                if rule.entity is not None:
                    entities = [rule.entity]
                else:
                    entities = [ANY]

            # Merge the ACL
            acl = (rule["uacl"], rule["oacl"])
            for e in entities:
                if e not in acls:
                    acls[e] = Storage({rtype:acl})
                elif rtype in acls[e]:
                    acls[e][rtype] = most_permissive(acls[e][rtype], acl)
                else:
                    acls[e][rtype] = acl

        if ANY in acls:
            default = Storage(acls[ANY])
        else:
            default = None

        # Delegations
        if self.delegations:
            for row in delegation_rows:

                # Get the rule type
                rule = row[atn]
                rtype = rule_type(rule)
                if rtype is None:
                    continue

                # Get the delegation realms
                group_id = row[gtn].id
                if group_id not in delegations:
                    continue
                else:
                    drealms = delegations[group_id]

                acl = (rule["uacl"], rule["oacl"])

                # Resolve the delegation realms
                # @todo: optimize
                for receiver in drealms:
                    drealm = drealms[receiver]

                    # Skip irrelevant delegations
                    if entity:
                        if entity not in drealm:
                            continue
                        else:
                            drealm = [entity]

                    # What ACLs do we have for the receiver?
                    if receiver in acls:
                        dacls = Storage(acls[receiver])
                    elif default is not None:
                        dacls = default
                    else:
                        continue

                    # Filter the delegated ACLs
                    if rtype in dacls:
                        dacls[rtype] = most_restrictive(dacls[rtype], acl)
                    else:
                        dacls[rtype] = acl

                    # Add/extend the new realms (e=entity, t=rule type)
                    # @todo: optimize
                    for e in drealm:
                        if e in acls:
                            for t in ("c", "f", "t"):
                                if t in acls[e]:
                                    if t in dacls:
                                        dacls[t] = most_restrictive(dacls[t], acls[e][t])
                                    else:
                                        dacls[t] = acls[e][t]
                        acls[e] = dacls

        acl = acls[ANY] or Storage()

        # Default page ACL
        if "c" in acl:
            if "f" in acl:
                default_page_acl = acl["f"]
            else:
                default_page_acl = acl["c"]
        elif page_restricted:
            default_page_acl = NONE
        else:
            default_page_acl = ALL

        # Default table ACL
        if "t" in acl:
            default_table_acl = acl["t"]
        elif table_restricted:
            default_table_acl = default_page_acl
        else:
            default_table_acl = ALL

        # Fall back to default page acl
        if not acls and not (t and self.use_tacls):
            acls[ANY] = Storage(c=default_page_acl)


        # Order by precedence
        result = Storage()
        for e in acls:
            # Skip irrelevant ACLs
            if entity and e != entity and e != ANY:
                continue

            acl = acls[e]

            # Get the page ACL
            if "f" in acl:
                page_acl = acl["f"]
            elif "c" in acl:
                page_acl = acl["c"]
            elif page_restricted:
                page_acl = NONE
            else:
                page_acl = ALL
            page_acl = most_permissive(default_page_acl, page_acl)

            # Get the table ACL
            if "t" in acl:
                table_acl = acl["t"]
            elif table_restricted:
                table_acl = page_acl
            else:
                table_acl = ALL
            table_acl = most_permissive(default_table_acl, table_acl)

            # Merge
            acl = most_restrictive(page_acl, table_acl)

            # Include ACL if relevant
            if acl[0] & racl == racl or acl[1] & racl == racl:
                result[e] = acl

        #for pe in result:
            #print "ACL for PE %s: %04X %04X" % (pe, result[pe][0], result[pe][1])

        return result

    # -------------------------------------------------------------------------
    # Utilities
    # -------------------------------------------------------------------------
    def page_restricted(self, c=None, f=None):
        """
            Checks whether a page is restricted (=whether ACLs
            are to be applied)

            @param c: controller name
            @param f: function name
        """

        modules = current.deployment_settings.modules

        page = "%s/%s" % (c, f)
        if page in self.unrestricted_pages:
            return False
        elif c not in modules or \
             c in modules and not modules[c].restricted:
            return False
        return True

    # -------------------------------------------------------------------------
    def table_restricted(self, t=None):
        """
            Check whether access to a table is restricted

            @param t: the table name or Table
        """

        s3 = current.response.s3

        if not "restricted_tables" in s3:

            table = self.table
            query = (table.deleted != True) & \
                    (table.controller == None) & \
                    (table.function == None)
            rows = current.db(query).select(table.tablename,
                                            groupby=table.tablename)
            s3.restricted_tables = [row.tablename for row in rows]

        return str(t) in s3.restricted_tables

    # -------------------------------------------------------------------------
    def hidden_modules(self):
        """ List of modules to hide from the main menu """

        hidden_modules = []
        if self.use_cacls:
            sr = self.auth.get_system_roles()
            modules = current.deployment_settings.modules
            restricted_modules = [m for m in modules
                                    if modules[m].restricted]
            roles = []
            if current.session.s3 is not None:
                roles = current.session.s3.roles or []
            if sr.ADMIN in roles or sr.EDITOR in roles:
                return []
            if not roles:
                hidden_modules = restricted_modules
            else:
                t = self.table
                query = (t.deleted != True) & \
                        (t.controller.belongs(restricted_modules)) & \
                        (t.tablename == None)
                if roles:
                    query = query & (t.group_id.belongs(roles))
                else:
                    query = query & (t.group_id == None)
                rows = current.db(query).select()
                acls = dict()
                for acl in rows:
                    if acl.controller not in acls:
                        acls[acl.controller] = self.NONE
                    acls[acl.controller] |= acl.oacl | acl.uacl
                hidden_modules = [m for m in restricted_modules
                                    if m not in acls or not acls[m]]
        return hidden_modules

    # -------------------------------------------------------------------------
    def ownership_required(self, method, table, c=None, f=None):
        """
            Checks whether ownership can be required to access records in
            this table (this may not apply to every record in this table).

            @param method: the method as string or a list of methods (AND)
            @param table: the database table or table name
            @param c: controller name (falls back to current request)
            @param f: function name (falls back to current request)
        """

        if not self.use_cacls:
            if self.policy in (1, 2):
                return False
            else:
                return True

        if not hasattr(table, "_tablename"):
            tablename = table
            table = current.s3db.table(tablename)
            if not table:
                raise AttributeError("undefined table %s" % tablename)

        # If the table doesn't have any ownership fields, then no
        if "owned_by_user" not in table.fields and \
           "owned_by_group" not in table.fields and \
           "realm_entity" not in table.fields:
            return False

        if not isinstance(method, (list, tuple)):
            method = [method]

        # Auth override, system roles and login
        auth = self.auth
        if self.auth.override or not self.use_cacls:
            return False
        sr = auth.get_system_roles()
        logged_in = auth.s3_logged_in()

        # Required ACL
        racl = self.required_acl(method)

        # Get realms and delegations
        user = auth.user
        if not logged_in:
            realms = Storage({sr.ANONYMOUS:None})
            delegations = Storage()
        else:
            realms = user.realms
            delegations = user.delegations

        # Admin always owns all records
        if sr.ADMIN in realms:
            return False

        # Fall back to current request
        c = c or self.controller
        f = f or self.function

        # Get the applicable ACLs
        acls = self.applicable_acls(racl,
                                    realms=realms,
                                    delegations=delegations,
                                    c=c,
                                    f=f,
                                    t=table)
        acls = [entity for entity in acls if acls[entity][0] & racl == racl]

        # If we have a UACL and it is not limited to any realm, then no
        if "ANY" in acls or acls and "realm_entity" not in table.fields:
            return False

        # In all other cases: yes
        return True

    # -------------------------------------------------------------------------
    def forget(self, table=None, record_id=None):
        """
            Remove any cached permissions for a record. This can be
            necessary in methods which change the status of the record
            (e.g. approval).

            @param table: the table
            @param record_id: the record ID
        """

        if table is None:
            current.response.s3.permissions = Storage()
            return
        try:
            permissions = current.response.s3.permissions
        except:
            return
        if not permissions:
            return

        if hasattr(table, "_tablename"):
            tablename = table._tablename
        else:
            tablename = table

        for key in list(permissions.keys()):
            r = key.split("/")
            if len(r) > 1 and r[-2] == tablename:
                if record_id is None or \
                   record_id is not None and r[-1] == str(record_id):
                    del permissions[key]
        return

# =============================================================================
class S3Audit(object):
    """ S3 Audit Trail Writer Class """

    def __init__(self,
                 tablename="s3_audit",
                 migrate=True,
                 fake_migrate=False):
        """
            Constructor

            @param tablename: the name of the audit table
            @param migrate: migration setting

            @note: this defines the audit table
        """

        db = current.db
        if tablename in db:
            self.table = db[tablename]
        else:
            self.table = None
        if not self.table:
            self.table = db.define_table(tablename,
                            Field("timestmp", "datetime"),
                            Field("person", "integer"),
                            Field("operation"),
                            Field("tablename"),
                            Field("record", "integer"),
                            Field("representation"),
                            Field("old_value", "text"),
                            Field("new_value", "text"),
                            migrate=migrate,
                            fake_migrate=fake_migrate)
        session = current.session
        self.auth = session.auth
        if session.auth and session.auth.user:
            self.user = session.auth.user.id
        else:
            self.user = None

        self.diff = None

    # -------------------------------------------------------------------------
    def __call__(self, operation, prefix, name,
                 form=None,
                 record=None,
                 representation="unknown"):
        """
            Audit

            @param operation: Operation to log, one of
                "create", "update", "read", "list" or "delete"
            @param prefix: the module prefix of the resource
            @param name: the name of the resource (without prefix)
            @param form: the form
            @param record: the record ID
            @param representation: the representation format
        """

        settings = current.deployment_settings

        audit_read = settings.get_security_audit_read()
        audit_write = settings.get_security_audit_write()

        if not audit_read and not audit_write:
            return True

        #import sys
        #print >> sys.stderr, "Audit %s: %s_%s record=%s representation=%s" % \
                             #(operation, prefix, name, record, representation)

        now = datetime.datetime.utcnow()
        db = current.db
        table = self.table
        tablename = "%s_%s" % (prefix, name)

        if record:
            if isinstance(record, Row):
                record = record.get("id", None)
                if not record:
                    return True
            try:
                record = int(record)
            except ValueError:
                record = None
        elif form:
            try:
                record = form.vars["id"]
            except:
                try:
                    record = form["id"]
                except:
                    record = None
            if record:
                try:
                    record = int(record)
                except ValueError:
                    record = None
        else:
            record = None

        if operation in ("list", "read"):
            if audit_read:
                table.insert(timestmp = now,
                             person = self.user,
                             operation = operation,
                             tablename = tablename,
                             record = record,
                             representation = representation)

        elif operation in ("create", "update"):
            if audit_write:
                if form:
                    record = form.vars.id
                    new_value = ["%s:%s" % (var, str(form.vars[var]))
                                 for var in form.vars]
                else:
                    new_value = []
                table.insert(timestmp = now,
                             person = self.user,
                             operation = operation,
                             tablename = tablename,
                             record = record,
                             representation = representation,
                             new_value = new_value)
                self.diff = None

        elif operation == "delete":
            if audit_write:
                query = db[tablename].id == record
                row = db(query).select(limitby=(0, 1)).first()
                old_value = []
                if row:
                    old_value = ["%s:%s" % (field, row[field])
                                 for field in row]
                table.insert(timestmp = now,
                             person = self.user,
                             operation = operation,
                             tablename = tablename,
                             record = record,
                             representation = representation,
                             old_value = old_value)
                self.diff = None

        return True

# =============================================================================
class S3RoleManager(S3Method):
    """ REST Method to manage ACLs (Role Manager UI for administrators) """

    # Controllers to hide from the permissions matrix
    HIDE_CONTROLLER = ("admin", "default")

    # Roles to hide from the permissions matrix
    # @todo: deprecate
    HIDE_ROLES = []

    # Undeletable roles
    # @todo: deprecate
    PROTECTED_ROLES = (1, 2, 3, 4, 5)

    controllers = Storage()

    # -------------------------------------------------------------------------
    def apply_method(self, r, **attr):
        """
            Apply role manager
        """

        method = self.method

        if method == "list":
            output = self._list(r, **attr)
        elif method in ("read", "create", "update"):
            output = self._edit(r, **attr)
        elif method == "delete":
            output = self._delete(r, **attr)
        elif method == "roles" and r.name == "user":
            output = self._roles(r, **attr)
        elif method == "users":
            output = self._users(r, **attr)
        else:
            r.error(405, current.manager.ERROR.BAD_METHOD)

        if r.http == "GET" and method not in ("create", "update", "delete"):
            current.session.s3.cancel = r.url()
        return output

    # -------------------------------------------------------------------------
    def _list(self, r, **attr):
        """
            List roles/permissions
        """

        if r.id:
            return self._edit(r, **attr)

        output = dict()

        if r.interactive:

            T = current.T
            db = current.db
            response = current.response
            resource = self.resource
            auth = current.auth
            options = auth.permission.PERMISSION_OPTS
            NONE = auth.permission.NONE
            vars = self.request.get_vars
            table = self.table

            # Show permission matrix?
            show_matrix = vars.get("matrix", False) and True

            # Title and subtitle
            output.update(title = T("List of Roles"))

            # System roles
            query = ((table.deleted != True) & \
                     (table.system == True))
            rows = db(query).select(table.id)
            system_roles = [row.id for row in rows]

            # Protected roles
            query = ((table.deleted != True) & \
                     (table.protected == True))
            rows = db(query).select(table.id)
            protected_roles = [row.id for row in rows]

            # Filter out hidden roles
            resource.add_filter((~(table.id.belongs(self.HIDE_ROLES))) &
                                (table.hidden != True))
            resource.load()

            # Get active controllers
            controllers = [c for c in self.controllers.keys()
                             if c not in self.HIDE_CONTROLLER]

            # ACLs
            acl_table = auth.permission.table
            query = resource.get_query()
            query = query & \
                    (acl_table.group_id == self.table.id) & \
                    (acl_table.deleted != True)
            records = db(query).select(acl_table.ALL)

            any = "ANY"
            acls = Storage({any: Storage()})
            for acl in records:
                c = acl.controller
                f = acl.function
                if not f:
                    f = any
                role_id = acl.group_id
                if f not in acls:
                    acls[f] = Storage()
                if c not in acls[f]:
                    acls[f][c] = Storage()
                acls[f][c][str(role_id)] = Storage(oacl = acl.oacl,
                                                   uacl = acl.uacl)
            for c in controllers:
                if c not in acls[any]:
                    acls[any][c] = Storage()
                if any not in acls[any][c]:
                    acls[any][c][any] = Storage(oacl = NONE,
                                                uacl = NONE)

            # Table header
            columns = []
            headers = [TH("ID"), TH(T("Role"))]
            if show_matrix:
                for c in controllers:
                    if c in acls[any]:
                        headers.append(TH(self.controllers[c].name_nice))
                        columns.append((c, any))
                    for f in acls:
                        if f != any and c in acls[f]:
                            headers.append(TH(self.controllers[c].name_nice,
                                              BR(), f))
                            columns.append((c, f))
            else:
                headers += [TH(T("Description"))]
            thead = THEAD(TR(headers))

            # Table body
            trows = []
            i = 1
            for role in resource:

                role_id = role.id
                role_name = role.role
                role_desc = role.description

                edit_btn = A(T("Edit"),
                             _href=URL(c="admin", f="role",
                                       args=[role_id], vars=vars),
                             _class="action-btn")

                users_btn = A(T("Users"),
                              _href=URL(c="admin", f="role",
                                        args=[role_id, "users"]),
                              _class="action-btn")

                if role.protected:
                    tdata = [TD(edit_btn,
                                XML("&nbsp;"),
                                users_btn),
                                TD(role_name)]
                else:
                    delete_btn = A(T("Delete"),
                                _href=URL(c="admin", f="role",
                                          args=[role_id, "delete"],
                                          vars=vars),
                                _class="delete-btn")
                    tdata = [TD(edit_btn,
                                XML("&nbsp;"),
                                users_btn,
                                XML("&nbsp;"),
                                delete_btn),
                             TD(role_name)]

                if show_matrix:
                    # Display the permission matrix
                    for c, f in columns:
                        if f in acls and c in acls[f] and \
                           str(role_id) in acls[f][c]:
                            oacl = acls[f][c][str(role_id)].oacl
                            uacl = acls[f][c][str(role_id)].uacl
                        else:
                            oacl = acls[any][c][any].oacl
                            uacl = acls[any][c][any].oacl

                        oaclstr = ""
                        uaclstr = ""
                        for o in options:
                            if o == NONE and oacl == NONE:
                                oaclstr = "%s%s" % (oaclstr, options[o][0])
                            elif oacl and oacl & o:
                                oaclstr = "%s%s" % (oaclstr, options[o][0])
                            else:
                                oaclstr = "%s-" % oaclstr
                            if o == NONE and uacl == NONE:
                                uaclstr = "%s%s" % (uaclstr, options[o][0])
                            elif uacl and uacl & o:
                                uaclstr = "%s%s" % (uaclstr, options[o][0])
                            else:
                                uaclstr = "%s-" % uaclstr

                        values = "%s (%s)" % (uaclstr, oaclstr)
                        tdata += [TD(values, _nowrap="nowrap")]
                else:
                    # Display role descriptions
                    tdata += [TD(role_desc)]

                _class = i % 2 and "even" or "odd"
                trows.append(TR(tdata, _class=_class))
            tbody = TBODY(trows)

            # Aggregate list
            items = TABLE(thead, tbody, _id="list", _class="dataTable display")
            output.update(items=items, sortby=[[1, "asc"]])

            # Add-button
            add_btn = A(T("Add Role"), _href=URL(c="admin", f="role",
                                                 args=["create"]),
                                                 _class="action-btn")
            output.update(add_btn=add_btn)

            response.view = "admin/role_list.html"
            s3 = response.s3
            s3.actions = []
            s3.no_sspag = True

        elif r.representation == "xls":
            # Not implemented yet
            r.error(501, current.manager.ERROR.BAD_FORMAT)

        else:
            r.error(501, current.manager.ERROR.BAD_FORMAT)

        return output

    # -------------------------------------------------------------------------
    def _edit(self, r, **attr):
        """
            Create/update role
        """

        output = dict()

        request = self.request
        session = current.session
        db = current.db
        T = current.T

        CACL = T("Application Permissions")
        FACL = T("Function Permissions")
        TACL = T("Table Permissions")

        CANCEL = T("Cancel")

        auth = current.auth
        permission = auth.permission
        acl_table = permission.table
        NONE = permission.NONE

        if r.interactive:

            # Get the current record (if any)
            if r.record:
                output.update(title=T("Edit Role"))
                role_id = r.record.id
                role_name = r.record.role
                role_desc = r.record.description
            else:
                output.update(title=T("New Role"))
                role_id = None
                role_name = None
                role_desc = None

            # Form helpers ----------------------------------------------------
            mandatory = lambda l: DIV(l, XML("&nbsp;"),
                                      SPAN("*", _class="req"))
            from s3validators import IS_ACL
            acl_table.oacl.requires = IS_ACL(permission.PERMISSION_OPTS)
            acl_table.uacl.requires = IS_ACL(permission.PERMISSION_OPTS)
            from s3widgets import S3ACLWidget
            acl_widget = lambda f, n, v: \
                            S3ACLWidget.widget(acl_table[f], v, _id=n, _name=n,
                                               _class="acl-widget")
            formstyle = current.deployment_settings.get_ui_formstyle()


            using_default = SPAN(T("using default"), _class="using-default")
            delete_acl = lambda _id: _id is not None and \
                                     A(T("Delete"),
                                       _href = URL(c="admin", f="acl",
                                                   args=[_id, "delete"],
                                                   vars=dict(_next=r.url())),
                                       _class = "delete-btn") or using_default
            new_acl = SPAN(T("new ACL"), _class="new-acl")

            # Role form -------------------------------------------------------
            form_rows = formstyle("role_name",
                                  mandatory("%s:" % T("Role Name")),
                                  INPUT(value=role_name,
                                        _name="role_name",
                                        _type="text",
                                        requires=IS_NOT_IN_DB(db,
                                                  "auth_group.role",
                                                  allowed_override=[role_name]
                                                  )),
                                  "") + \
                        formstyle("role_desc",
                                  "%s:" % T("Description"),
                                  TEXTAREA(value=role_desc,
                                           _name="role_desc",
                                           _rows="4"),
                                  "")
            key_row = DIV(T("* Required Fields"), _class="red")
            role_form = DIV(TABLE(form_rows), key_row, _id="role-form")

            # Prepare ACL forms -----------------------------------------------
            any = "ANY"
            controllers = [c for c in self.controllers.keys()
                             if c not in self.HIDE_CONTROLLER]
            ptables = []
            query = (acl_table.deleted != True) & \
                    (acl_table.group_id == role_id)
            records = db(query).select()

            acl_forms = []

            # Relevant ACLs
            acls = Storage()
            for acl in records:
                if acl.controller in controllers:
                    if acl.controller not in acls:
                        acls[acl.controller] = Storage()
                    if not acl.function:
                        f = any
                    else:
                        if permission.use_facls:
                            f = acl.function
                        else:
                            continue
                    acls[acl.controller][f] = acl

            # Controller ACL table --------------------------------------------

            # Table header
            thead = THEAD(TR(TH(T("Application")),
                             TH(T("All Records")),
                             TH(T("Owned Records")),
                             TH()))

            # Rows for existing ACLs
            form_rows = []
            i = 0
            for c in controllers:
                default = Storage(id = None,
                                  controller = c,
                                  function = any,
                                  tablename = None,
                                  uacl = NONE,
                                  oacl = NONE)
                if c in acls:
                    acl_list = acls[c]
                    if any not in acl_list:
                        acl_list[any] = default
                else:
                    acl_list = Storage(ANY=default)
                acl = acl_list[any]
                _class = i % 2 and "even" or "odd"
                i += 1
                uacl = NONE
                oacl = NONE
                if acl.oacl is not None:
                    oacl = acl.oacl
                if acl.uacl is not None:
                    uacl = acl.uacl
                _id = acl.id
                delete_btn = delete_acl(_id)
                n = "%s_%s_ANY_ANY" % (_id, c)
                uacl = acl_widget("uacl", "acl_u_%s" % n, uacl)
                oacl = acl_widget("oacl", "acl_o_%s" % n, oacl)
                cn = self.controllers[c].name_nice
                form_rows.append(TR(TD(cn),
                                    TD(uacl),
                                    TD(oacl),
                                    TD(delete_btn),
                                    _class=_class))

            # Tabs
            tabs = [SPAN(A(CACL), _class="tab_here")]
            if permission.use_facls:
                _class = permission.use_tacls and \
                         "tab_other" or "tab_last"
                tabs.append(SPAN(A(FACL, _class="facl-tab"), _class=_class))
            if permission.use_tacls:
                tabs.append(SPAN(A(TACL, _class="tacl-tab"),
                                 _class="tab_last"))

            acl_forms.append(DIV(DIV(tabs, _class="tabs"),
                                     TABLE(thead, TBODY(form_rows)),
                                     _id="controller-acls"))

            # Function ACL table ----------------------------------------------
            if permission.use_facls:

                # Table header
                thead = THEAD(TR(TH(T("Application")),
                                 TH(T("Function")),
                                 TH(T("All Records")),
                                 TH(T("Owned Records")),
                                 TH()))

                # Rows for existing ACLs
                form_rows = []
                i = 0
                for c in controllers:
                    if c in acls:
                        acl_list = acls[c]
                    else:
                        continue
                    keys = acl_list.keys()
                    keys.sort()
                    for f in keys:
                        if f == any:
                            continue
                        acl = acl_list[f]
                        _class = i % 2 and "even" or "odd"
                        i += 1
                        uacl = NONE
                        oacl = NONE
                        if acl.oacl is not None:
                            oacl = acl.oacl
                        if acl.uacl is not None:
                            uacl = acl.uacl
                        _id = acl.id
                        delete_btn = delete_acl(_id)
                        n = "%s_%s_%s_ANY" % (_id, c, f)
                        uacl = acl_widget("uacl", "acl_u_%s" % n, uacl)
                        oacl = acl_widget("oacl", "acl_o_%s" % n, oacl)
                        cn = self.controllers[c].name_nice
                        form_rows.append(TR(TD(cn),
                                            TD(f),
                                            TD(uacl),
                                            TD(oacl),
                                            TD(delete_btn),
                                            _class=_class))

                # Row to enter a new controller ACL
                _class = i % 2 and "even" or "odd"
                c_opts = [OPTION("", _value=None, _selected="selected")] + \
                         [OPTION(self.controllers[c].name_nice,
                                 _value=c) for c in controllers]
                c_select = SELECT(_name="new_controller", *c_opts)

                form_rows.append(TR(
                    TD(c_select),
                    TD(INPUT(_type="text", _name="new_function")),
                    TD(acl_widget("uacl", "new_c_uacl", NONE)),
                    TD(acl_widget("oacl", "new_c_oacl", NONE)),
                    TD(new_acl), _class=_class))

                # Tabs to change to the other view
                tabs = [SPAN(A(CACL, _class="cacl-tab"),
                             _class="tab_other"),
                        SPAN(A(FACL), _class="tab_here")]
                if permission.use_tacls:
                    tabs.append(SPAN(A(TACL, _class="tacl-tab"),
                                     _class="tab_last"))

                acl_forms.append(DIV(DIV(tabs, _class="tabs"),
                                         TABLE(thead, TBODY(form_rows)),
                                         _id="function-acls"))

            # Table ACL table -------------------------------------------------

            if permission.use_tacls:
                query = (acl_table.deleted != True) & \
                        (acl_table.tablename != None)
                tacls = db(query).select(acl_table.tablename, distinct=True)
                if tacls:
                    ptables = [acl.tablename for acl in tacls]
                # Relevant ACLs
                acls = dict([(acl.tablename, acl) for acl in records
                                                if acl.tablename in ptables])

                # Table header
                thead = THEAD(TR(TH(T("Tablename")),
                                 TH(T("All Records")),
                                 TH(T("Owned Records")),
                                 TH()))

                # Rows for existing table ACLs
                form_rows = []
                i = 0
                for t in ptables:
                    _class = i % 2 and "even" or "odd"
                    i += 1
                    uacl = NONE
                    oacl = NONE
                    _id = None
                    if t in acls:
                        acl = acls[t]
                        if acl.uacl is not None:
                            uacl = acl.uacl
                        if acl.oacl is not None:
                            oacl = acl.oacl
                        _id = acl.id
                    delete_btn = delete_acl(_id)
                    n = "%s_ANY_ANY_%s" % (_id, t)
                    uacl = acl_widget("uacl", "acl_u_%s" % n, uacl)
                    oacl = acl_widget("oacl", "acl_o_%s" % n, oacl)
                    form_rows.append(TR(TD(t),
                                        TD(uacl),
                                        TD(oacl),
                                        TD(delete_btn),
                                        _class=_class))

                # Row to enter a new table ACL
                _class = i % 2 and "even" or "odd"
                # @todo: find a better way to provide a selection of tables
                #all_tables = [t._tablename for t in current.db]
                form_rows.append(TR(
                    TD(INPUT(_type="text", _name="new_table")),
                            # @todo: doesn't work with conditional models
                            #requires=IS_EMPTY_OR(IS_IN_SET(all_tables,
                                                           #zero=None,
                                        #error_message=T("Undefined Table"))))),
                    TD(acl_widget("uacl", "new_t_uacl", NONE)),
                    TD(acl_widget("oacl", "new_t_oacl", NONE)),
                    TD(new_acl), _class=_class))

                # Tabs
                tabs = [SPAN(A(CACL, _class="cacl-tab"),
                             _class="tab_other")]
                if permission.use_facls:
                    tabs.append(SPAN(A(FACL, _class="facl-tab"),
                                     _class="tab_other"))
                tabs.append(SPAN(A(TACL), _class="tab_here"))
                acl_forms.append(DIV(DIV(tabs, _class="tabs"),
                                     TABLE(thead, TBODY(form_rows)),
                                     _id="table-acls"))

            # Aggregate ACL Form ----------------------------------------------
            acl_form = DIV(acl_forms, _id="table-container")

            # Action row
            if session.s3.cancel:
                cancel = session.s3.cancel
            else:
                cancel = URL(c="admin", f="role",
                             vars=request.get_vars)
            action_row = DIV(INPUT(_type="submit", _value=T("Save")),
                             A(CANCEL, _href=cancel, _class="action-lnk"),
                             _id="action-row")

            # Complete form
            form = FORM(role_form, acl_form, action_row)

            # Append role_id
            if role_id:
                form.append(INPUT(_type="hidden",
                                  _name="role_id",
                                  value=role_id))

            # Process the form ------------------------------------------------
            if form.accepts(request.post_vars, session):
                vars = form.vars

                # Update the role
                role = Storage(role=vars.role_name, description=vars.role_desc)
                if r.record:
                    r.record.update_record(**role)
                    role_id = form.vars.role_id
                    session.confirmation = '%s "%s" %s' % (T("Role"),
                                                           role.role,
                                                           T("updated"))
                else:
                    role.uuid = uuid4()
                    role_id = self.table.insert(**role)
                    session.confirmation = '%s "%s" %s' % (T("Role"),
                                                           role.role,
                                                           T("created"))

                if role_id:
                    # Collect the ACLs
                    acls = Storage()
                    for v in vars:
                        if v[:4] == "acl_":
                            acl_type, name = v[4:].split("_", 1)
                            n = name.split("_", 3)
                            i, c, f, t = map(lambda item: \
                                             item != any and item or None, n)
                            if i.isdigit():
                                i = int(i)
                            else:
                                i = None
                            name = "%s_%s_%s" % (c, f, t)
                            if name not in acls:
                                acls[name] = Storage()
                            acls[name].update({"id": i,
                                               "group_id": role_id,
                                               "controller": c,
                                               "function": f,
                                               "tablename": t,
                                               "%sacl" % acl_type: vars[v]})
                    for v in ("new_controller", "new_table"):
                        if v in vars and vars[v]:
                            c = v == "new_controller" and \
                                     vars.new_controller or None
                            f = v == "new_controller" and \
                                     vars.new_function or None
                            t = v == "new_table" and vars.new_table or None
                            name = "%s_%s_%s" % (c, f, t)
                            x = v == "new_table" and "t" or "c"
                            uacl = vars["new_%s_uacl" % x]
                            oacl = vars["new_%s_oacl" % x]
                            if name not in acls:
                                acls[name] = Storage()
                            acls[name].update(group_id=role_id,
                                              controller=c,
                                              function=f,
                                              tablename=t,
                                              oacl=oacl,
                                              uacl=uacl)

                    # Save the ACLs
                    for acl in acls.values():
                        _id = acl.pop("id", None)
                        if _id:
                            query = (acl_table.deleted != True) & \
                                    (acl_table.id == _id)
                            db(query).update(**acl)
                        elif acl.oacl or acl.uacl:
                            _id = acl_table.insert(**acl)

                redirect(URL(f="role", vars=request.get_vars))

            output.update(form=form)
            if form.errors:
                if "new_table" in form.errors:
                    output.update(acl="table")
                elif "new_controller" in form.errors:
                    output.update(acl="function")
            current.response.view = "admin/role_edit.html"

        else:
            r.error(501, current.manager.BAD_FORMAT)

        return output

    # -------------------------------------------------------------------------
    def _delete(self, r, **attr):
        """
            Delete role
        """

        session = current.session
        request = self.request
        T = current.T

        auth = current.auth

        if r.interactive:

            if r.record:
                role = r.record
                role_id = role.id
                role_name = role.role

                if role_id in self.PROTECTED_ROLES or \
                   role.protected or role.system:
                    session.error = '%s "%s" %s' % (T("Role"),
                                                    role_name,
                                                    T("cannot be deleted."))
                    redirect(URL(c="admin", f="role",
                                 vars=request.get_vars))
                else:
                    db = current.db
                    # Delete all ACLs for this role:
                    acl_table = auth.permission.table
                    query = (acl_table.deleted != True) & \
                            (acl_table.group_id == role_id)
                    db(query).update(deleted=True)
                    # Remove all memberships:
                    membership_table = db.auth_membership
                    query = (membership_table.deleted != True) & \
                            (membership_table.group_id == role_id)
                    db(query).update(deleted=True)
                    # Update roles in session:
                    session.s3.roles = [role
                                        for role in session.s3.roles
                                        if role != role_id]
                    # Remove role:
                    query = (self.table.deleted != True) & \
                            (self.table.id == role_id)
                    db(query).update(role=None,
                                     deleted=True)
                    # Confirmation:
                    session.confirmation = '%s "%s" %s' % (T("Role"),
                                                           role_name,
                                                           T("deleted"))
            else:
                session.error = T("No role to delete")
        else:
            r.error(501, current.manager.BAD_FORMAT)

        redirect(URL(c="admin", f="role", vars=request.get_vars))

    # -------------------------------------------------------------------------
    def _roles(self, r, **attr):

        T = current.T
        db = current.db
        auth = current.auth

        request = current.request
        session = current.session

        if auth.settings.username:
            username = "username"
        else:
            username = "email"

        output = dict()

        # Unrestrictable roles
        sr = auth.get_system_roles()
        unrestrictable = [sr.ADMIN, sr.ANONYMOUS, sr.AUTHENTICATED]

        if r.record:
            user = r.record
            user_id = r.id
            user_name = user[username]

            use_realms = auth.permission.entity_realm
            unassignable = [sr.ANONYMOUS, sr.AUTHENTICATED]
            if user_id == auth.user.id:
                # Users cannot remove their own ADMIN permission
                unassignable.append(sr.ADMIN)

            if r.representation == "html":

                arrow = TD(IMG(_src="/%s/static/img/arrow-turn.png" % request.application),
                           _style="text-align:center; vertical-align:middle; width:48px;")

                # Get current memberships
                mtable = auth.settings.table_membership
                gtable = auth.settings.table_group
                query = (mtable.deleted != True) & \
                        (mtable.user_id == user_id) & \
                        (gtable.deleted != True) & \
                        (mtable.group_id == gtable.id)
                rows = db(query).select(mtable.id,
                                        mtable.pe_id,
                                        gtable.id,
                                        gtable.role)
                entities = [row[mtable.pe_id] for row in rows]
                entity_repr = self._entity_represent(entities)
                assigned = [row[gtable.id] for row in rows]

                # Page Title
                title = "%s: %s" % (T("Roles of User"), user_name)

                # Remove-Form -------------------------------------------------

                # Subtitle
                rmvtitle = T("Roles currently assigned")
                trow = TR(TH(), TH("Role"))
                if use_realms:
                    trow.append(TH(T("For Entity")))
                thead = THEAD(trow)

                # Rows
                if rows:
                    i = 0
                    trows = []
                    remove = False
                    for row in rows:
                        group_id = row[gtable.id]
                        _class = i % 2 and "even" or "odd"
                        i += 1
                        trow = TR(_class=_class)

                        # Row selector
                        if group_id in unassignable:
                            trow.append(TD())
                        else:
                            trow.append(TD(INPUT(_type="checkbox",
                                                _name="d_%s" % row[mtable.id],
                                                _class="remove_item")))
                            remove = True

                        # Role
                        name = row[gtable.role]
                        trow.append(TD(name))

                        # Entity
                        if use_realms:
                            if row[gtable.id] in unrestrictable:
                                pe_id = 0
                            else:
                                pe_id = row[mtable.pe_id]
                            pe_repr = entity_repr[pe_id] or T("unknown")
                            trow.append(TD(pe_repr))
                        trows.append(trow)

                    # Remove button
                    if remove:
                        submit_row = TR(arrow,
                                        TD(INPUT(_id="submit_delete_button",
                                                _type="submit",
                                                _value=T("Remove"))))
                        if use_realms:
                            submit_row.append(TD())
                        trows.append(submit_row)

                    # Assemble form
                    tbody = TBODY(trows)
                    rmvform = FORM(DIV(TABLE(thead, tbody,
                                            _class="dataTable display"),
                                    _id="table-container"))
                else:
                    rmvform = FORM(DIV(T("No roles currently assigned to this user.")))

                # Process Remove-Form
                if rmvform.accepts(request.post_vars, session,
                                   formname="rmv_user_%s_roles" % user_id):
                    removed = 0
                    for opt in rmvform.vars:
                        if rmvform.vars[opt] == "on" and opt.startswith("d_"):
                            membership_id = opt[2:]
                            query = mtable.id == membership_id
                            row = db(query).select(mtable.user_id,
                                                   mtable.group_id,
                                                   mtable.pe_id,
                                                   limitby=(0, 1)).first()
                            if row:
                                if use_realms:
                                    pe_id = row.pe_id
                                else:
                                    pe_id = []
                                auth.s3_retract_role(row.user_id,
                                                     row.group_id,
                                                     for_pe=pe_id)
                                removed += 1
                    if removed:
                        session.confirmation = T("%s Roles of the user removed" % removed)
                        redirect(r.url())

                # Add form ----------------------------------------------------

                # Subtitle
                addtitle = T("Assign another Role")
                if use_realms:
                    help_txt = "(%s)" % T("Default Realm = All Entities the User is a Staff Member of")
                else:
                    help_txt = ""

                trow = TR(TH("Role", _colspan="2"))
                if use_realms:
                    trow.append(TH(T("For Entity")))
                thead = THEAD(trow)

                # Roles selector
                gtable = auth.settings.table_group
                query = (gtable.deleted != True) & \
                        (~(gtable.id.belongs(unassignable)))
                rows = db(query).select(gtable.id, gtable.role)
                select_grp = SELECT(OPTION(_value=None, _selected="selected"),
                                    _name="group_id")
                options = [(row.role, row.id)
                           for row in rows
                            if row.id not in unrestrictable or \
                               row.id not in assigned]
                options.sort()
                [select_grp.append(OPTION(role, _value=gid))
                 for role, gid in options]

                # Entity Selector
                if use_realms:
                    select_ent = self._entity_select()

                # Add button
                submit_btn = INPUT(_id="submit_add_button",
                                   _type="submit",
                                   _value=T("Add"))

                # Assemble form
                trow = TR(TD(select_grp, _colspan="2"), _class="odd")
                srow = TR(arrow, TD(submit_btn))
                if use_realms:
                    trow.append(TD(select_ent))
                    srow.append(TD())
                addform = FORM(DIV(TABLE(thead, TBODY(trow, srow),
                                         _class="dataTable display")))

                # Process Add-Form
                if addform.accepts(request.post_vars, session,
                                   formname="add_user_%s_roles" % user_id):
                    try:
                        group_id = int(addform.vars.group_id)
                    except ValueError:
                        group_id = None
                    pe_id = addform.vars.pe_id
                    if pe_id == "__NONE__" or not use_realms:
                        pe_id = None
                    if group_id in unrestrictable:
                        pe_id = 0
                    if group_id:
                        auth.s3_assign_role(user_id, group_id, for_pe=pe_id)
                        session.confirmation = T("Role assigned to User")
                        redirect(r.url())

                # Action links
                list_btn = A(T("Back to Users List"),
                             _href=URL(c="admin", f="user"),
                             _class="action-btn")
                add_btn = A(T("Create New Role"),
                            _href=URL(c="admin", f="role",
                                      args="create"),
                            _class="action-lnk")

                output = dict(title=title,
                              rmvtitle=rmvtitle,
                              rmvform=rmvform,
                              addtitle=addtitle,
                              help_txt=help_txt,
                              addform=addform,
                              list_btn=list_btn,
                              add_btn=add_btn)

                current.response.view = "admin/membership_manage.html"
            else:
                r.error(501, current.manager.BAD_FORMAT)

        else:
            r.error(404, self.resource.ERROR.BAD_RECORD)

        return output

    # -------------------------------------------------------------------------
    def _users(self, r, **attr):

        T = current.T
        db = current.db
        auth = current.auth

        request = current.request
        session = current.session

        if auth.settings.username:
            username = "username"
        else:
            username = "email"

        output = dict()

        # Unrestrictable roles
        sr = auth.get_system_roles()
        unrestrictable = [sr.ADMIN, sr.ANONYMOUS, sr.AUTHENTICATED]

        if r.record:
            group = r.record
            group_id = r.id
            group_role = group.role

            use_realms = auth.permission.entity_realm and \
                         group_id not in unrestrictable
            assignable = group_id not in [sr.ANONYMOUS, sr.AUTHENTICATED]

            if r.representation == "html":

                arrow = TD(IMG(_src="/%s/static/img/arrow-turn.png" % request.application),
                           _style="text-align:center; vertical-align:middle; width:48px;")

                # Get current memberships
                mtable = auth.settings.table_membership
                utable = auth.settings.table_user
                query = (mtable.deleted != True) & \
                        (mtable.group_id == group_id) & \
                        (utable.deleted != True) & \
                        (mtable.user_id == utable.id)
                if not use_realms:
                    query &= ((mtable.pe_id == None) | (mtable.pe_id == 0))
                rows = db(query).select(mtable.id,
                                        mtable.pe_id,
                                        utable.id,
                                        utable.first_name,
                                        utable.last_name,
                                        utable[username])
                entities = [row[mtable.pe_id] for row in rows]
                if use_realms:
                    entity_repr = self._entity_represent(entities)
                else:
                    entity_repr = Storage()
                assigned = [row[utable.id] for row in rows]

                # Page title
                title = "%s: %s" % (T("User with Role"), group_role)

                # Remove-Form -------------------------------------------------
                rmvtitle = T("Users with this Role")

                if assigned:

                    # Table Header
                    trow = TR()
                    if assignable:
                        trow.append(TH())
                    trow.append(TH(T("Name")))
                    trow.append(TH(T("Username")))
                    if use_realms:
                        trow.append(TH(T("For Entity")))
                    thead = THEAD(trow)

                    # Rows
                    i = 0
                    trows = []
                    remove = False
                    for row in rows:
                        _class = i % 2 and "even" or "odd"
                        i += 1
                        trow = TR(_class=_class)

                        # User cannot remove themselves from the ADMIN role
                        if row[utable.id] == auth.user.id and \
                           group_id == sr.ADMIN:
                            removable = False
                        else:
                            removable = True

                        # Row selector
                        if assignable and removable:
                            remove = True
                            trow.append(TD(INPUT(_type="checkbox",
                                                 _name="d_%s" % row[mtable.id],
                                                 _class="remove_item")))
                        else:
                            trow.append(TD())
                        # Name
                        name = "%s %s" % (row[utable.first_name],
                                          row[utable.last_name])
                        trow.append(TD(name))

                        # Username
                        uname = row[utable[username]]
                        trow.append(TD(uname))

                        # Entity
                        if use_realms:
                            pe_id = row[mtable.pe_id]
                            pe_repr = entity_repr[pe_id] or T("unknown")
                            trow.append(TD(pe_repr))

                        trows.append(trow)

                    # Remove button
                    if assignable and remove:
                        submit_row = TR(arrow,
                                        TD(INPUT(_id="submit_delete_button",
                                                _type="submit",
                                                _value=T("Remove"))),
                                        TD())
                        if use_realms:
                            submit_row.append(TD())
                        trows.append(submit_row)

                    # Assemble form
                    tbody = TBODY(trows)
                    rmvform = FORM(DIV(TABLE(thead, tbody,
                                             _class="dataTable display")))
                else:
                    rmvform = FORM(DIV(T("No users with this role at the moment.")))

                # Process Remove-Form
                if rmvform.accepts(request.post_vars, session,
                                   formname="rmv_role_%s_users" % group_id):
                    removed = 0
                    for opt in rmvform.vars:
                        if rmvform.vars[opt] == "on" and opt.startswith("d_"):
                            membership_id = opt[2:]
                            query = mtable.id == membership_id
                            row = db(query).select(mtable.user_id,
                                                   mtable.group_id,
                                                   mtable.pe_id,
                                                   limitby=(0, 1)).first()
                            if row:
                                auth.s3_retract_role(row.user_id,
                                                     row.group_id,
                                                     for_pe=row.pe_id)
                                removed += 1
                    if removed:
                        session.confirmation = T("%s Users removed from Role" % removed)
                        redirect(r.url())

                # Add-Form ----------------------------------------------------

                # Subtitle and help text
                addtitle = T("Assign Role to a User")
                if use_realms and assignable:
                    help_txt = "(%s)" % T("Default Realm = All Entities the User is a Staff Member of")
                else:
                    help_txt = ""

                # Form header
                trow = TR(TH(T("User"), _colspan="2"))
                if use_realms:
                    trow.append(TH(T("For Entity")))
                thead = THEAD(trow)

                # User selector
                utable = auth.settings.table_user
                query = (utable.deleted != True)
                if group_id in unrestrictable and assigned:
                    query &= (~(utable.id.belongs(assigned)))
                rows = db(query).select(utable.id,
                                        utable.first_name,
                                        utable.last_name,
                                        utable[username])
                if rows and assignable:
                    select_usr = SELECT(OPTION("",
                                            _value=None,
                                            _selected="selected"),
                                        _name="user_id")
                    options = [("%s (%s %s)" % (row[username],
                                                row.first_name,
                                                row.last_name),
                                row.id) for row in rows]
                    options.sort()
                    [select_usr.append(OPTION(name, _value=uid)) for name, uid in options]

                    # Entity selector
                    if use_realms:
                        select_ent = self._entity_select()

                    # Add button
                    submit_btn = INPUT(_id="submit_add_button",
                                       _type="submit",
                                       _value=T("Add"))



                    # Assemble form
                    trow = TR(TD(select_usr, _colspan="2"), _class="odd")
                    srow = TR(arrow,
                              TD(submit_btn))
                    if use_realms:
                        trow.append(TD(self._entity_select()))
                        srow.append(TD())
                    addform = FORM(DIV(TABLE(thead, TBODY(trow, srow),
                                             _class="dataTable display")))
                elif not assignable:
                    addform = FORM(DIV(T("This role can not be assigned to users.")))
                else:
                    addform = FORM(DIV(T("No further users can be assigned.")))

                # Process Add-form
                if addform.accepts(request.post_vars, session,
                                   formname="add_role_%s_users" % group_id):
                    pe_id = addform.vars.pe_id
                    if pe_id == "__NONE__":
                        pe_id = None
                    if group_id in unrestrictable:
                        pe_id = 0
                    user_id = addform.vars.user_id
                    if user_id:
                        auth.s3_assign_role(user_id, group_id, for_pe=pe_id)
                        session.confirmation = T("User added to Role")
                        redirect(r.url())

                # Action links
                list_btn = A(T("Back to Roles List"),
                             _href=URL(c="admin", f="role"),
                             _class="action-btn")
                if group_id != sr.ADMIN:
                    edit_btn = A(T("Edit Permissions for %s" % group_role),
                                 _href=URL(c="admin", f="role",
                                           args=[group_id]),
                                 _class="action-lnk")
                else:
                    edit_btn = ""
                add_btn = A(T("Create New User"),
                            _href=URL(c="admin", f="user",
                                      args="create"),
                            _class="action-lnk")

                # Assemble output
                output = dict(title=title,
                              rmvtitle=rmvtitle,
                              rmvform=rmvform,
                              addtitle=addtitle,
                              help_txt=help_txt,
                              addform=addform,
                              list_btn=list_btn,
                              edit_btn=edit_btn,
                              add_btn=add_btn)
                current.response.view = "admin/membership_manage.html"
            else:
                r.error(501, current.manager.BAD_FORMAT)
        else:
            r.error(404, self.resource.ERROR.BAD_RECORD)

        return output

    # -------------------------------------------------------------------------
    def _entity_select(self):
        """ Get a SELECT of person entities for realm assignment """

        T = current.T
        s3db = current.s3db

        select = SELECT(
                    OPTGROUP(
                        OPTION(T("Default Realm"), _value="__NONE__", _selected="selected"),
                        OPTION(T("All Entities"), _value=0),
                        _label=T("Multiple")),
                    _name="pe_id")

        table = s3db.table("pr_pentity")
        if table is None:
            return select
        instance_type_nice = table.instance_type.represent

        types = ("org_organisation", "org_office", "inv_warehouse", "pr_group")
        entities = s3db.pr_get_entities(types=types, group=True)

        for instance_type in types:
            if instance_type in entities:
                optgroup = OPTGROUP(_label=instance_type_nice(instance_type))
                items = [(n, i) for i, n in entities[instance_type].items()]
                items.sort()
                for name, pe_id in items:
                    optgroup.append(OPTION(name, _value=pe_id))
                select.append(optgroup)

        return select

    # -------------------------------------------------------------------------
    def _entity_represent(self, entities):
        """
            Get a representation dict for a list of pe_ids

            @param entities: the pe_ids of the entities
        """

        T = current.T

        pe_ids = [e for e in entities if e is not None and e != 0]
        if pe_ids:
            representation = current.s3db.pr_get_entities(pe_ids=pe_ids)
        else:
            representation = Storage()
        representation[None] = T("Default Realm")
        representation[0] = T("All Entities")
        return representation

# =============================================================================
class S3GroupedOptionsWidget(OptionsWidget):
    """
        A custom Field widget to create a SELECT element with grouped options.
    """

    @classmethod
    def widget(cls, field, value, options, **attributes):
        """
            Generates a SELECT tag, with OPTIONs grouped by OPTGROUPs

            @param field: the field needing the widget
            @param value: value
            @param options: list
            @param options: a list of tuples, each either (label, value) or (label, {options})
            @param attributes: any other attributes to be applied

            @returns: SELECT object
        """

        default = dict(value=value)
        attr = cls._attributes(field, default, **attributes)
        select_items = []

        for option in options:
            if isinstance(option[1], dict):
                items = [(v, k) for k, v in option[1].items()]
                if not items:
                    continue
                items.sort()
                opts = [OPTION(v, _value=k) for v, k in items]
                select_items.append(OPTGROUP(*opts, _label=option[0]))
            else:
                select_items.append(OPTION(option[1], _label=option[0]))

        return SELECT(select_items, **attr)

# =============================================================================
class S3EntityRoleManager(S3Method):
    """ Entity/User role manager """

    ENTITY_TYPES = ["org_organisation",
                    "org_office",
                    "inv_warehouse",
                    "hms_hospital",
                    "pr_group"]

    def __init__(self, *args, **kwargs):
        """ Constructor """

        super(S3EntityRoleManager, self).__init__(*args, **kwargs)

        # Set the default view
        current.response.view = "admin/manage_roles.html"

        # Dictionary of pentities this admin can manage
        self.realm = self.get_realm()

        # The list of user accounts linked to pentities in this realm
        self.realm_users = current.s3db.pr_realm_users(self.realm)

        # Create the dictionary of roles
        self.roles = {}

        self.modules = self.get_modules()
        self.acls = self.get_access_levels()

        for module_uid, module_label in self.modules.items():
            for acl_uid, acl_label in self.acls.items():
                role_uid = "%s_%s" % (module_uid, acl_uid)

                self.roles[role_uid] = {
                    "module": {
                        "uid": module_uid,
                        "label": module_label
                    },
                    "acl": {
                        "uid": acl_uid,
                        "label": acl_label
                    }
                }

    # -------------------------------------------------------------------------
    def apply_method(self, r, **attr):
        """
        """

        if self.method == "roles" and \
           (r.tablename in self.ENTITY_TYPES + ["pr_person"]):
            context = self.get_context_data(r, **attr)
        else:
            r.error(405, current.manager.ERROR.BAD_METHOD)
        return context

    # -------------------------------------------------------------------------
    def get_context_data(self, r, **attr):
        """
            @todo: description?

            @return: dictionary for the view

            {
                # All the possible roles
                "roles": {
                    "staff_reader": {
                        "module": {
                            "uid": "staff",
                            "label": "Staff"
                        },
                        ...
                    },
                    ...
                },

                # The roles currently assigned to users for entit(y/ies)
                "assigned_roles": {
                    "1": [
                        "staff_reader",
                        "project_editor",
                        ...
                    ],
                    ...
                },

                "pagination_list": [
                    (
                        "User One",
                        "1"
                    ),
                    ...
                ],

                # The object (user/entity) we are assigning roles for
                "foreign_object": {
                    "id": "1",
                    "name": "User One"
                }
                or
                "foreign_object": {
                    "id": "70",
                    "name": "Organisation Seventy"
                }
            }
        """

        T = current.T

        # organisation or office entity
        self.entity = self.get_entity()

        # user account to assigned roles to
        self.user = self.get_user()

        # roles already assigned to a user or users
        self.assigned_roles = self.get_assigned_roles()

        # the foreign object is the one selected in the role form
        # for a person this is the entity
        # for an entity (organisation or office) this is a user
        self.foreign_object = self.get_foreign_object()

        form = self.get_form()

        # if we are editing roles, set those assigned roles as initial values
        # for the form
        form.vars.update(self.get_form_vars())

        if form.accepts(r.post_vars, current.session):
            before = self.assigned_roles[self.foreign_object["id"]] if self.foreign_object else []
            after = ["%s_%s" % (mod_uid, acl_uid) for mod_uid, acl_uid
                                                  in form.vars.items()
                                                  if mod_uid in self.modules.keys()
                                                  and acl_uid in self.acls.keys()]

            # either both values will have been specified or one will
            # be supplied by the form (for roles on new objects)
            user_id = self.user["id"] if self.user else form.vars.foreign_object
            entity_id = self.entity["id"] if self.entity else form.vars.foreign_object

            self.update_roles(user_id, entity_id, before, after)
            current.session.confirmation = T("Roles updated")
            redirect(r.url(vars={}))

        context = {"roles": self.roles,
                   "foreign_object": self.foreign_object,
                   "form": form,
                   "title": T("Roles")}

        if not self.foreign_object:
            # how many assigned roles to show per page
            pagination_size = int(r.get_vars.get("page_size", 4))
            # what page of assigned roles to view
            pagination_offset = int(r.get_vars.get("page_offset", 0))
            # the number of pages of assigned roles
            import math
            pagination_pages = int(math.ceil(len(self.assigned_roles) / float(pagination_size)))
            # the list of objects to show on this page sorted by name
            pagination_list = [(self.objects[id], id) for id in self.assigned_roles]
            pagination_list = sorted(pagination_list)[pagination_offset * pagination_size:pagination_offset * pagination_size + pagination_size]

            context.update({"assigned_roles": self.assigned_roles,
                            "pagination_size": pagination_size,
                            "pagination_offset": pagination_offset,
                            "pagination_list": pagination_list,
                            "pagination_pages": pagination_pages})

        return context

    # -------------------------------------------------------------------------
    def get_realm(self):
        """
            Returns the realm (list of pe_ids) that this user can manage
            or raises a permission error if the user is not logged in

            @todo: avoid multiple lookups in current.auth
        """
        auth = current.auth

        system_roles = auth.get_system_roles()
        ORG_ADMIN = system_roles.ORG_ADMIN
        ADMIN = system_roles.ADMIN

        if auth.user:
            realms = auth.user.realms
        else:
            # User is not logged in
            auth.permission.fail()

        # Get the realm from the current realms
        if ADMIN in realms:
            return realms[ADMIN]
        elif ORG_ADMIN in realms:
            return realms[ORG_ADMIN]
        else:
            # raise an error here - user is not permitted
            # to access the role matrix
            auth.permission.fail()

    # -------------------------------------------------------------------------
    def get_modules(self):
        """
            This returns an OrderedDict of modules with their uid as the key,
            e.g., {hrm: "Human Resources",}

            @return: OrderedDict
        """
        return current.deployment_settings.get_auth_role_modules()

    # -------------------------------------------------------------------------
    def get_access_levels(self):
        """
            This returns an OrderedDict of access levels and their uid as
            the key, e.g., {reader: "Reader",}

            @return: OrderedDict
        """
        return current.deployment_settings.get_auth_access_levels()

    # -------------------------------------------------------------------------
    def get_assigned_roles(self, entity_id=None, user_id=None):
        """
            If an entity ID is provided, the dict will be the users
            with roles assigned to that entity. The key will be the user IDs.

            If a user ID is provided, the dict will be the entities the
            user has roles for. The key will be the entity pe_ids.

            If both an entity and user ID is provided, the dict will be
            the roles assigned to that user for that entity. The key will be
            the user ID.

            @type entity_id: int
            @param entity_id: the pe_id of the entity
            @type user_id: int
            @param user_id: id of the user account

            @return: dict
            {
                1: [
                    "staff_reader",
                    "project_reader",
                    ...
                ]
                2: [
                    ...
                ],
                ...
            }
        """
        if not entity_id and not user_id:
            raise RuntimeError("Not enough arguments")

        mtable = current.auth.settings.table_membership
        gtable = current.auth.settings.table_group
        utable = current.auth.settings.table_user

        query = (mtable.deleted != True) & \
                (gtable.deleted != True) & \
                (gtable.id == mtable.group_id) & \
                (utable.deleted != True) & \
                (utable.id == mtable.user_id)

        if user_id:
            field = mtable.pe_id
            query &= (mtable.user_id == user_id) & \
                     (mtable.pe_id != None)

        if entity_id:
            field = utable.id
            query &= (mtable.pe_id == entity_id)

        rows = current.db(query).select(utable.id,
                                        gtable.uuid,
                                        mtable.pe_id)

        assigned_roles = OrderedDict()
        roles = self.roles
        for row in rows:
            object_id = row[field]
            role_uid = row[gtable.uuid]

            if role_uid in roles:
                if object_id not in assigned_roles:
                    assigned_roles[object_id] = []
                assigned_roles[object_id].append(role_uid)

        return assigned_roles

    # -------------------------------------------------------------------------
    def get_form(self):
        """
            Contructs the role form

            @return: SQLFORM
        """
        fields = self.get_form_fields()
        form = SQLFORM.factory(*fields,
                               table_name="roles",
                               _id="role-form",
                               _action="",
                               _method="POST")
        return form

    # -------------------------------------------------------------------------
    def get_form_fields(self):
        """
            @todo: description?

            @return: list of Fields
        """
        fields = []
        requires = IS_NULL_OR(IS_IN_SET(self.acls.keys(),
                                        labels=self.acls.values()))
        for module_uid, module_label in self.modules.items():
            field = Field(module_uid,
                          label=module_label,
                          requires=requires)
            fields.append(field)
        return fields

    # -------------------------------------------------------------------------
    def get_form_vars(self):
        """
            Get the roles currently assigned for a user/entity and put it
            into a Storage object for the form

            @return: Storage() to pre-populate the role form
        """
        form_vars = Storage()

        fo = self.foreign_object
        roles = self.roles
        if fo and fo["id"] in self.assigned_roles:
            for role in self.assigned_roles[fo["id"]]:
                mod_uid = roles[role]["module"]["uid"]
                acl_uid = roles[role]["acl"]["uid"]
                form_vars[mod_uid] = acl_uid

        return form_vars

    # -------------------------------------------------------------------------
    def update_roles(self, user_id, entity_id, before, after):
        """
            Update the users roles on entity based on the selected roles
            in before and after

            @param user_id: id (pk) of the user account to modify
            @param entity_id: id of the pentity to modify roles for
            @param before: list of role_uids (current values for the user)
            @param after: list of role_uids (new values from the admin)
        """
        auth = current.auth
        assign_role = auth.s3_assign_role
        retract_role = auth.s3_retract_role

        for role_uid in before:
            # If role_uid is not in after,
            # the access level has changed.
            if role_uid not in after:
                retract_role(user_id, role_uid, entity_id)

        for role_uid in after:
            # If the role_uid is not in before,
            # the access level has changed
            if role_uid != "None" and role_uid not in before:
                assign_role(user_id, role_uid, entity_id)

# =============================================================================
class S3OrgRoleManager(S3EntityRoleManager):

    def __init__(self, *args, **kwargs):
        super(S3OrgRoleManager, self).__init__(*args, **kwargs)

        # dictionary {id: name, ...} of user accounts
        self.objects = current.s3db.pr_realm_users(None)

    # -------------------------------------------------------------------------
    def get_context_data(self, r, **attr):
        """
            Override to set the context from the perspective of an entity

            @return: dictionary for view
        """
        context = super(S3OrgRoleManager, self).get_context_data(r, **attr)
        context["foreign_object_label"] = current.T("Users")
        return context

    # -------------------------------------------------------------------------
    def get_entity(self):
        """
            We are on an entity (org/office) so we can fetch the entity
            details from the request record.

            @return: dictionary containing the ID and name of the entity
        """

        entity = dict(id=int(self.request.record.pe_id))
        entity["name"] = current.s3db.pr_get_entities(pe_ids=[entity["id"]],
                                                      types=self.ENTITY_TYPES)[entity["id"]]
        return entity

    # -------------------------------------------------------------------------
    def get_user(self):
        """
            The edit parameter

            @return: dictionary containing the ID and username/email of
                     the user account.
        """
        user = self.request.get_vars.get("edit", None)
        if user:
            user = dict(id=int(user), name=self.objects.get(int(user), None))
        return user

    # -------------------------------------------------------------------------
    def get_foreign_object(self):
        """
            We are on an entity so our target is a user account.

            @return: dictionary with ID and username/email of user account
        """
        return self.user

    # -------------------------------------------------------------------------
    def get_assigned_roles(self):
        """
            Override to get assigned roles for this entity

            @return: dictionary with user IDs as the keys.
        """
        assigned_roles = super(S3OrgRoleManager, self).get_assigned_roles
        return assigned_roles(entity_id=self.entity["id"])

    # -------------------------------------------------------------------------
    def get_form_fields(self):
        """
            Override the standard method so we can add the user-selection
            field to the list.

            @return: list of Fields
        """
        T = current.T

        fields = super(S3OrgRoleManager, self).get_form_fields()

        if not self.user:
            assigned_roles = self.assigned_roles
            realm_users = Storage([(k, v)
                                    for k, v in self.realm_users.items()
                                    if k not in assigned_roles])

            nonrealm_users = Storage([(k, v)
                                       for k, v in self.objects.items()
                                       if k not in assigned_roles and \
                                          k not in self.realm_users])

            options = [("", ""),
                       (T("Users in my Organisations"), realm_users),
                       (T("Other Users"), nonrealm_users)]

            object_field = Field("foreign_object",
                                 T("User"),
                                 requires=IS_IN_SET(self.objects),
                                 widget=lambda field, value:
                                     S3GroupedOptionsWidget.widget(field,
                                                                 value,
                                                                 options=options))
            fields.insert(0, object_field)
        return fields

# =============================================================================
class S3PersonRoleManager(S3EntityRoleManager):
    """ Role Manager for Person Records """

    def __init__(self, *args, **kwargs):
        """ Constructor """

        super(S3PersonRoleManager, self).__init__(*args, **kwargs)

        # dictionary {id: name, ...} of pentities
        self.objects = current.s3db.pr_get_entities(types=self.ENTITY_TYPES)

    # -------------------------------------------------------------------------
    def get_context_data(self, r, **attr):
        """
            Override to set the context from the perspective of a person

            @return: dictionary for view
        """
        context = super(S3PersonRoleManager, self).get_context_data(r, **attr)
        context["foreign_object_label"] = current.T("Organizations / Teams / Facilities")
        return context

    # -------------------------------------------------------------------------
    def get_entity(self):
        """
            An entity needs to be specified with the "edit" query string
            parameter.

            @return: dictionary with pe_id and name of the org/office.
        """
        entity = self.request.get_vars.get("edit", None)
        if entity:
            entity = dict(id=int(entity),
                          name=self.objects.get(int(entity), None))
        return entity

    # -------------------------------------------------------------------------
    def get_user(self):
        """
            We are on a person account so we need to find the associated user
            account.

            @return: dictionary with ID and username/email of the user account
        """
        utable = current.auth.settings.table_user
        ptable = current.s3db.pr_person_user

        pe_id = int(self.request.record.pe_id)

        if current.auth.settings.username:
            username = utable.username
        else:
            username = utable.email

        query = (ptable.pe_id == pe_id) & \
                (ptable.user_id == utable.id)
        record = current.db(query).select(utable.id,
                                          username,
                                          limitby=(0, 1)).first()

        return dict(id=record.id,
                    name=record[username]) if record else None

    # -------------------------------------------------------------------------
    def get_foreign_object(self):
        """
            We are on a user/person so we want to target an entity (org/office)
        """
        return self.entity

    # -------------------------------------------------------------------------
    def get_assigned_roles(self):
        """
            @todo: description?

            @return: dictionary of assigned roles with entity pe_id as the keys
        """
        user_id = self.user["id"]
        return super(S3PersonRoleManager, self).get_assigned_roles(user_id=user_id)

    # -------------------------------------------------------------------------
    def get_form_fields(self):
        """
            Return a list of fields, including a field for selecting
            an organisation or office.

            @return: list of Fields
        """
        s3db = current.s3db
        fields = super(S3PersonRoleManager, self).get_form_fields()

        if not self.entity:
            options = s3db.pr_get_entities(pe_ids=self.realm,
                                           types=self.ENTITY_TYPES,
                                           group=True)

            nice_name = s3db.table("pr_pentity").instance_type.represent

            # filter out options that already have roles assigned
            filtered_options = []
            for entity_type, entities in options.items():
                entities = Storage([(entity_id, entity_name)
                                    for entity_id, entity_name
                                        in entities.items()
                                    if entity_id not in self.assigned_roles])
                filtered_options.append((nice_name(entity_type), entities))

            object_field = Field("foreign_object",
                                 current.T("Entity"),
                                 requires=IS_IN_SET(self.objects),
                                 widget=lambda field, value:
                                     S3GroupedOptionsWidget.widget(field,
                                                                   value,
                                                                   options=filtered_options))
            fields.insert(0, object_field)

        return fields

# END =========================================================================<|MERGE_RESOLUTION|>--- conflicted
+++ resolved
@@ -564,11 +564,7 @@
                        formstyle,
                        "auth_user_remember__row")
 
-<<<<<<< HEAD
             if current.deployment_settings.set_presence_on_login:
-=======
-            if self.settings.set_presence_on_login:
->>>>>>> 06fb0cc7
                 addrow(form, XML(""), INPUT(_id="auth_user_clientlocation", _name="auth_user_clientlocation", _style="display:none"), SCRIPT("$(document).ready(function() { s3_get_client_location(jQuery('#auth_user_clientlocation')); });"), "display:none", "auth_user_client_location")
 
             captcha = self.settings.login_captcha or \
@@ -731,13 +727,8 @@
         current.db(utable.id == self.user.id).update(timestmp = request.utcnow)
         
         # Set user's position
-<<<<<<< HEAD
         if current.deployment_settings.set_presence_on_login and vars.has_key("auth_user_clientlocation") and vars.get("auth_user_clientlocation"):
             gis = current.gis
-=======
-        if settings.set_presence_on_login and vars.has_key("auth_user_clientlocation") and vars.get("auth_user_clientlocation"):
-            s3gis = GIS()
->>>>>>> 06fb0cc7
             s3tracker = S3Tracker()
             position = vars.get("auth_user_clientlocation").split("|", 3)
             userlat = float(position[0])
@@ -745,28 +736,18 @@
             accuracy = float(position[2]) / 1000 # Ensures accuracy is in km
             closestpoint = 0;
             closestdistance = 0;
-<<<<<<< HEAD
             locations = gis.get_features_in_radius(userlat, userlon, accuracy)
             
             for location in locations:
                 if location.level not in current.deployment_settings.ignore_levels_for_presence: 
                     if closestpoint != 0:
                         currentdistance = gis.greatCircleDistance(closestpoint.lat, closestpoint.lon, location.lat, location.lon)
-=======
-            locations = s3gis.get_features_in_radius(userlat, userlon, accuracy)
-            
-            for location in locations:
-                if location.level not in settings.ignore_levels_for_presence: 
-                    if closestpoint != 0:
-                        currentdistance = s3gis.greatCircleDistance(closestpoint.lat, closestpoint.lon, location.lat, location.lon)
->>>>>>> 06fb0cc7
                         if currentdistance < closestdistance:
                             closestpoint = location
                             closestdistance = currentdistance
                     else:
                         closestpoint = location       
-            
-<<<<<<< HEAD
+
             if closestpoint == 0 and current.deployment_settings.create_unknown_locations: 
                 # There wasnt any near-by location, so create one
                 newpoint = {"lat":userlat, "lon":userlon, "name":"Unknown location"}
@@ -774,15 +755,6 @@
                 s3tracker(current.db.pr_person, self.user.id).set_location(closestpoint, timestmp=datetime.datetime.utcnow())             
             else:
                 s3tracker(current.db.pr_person, self.user.id).set_location(closestpoint.id, timestmp=datetime.datetime.utcnow())
-=======
-            if closestpoint == 0 and settings.create_unknown_locations: 
-                # There wasnt any near-by location, so create one
-                newpoint = {"lat":userlat, "lon":userlon, "name":"Unknown location"}
-                closestpoint = S3Resource("gis_location").insert(**newpoint)
-                s3tracker(current.db.pr_person, self.user.id).set_location(closestpoint, timestmp=datetime.utcnow())             
-            else:
-                s3tracker(current.db.pr_person, self.user.id).set_location(closestpoint.id, timestmp=datetime.utcnow())
->>>>>>> 06fb0cc7
         
     # -------------------------------------------------------------------------
     def register(self,
