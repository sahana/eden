--- conflicted
+++ resolved
@@ -1,1424 +1,1417 @@
-# -*- coding: utf-8 -*-
-
-"""
-    S3 Reporting Framework
-
-    @copyright: 2011-2012 (c) Sahana Software Foundation
-    @license: MIT
-
-    @requires: U{B{I{Python 2.6}} <http://www.python.org>}
-
-    Permission is hereby granted, free of charge, to any person
-    obtaining a copy of this software and associated documentation
-    files (the "Software"), to deal in the Software without
-    restriction, including without limitation the rights to use,
-    copy, modify, merge, publish, distribute, sublicense, and/or sell
-    copies of the Software, and to permit persons to whom the
-    Software is furnished to do so, subject to the following
-    conditions:
-
-    The above copyright notice and this permission notice shall be
-    included in all copies or substantial portions of the Software.
-
-    THE SOFTWARE IS PROVIDED "AS IS", WITHOUT WARRANTY OF ANY KIND,
-    EXPRESS OR IMPLIED, INCLUDING BUT NOT LIMITED TO THE WARRANTIES
-    OF MERCHANTABILITY, FITNESS FOR A PARTICULAR PURPOSE AND
-    NONINFRINGEMENT. IN NO EVENT SHALL THE AUTHORS OR COPYRIGHT
-    HOLDERS BE LIABLE FOR ANY CLAIM, DAMAGES OR OTHER LIABILITY,
-    WHETHER IN AN ACTION OF CONTRACT, TORT OR OTHERWISE, ARISING
-    FROM, OUT OF OR IN CONNECTION WITH THE SOFTWARE OR THE USE OR
-    OTHER DEALINGS IN THE SOFTWARE.
-"""
-
-__all__ = ["S3Cube", "S3Report", "S3ContingencyTable"]
-
-import sys
-import datetime
-
-try:
-    import json # try stdlib (Python 2.6)
-except ImportError:
-    try:
-        import simplejson as json # try external module
-    except:
-        import gluon.contrib.simplejson as json # fallback to pure-Python module
-
-from gluon import current
-from gluon.html import *
-from gluon.storage import Storage
-
-from s3rest import S3TypeConverter
-from s3crud import S3CRUD
-from s3search import S3Search
-from s3utils import s3_truncate, s3_is_foreign_key
-from s3validators import IS_INT_AMOUNT, IS_FLOAT_AMOUNT, IS_NUMBER
-
-
-# =============================================================================
-
-class S3Cube(S3CRUD):
-    """ RESTful method for pivot table reports """
-
-    T = current.T
-    METHODS = {
-        "list": T("List"),
-        "count": T("Count"),
-        "min": T("Minimum"),
-        "max": T("Maximum"),
-        "sum": T("Sum"),
-        "avg": T("Average"),
-        #"std": T("Standard Deviation")
-    }
-
-    # -------------------------------------------------------------------------
-    def apply_method(self, r, **attr):
-        """
-            API entry point
-
-            @param r: the S3Request instance
-            @param attr: controller attributes for the request
-        """
-
-        if r.http in ("GET", "POST"):
-            output = self.report(r, **attr)
-        else:
-            r.error(405, current.manager.ERROR.BAD_METHOD)
-        return output
-
-    # -------------------------------------------------------------------------
-    def _process_report_options(self, form):
-        dupe = form.vars.rows == form.vars.cols
-        if dupe:
-           form.errors.cols = "Duplicate label selected"
-
-    # -------------------------------------------------------------------------
-    def report(self, r, **attr):
-        """
-            Generate a pivot table report
-
-            @param r: the S3Request instance
-            @param attr: controller attributes for the request
-        """
-
-        T = current.T
-        manager = current.manager
-        response = current.response
-        session = current.session
-        s3 = session.s3
-
-        table = self.table
-        tablename = self.tablename
-
-        # Report options  -----------------------------------------------------
-        #
-
-        # Get the session options
-        session_options = s3.report_options
-        if session_options and tablename in session_options:
-            session_options = session_options[tablename]
-        else:
-            session_options = Storage()
-
-        # Get the default options
-        report_options = self._config("report_options", Storage())
-        if report_options and "defaults" in report_options:
-            default_options = report_options["defaults"]
-        else:
-            default_options = Storage()
-
-        # Get the URL options
-        url_options = Storage([(k, v) for k, v in
-                               r.get_vars.iteritems() if v])
-
-        # Figure out which set of form values to use
-        # POST > GET > session > table defaults > list view
-        if r.http == "POST":
-            form_values = r.post_vars
-
-            # The totals option is used to turn OFF the totals cols/rows but
-            # post vars only contain checkboxes that are enabled and checked.
-            if "totals" not in r.post_vars:
-                form_values["totals"] = "off"
-        elif url_options:
-            form_values = url_options
-            # Without the _formname the form won't validate
-            # we put it in here so that URL query strings don't need to
-            if not form_values._formname:
-                form_values._formname = "report"
-        elif session_options:
-            form_values = session_options
-        elif default_options:
-            form_values = default_options
-            # Without the _formname the form won't validate
-            # we put it in here so that URL query strings don't need to
-            if not form_values._formname:
-                form_values._formname = "report"
-        else:
-            form_values = Storage()
-
-        # Generate the report and resource filter form
-        show_form = attr.get("interactive_report", True)
-        if show_form:
-            # Build the form and prepopulate with values we've got
-            form = self._create_form(form_values)
-
-            # Validate the form. This populates form.vars (values) and
-            # form.errors (field errors).
-            # We only compare to the session if POSTing to prevent cross-site
-            # scripting.
-            if r.http == "POST" and \
-                form.accepts(form_values,
-                             session,
-                             formname="report",
-                             keepvalues=True,
-                             onvalidation=self._process_report_options) or \
-                form.accepts(form_values,
-                             formname="report",
-                             keepvalues=True,
-                             onvalidation=self._process_report_options):
-
-                # The form is valid so save the form values into the session
-                if "report_options" not in s3:
-                    s3.report_options = Storage()
-
-                s3.report_options[tablename] = Storage([(k, v) for k, v in
-                                                        form_values.iteritems() if v])
-
-            # Use the values to generate the query filter
-            query, errors = self._process_filter_options(form)
-
-            if not errors:
-                self.resource.add_filter(query)
-        else:
-            form = None
-
-        # Get rows, cols, facts and aggregate
-        rows = form_values.get("rows", None)
-        cols = form_values.get("cols", None)
-        fact = form_values.get("fact", None)
-        aggregate = form_values.get("aggregate", "list")
-        if not aggregate:
-            aggregate = "list"
-
-        # Fall back to list if no dimensions specified
-        if not rows and not cols:
-            self.method = "list"
-
-        # Show totals?
-        show_totals = form_values.get("totals", True)
-        if show_totals and str(show_totals).lower() in ("false", "off"):
-            show_totals = False
-        else:
-            show_totals = True
-
-        # Get the layers
-        layers = []
-
-        if not fact:
-            if "name" in table:
-                fact = "name"
-            else:
-                fact = table._id.name
-
-        if fact:
-            if not isinstance(fact, list):
-                fact = [fact]
-            for f in fact:
-                f = f.split(",")
-                for l in f:
-                    if ":" in l:
-                        method, layer = l.split(":", 1)
-                    else:
-                        method = aggregate
-                        layer = l
-                    layers.append((layer, method))
-
-        # Apply method --------------------------------------------------------
-        #
-        _show = "%s hide"
-        _hide = "%s"
-
-        resource = self.resource
-        representation = r.representation
-
-        if not form.errors and self.method == "report":
-
-            # Generate the report ---------------------------------------------
-            #
-            try:
-                report = S3Report(resource, rows, cols, layers)
-            except ImportError:
-                msg = T("S3Cube unresolved dependencies")
-                e = sys.exc_info()[1]
-                if hasattr(e, "message"):
-                    e = e.message
-                else:
-                    e = str(e)
-                msg = "%s: %s" % (msg, e)
-                r.error(400, msg, next=r.url(vars=[]))
-            except:
-                raise
-                msg = T("Could not generate report")
-                e = sys.exc_info()[1]
-                if hasattr(e, "message"):
-                    e = e.message
-                else:
-                    e = str(e)
-                msg = "%s: %s" % (msg, e)
-                r.error(400, msg, next=r.url(vars=[]))
-
-            # Represent the report --------------------------------------------
-            #
-            if representation in ("html", "iframe"):
-                report_data = None
-                if not report.empty:
-                    items = S3ContingencyTable(report,
-                                               show_totals=show_totals,
-                                               _id="list",
-                                               _class="dataTable display report")
-                    report_data = items.report_data
-                else:
-                    items = self.crud_string(self.tablename, "msg_no_match")
-
-                output = dict(items=items,
-                              report_data=report_data)
-
-                # Other output options ----------------------------------------
-                #
-                s3 = response.s3
-                s3.dataTable_iDisplayLength = 50
-                s3.no_formats = True
-                s3.no_sspag = True
-                if r.http == "GET":
-                    _show = "%s"
-                    _hide = "%s hide"
-                s3.actions = []
-                output.update(sortby=[[0,'asc']])
-
-            else:
-                # @todo: support other formats
-                r.error(501, manager.ERROR.BAD_FORMAT)
-
-        elif representation in ("html", "iframe"):
-
-                # Fallback to list view ---------------------------------------
-                #
-                manager.configure(self.tablename, insertable=False)
-                output = self.select(r, **attr)
-                response.s3.actions = [
-                        dict(url=r.url(method="", id="[id]", vars=r.get_vars),
-                             _class="action-btn",
-                             label = str(T("Details")))
-                ]
-        else:
-            r.error(501, manager.ERROR.BAD_METHOD)
-
-        # Complete the page ---------------------------------------------------
-        #
-        if representation in ("html", "iframe"):
-            crud_string = self.crud_string
-            title = crud_string(self.tablename, "title_report")
-            if not title:
-                title = crud_string(self.tablename, "title_list")
-
-            if form is not None:
-                form = DIV(
-                    DIV(form,
-                        _id="reportform"
-                    ),
-                    _style="margin-bottom: 5px;"
-                )
-            else:
-                form = ""
-
-            output["title"] = title
-            output["form"] = form
-            response.view = self._view(r, "report.html")
-
-        return output
-
-    # -------------------------------------------------------------------------
-    def _create_form(self, form_values=None):
-        """ Creates the report filter and options form """
-
-        T = current.T
-        request = current.request
-        resource = self.resource
-
-        # Get list_fields
-        _config = self._config
-        list_fields = _config("list_fields")
-        if not list_fields:
-            list_fields = [f.name for f in resource.readable_fields()]
-
-        report_options = _config("report_options", Storage())
-        report_rows = report_options.get("rows", list_fields)
-        report_cols = report_options.get("cols", list_fields)
-        report_fact = report_options.get("facts", list_fields)
-
-        _select_field = self._select_field
-        select_rows = _select_field(report_rows, _id="report-rows", _name="rows",
-                                    form_values=form_values)
-        select_cols = _select_field(report_cols, _id="report-cols", _name="cols",
-                                    form_values=form_values)
-        select_fact = _select_field(report_fact, _id="report-fact", _name="fact",
-                                    form_values=form_values)
-
-        # totals are "on" or True by default
-        show_totals = True
-        if "totals" in form_values:
-            show_totals = form_values["totals"]
-            if str(show_totals).lower() in ("false", "off"):
-                show_totals = False
-
-        show_totals = INPUT(_type="checkbox", _id="report-totals", _name="totals",
-                            value=show_totals)
-
-        methods = report_options.get("methods")
-        select_method = self._select_method(methods,
-                                            _id="report-aggregate",
-                                            _name="aggregate",
-                                            form_values=form_values)
-
-        form = FORM()
-
-        # Append filter widgets, if configured
-        filter_widgets = self._build_filter_widgets(form_values)
-        if filter_widgets:
-            form.append(
-                FIELDSET(
-                    LEGEND("Filter Options ",
-                        BUTTON("Show", _type="button", _class="toggle-text", _style="display:none"),
-                        BUTTON("Hide", _type="button", _class="toggle-text")
-                    ),
-                    TABLE(filter_widgets),
-                    _id="filter_options"
-                )
-            )
-
-        # Append report options, always
-        form_report_options = FIELDSET(
-                LEGEND("Report Options ",
-                    BUTTON("Show", _type="button", _class="toggle-text"),
-                    BUTTON("Hide", _type="button", _class="toggle-text", _style="display:none")
-                ),
-                TABLE(
-                    TR(
-                        TD(LABEL("Rows:", _for="report-rows"), _class="w2p_fl"),
-                        TD(select_rows),
-                    ),
-                    TR(
-                        TD(LABEL("Columns:", _for="report-cols"), _class="w2p_fl"),
-                        TD(select_cols),
-                    ),
-                    TR(
-                        TD(LABEL("Value:", _for="report-fact"), _class="w2p_fl"),
-                        TD(select_fact),
-                    ),
-                    TR(
-                        TD(LABEL("Function for Value:", _for="report-aggregate"), _class="w2p_fl"),
-                        TD(select_method),
-                    ),
-                    TR(
-                        TD(LABEL("Show totals:", _for="report-totals"), _class="w2p_fl"),
-                        TD(show_totals)
-                    ),
-                ),
-                _id="report_options"
-            )
-        form.append(form_report_options)
-        form.append(INPUT(_value=T("Submit"), _type="submit"))
-
-        return form
-
-    # -------------------------------------------------------------------------
-    def _build_filter_widgets(self, form_values=None):
-        """
-            Builds the filter form widgets
-        """
-
-        resource = self.resource
-
-        report_options = self._config("report_options", None)
-        if not report_options:
-            return None
-
-        filter_widgets = report_options.get("search", None)
-        if not filter_widgets:
-            return None
-
-        vars = form_values if form_values else self.request.vars
-        trows = []
-        for widget in filter_widgets:
-            name = widget.attr["_name"]
-            _widget = widget.widget(resource, vars)
-            if not name or _widget is None:
-                # Skip this widget as we have nothing but the label
-                continue
-            label = widget.field
-            if isinstance(label, (list, tuple)) and len(label):
-                label = label[0]
-            comment = ""
-            if hasattr(widget, "attr"):
-                label = widget.attr.get("label", label)
-                comment = widget.attr.get("comment", comment)
-            tr = TR(TD("%s: " % label, _class="w2p_fl"),
-                    widget.widget(resource, vars))
-            if comment:
-                tr.append(DIV(DIV(_class="tooltip",
-                                  _title="%s|%s" % (label, comment))))
-            trows.append(tr)
-        return trows
-
-    # -------------------------------------------------------------------------
-    def _process_filter_options(self, form):
-        """
-            Processes the filter widgets into a filter query
-
-            @param form: the filter form
-
-            @rtype: tuple
-            @return: A tuple containing (query object, validation errors)
-        """
-
-        query = None
-        errors = None
-
-        report_options = self._config("report_options", None)
-        if not report_options:
-            return (None, None)
-
-        filter_widgets = report_options.get("search", None)
-        if not filter_widgets:
-            return (None, None)
-
-        for widget in filter_widgets:
-            name = widget.attr["_name"]
-            query, errors = S3Search._build_widget_query(self.resource,
-                                                         name,
-                                                         widget,
-                                                         form,
-                                                         query)
-            if errors:
-                form.errors.update(errors)
-        errors = form.errors
-        return (query, errors)
-
-    # -------------------------------------------------------------------------
-    def _select_field(self, list_fields, form_values=None, **attr):
-        """
-            Returns a SELECT of field names
-
-            @param list_fields: the fields to include in the options list
-            @param attr: the HTML attributes for the SELECT
-        """
-
-        resolve = self.resource.resolve_selectors
-        value = None
-        if current.request.env.request_method == "GET":
-            if "_name" in attr:
-                name = attr["_name"]
-                if form_values and name in form_values:
-                    value = form_values[name]
-        table = self.table
-        lfields, joins, left, distinct = resolve(list_fields)
-        options = [OPTION(f.label,
-                          _value=f.selector,
-                          _selected= value == f.selector and "selected" or None)
-                   for f in lfields
-                    if (f.field is None or f.field.name != table._id.name) and f.show]
-        if len(options) and len(options) < 2:
-            options[0].update(_selected="selected")
-        else:
-            options.insert(0, OPTION("", _value=None))
-        select = SELECT(options, **attr)
-        return select
-
-    # -------------------------------------------------------------------------
-    def _select_method(self, methods, form_values=None, **attr):
-        """
-            Returns a SELECT of aggregation methods
-
-            @param methods: list of methods to show
-            @param attr: the HTML attributes for the SELECT
-        """
-
-        supported_methods = self.METHODS
-        if methods:
-            methods = [(m, supported_methods[m])
-                       for m in methods
-                       if m in supported_methods]
-        else:
-            methods = supported_methods.items()
-        if form_values:
-            selected = form_values["aggregate"]
-        else:
-            selected = None
-        options = [OPTION(m[1],
-                          _value=m[0],
-                          _selected= m[0] == selected and "selected" or None)
-                   for m in methods]
-        if len(options) < 2:
-            options[0].update(_selected="selected")
-        else:
-            options.insert(0, OPTION("", _value=None))
-        select = SELECT(options, **attr)
-        return select
-
-    # -------------------------------------------------------------------------
-    @staticmethod
-    def mname(code):
-        """
-            Get the method name for a method code, returns None for
-            unsupported methods
-
-            @param code: the method code
-        """
-
-        methods = S3Cube.METHODS
-        T = current.T
-
-        if code is None:
-            code = "list"
-        if code in methods:
-            return T(methods[code])
-        else:
-            return None
-
-# =============================================================================
-
-class S3Report:
-    """ Class representing reports """
-
-    METHODS = ["list", "count", "min", "max", "sum", "avg"] #, "std"]
-
-    def __init__(self, resource, rows, cols, layers):
-        """
-            Constructor
-
-            @param resource: the S3Resource
-            @param rows: the rows dimension
-            @param cols: the columns dimension
-            @param layers: the report layers as [(fact, aggregate_method)]
-        """
-
-        manager = current.manager
-        model = manager.model
-
-        # Initialize ----------------------------------------------------------
-        #
-        if not rows and not cols:
-            raise SyntaxError("No rows or columns for report specified")
-
-        self.resource = resource
-        self.rows = rows
-        self.cols = cols
-        self.layers = layers
-
-        self.records = None
-        self.empty = False
-
-        self.lfields = None
-        self.dfields = None
-        self.rfields = None
-
-        self.row = None
-        self.col = None
-        self.cell = None
-
-        self.numrows = None
-        self.numcols = None
-        self.totals = Storage()
-
-        # Get the fields ------------------------------------------------------
-        #
-        fields = model.get_config(resource.tablename, "report_fields",
-                 model.get_config(resource.tablename, "list_fields"))
-        self._get_fields(fields=fields)
-
-        # Retrieve the records --------------------------------------------------
-        #
-        records = resource.sqltable(self.rfields,
-                                    as_list=True, start=None, limit=None)
-        table = resource.table
-        pkey = table._id.name
-
-        # Generate the report -------------------------------------------------
-        #
-        if records:
-
-            try:
-                extract = self._extract
-                self.records = Storage([(extract(i, pkey), i) for i in records])
-            except KeyError:
-                raise KeyError("Could not retrieve primary key values of %s" %
-                               resource.tablename)
-
-            # Generate the data frame -----------------------------------------
-            #
-            from pyvttbl import DataFrame
-            df = DataFrame()
-            insert = df.insert
-
-            item_list = []
-            seen = item_list.append
-
-            flatten = self._flatten
-            expand = self._expand
-
-            for row in records:
-                item = expand(flatten(row))
-                for i in item:
-                    if i not in item_list:
-                        seen(i)
-                        insert(i)
-
-            # Group the items -------------------------------------------------
-            #
-            rows = self.rows and [self.rows] or []
-            cols = self.cols and [self.cols] or []
-            pt = df.pivot(pkey, rows, cols, aggregate="tolist")
-
-            # Initialize columns and rows -------------------------------------
-            #
-            if cols:
-                self.col = [Storage({"value": v != "__NONE__" and v or None})
-                            for v in [n[0][1] for n in pt.cnames]]
-                self.numcols = len(self.col)
-            else:
-                self.col = [Storage({"value": None})]
-                self.numcols = 1
-
-            if rows:
-                self.row = [Storage({"value": v != "__NONE__" and v or None})
-                            for v in [n[0][1] for n in pt.rnames]]
-                self.numrows = len(self.row)
-            else:
-                self.row = [Storage({"value": None})]
-                self.numrows = 1
-
-            # Add the layers --------------------------------------------------
-            #
-            add_layer = self._add_layer
-            layers = list(self.layers)
-            for f, m in self.layers:
-                add_layer(pt, f, m)
-        else:
-            # No items to report on -------------------------------------------
-            #
-            self.empty = True
-
-    # -------------------------------------------------------------------------
-    def _get_fields(self, fields=None):
-        """
-            Determine the fields needed to generate the report
-
-            @param fields: fields to include in the report (all fields)
-        """
-
-        resource = self.resource
-        table = resource.table
-
-        pkey = table._id.name
-        rows = self.rows
-        cols = self.cols
-
-        if fields is None:
-            fields = []
-
-        # dfields: fields to group the records
-        dfields = []
-        if rows and rows not in dfields:
-            dfields.append(rows)
-        if cols and cols not in dfields:
-            dfields.append(cols)
-        if pkey not in dfields:
-            dfields.append(pkey)
-        self.dfields = dfields
-
-        # rfields: fields to generate the layers
-        rfields = list(fields)
-        if rows and rows not in rfields:
-            rfields.append(rows)
-        if cols and cols not in rfields:
-            rfields.append(cols)
-        if pkey not in rfields:
-            rfields.append(pkey)
-        for f, m in self.layers:
-            if f not in rfields:
-                rfields.append(f)
-        self.rfields = rfields
-
-        # lfields: rfields resolved into list fields map
-        lfields, joins, left, distinct = resource.resolve_selectors(rfields)
-        lfields = Storage([(f.selector, f) for f in lfields])
-        self.lfields = lfields
-
-        return
-
-    # -------------------------------------------------------------------------
-    def _flatten(self, row):
-        """
-            Prepare a DAL Row for the data frame
-
-            @param row: the row
-        """
-
-        fields = self.dfields
-        resource = self.resource
-        table = resource.table
-        pkey = table._id.name
-        item = Storage()
-        extract = self._extract
-        pk = extract(row, pkey)
-        for field in fields:
-            value = extract(row, field)
-            if value is None and field != pkey:
-                value = "__NONE__"
-            if type(value) is str:
-                value = unicode(value.decode("utf-8"))
-            item[field] = value
-        item[pkey] = pk
-        return item
-
-    # -------------------------------------------------------------------------
-    def _extract(self, row, field):
-        """
-            Extract a field value from a DAL row
-
-            @param row: the row
-            @param field: the fieldname (list_fields syntax)
-        """
-
-        lfields = self.lfields
-        if field not in lfields:
-            raise KeyError("Invalid field name: %s" % field)
-        lfield = lfields[field]
-        tname = lfield.tname
-        fname = lfield.fname
-        if fname in row:
-            value = row[fname]
-        elif tname in row and fname in row[tname]:
-            value = row[tname][fname]
-        else:
-            value = None
-        return value
-
-    # -------------------------------------------------------------------------
-    def _expand(self, row, field=None):
-        """
-            Expand a data frame row into a list of rows for list:type values
-
-            @param row: the row
-            @param field: the field to expand (None for all fields)
-        """
-
-        if field is None:
-            rows = [row]
-            for field in row:
-                rows = self._expand(rows, field=field)
-            return rows
-        else:
-            results = []
-            rows = row
-            for r in rows:
-                value = r[field]
-                if isinstance(value, (list, tuple)):
-                    if not len(value):
-                        # Always have at least a None-entry
-                        value.append(None)
-                    for v in value:
-                        result = Storage(r)
-                        result[field] = v
-                        results.append(result)
-                else:
-                    results.append(r)
-            return results
-
-    # -------------------------------------------------------------------------
-    def _add_layer(self, pt, fact, method):
-        """
-            Compute a new layer from the base layer (pt+items)
-
-            @param pt: the pivot table with record IDs
-            @param fact: the fact field for the layer
-            @param method: the aggregation method of the layer
-        """
-
-        if method not in self.METHODS:
-            raise SyntaxError("Unsupported aggregation method: %s" % method)
-
-        items = self.records
-        lfields = self.lfields
-        rows = self.row
-        cols = self.col
-        records = self.records
-        extract = self._extract
-        aggregate = self._aggregate
-        resource = self.resource
-
-        RECORDS = "records"
-        VALUES = "values"
-
-        table = resource.table
-        pkey = table._id.name
-
-        if method is None:
-            method = "list"
-        layer = (fact, method)
-
-        numcols = len(pt.cnames)
-        numrows = len(pt.rnames)
-
-        # Initialize cells
-        if self.cell is None:
-            self.cell = [[Storage()
-                          for i in xrange(numcols)]
-                         for j in xrange(numrows)]
-        cells = self.cell
-
-        all_values = []
-        for r in xrange(numrows):
-
-            # Initialize row header
-            row = rows[r]
-            row[RECORDS] = []
-            row[VALUES] = []
-
-            row_records = row[RECORDS]
-            row_values = row[VALUES]
-
-            for c in xrange(numcols):
-
-                # Initialize column header
-                col = cols[c]
-                if RECORDS not in col:
-                    col[RECORDS] = []
-                col_records = col[RECORDS]
-                if VALUES not in col:
-                    col[VALUES] = []
-                col_values = col[VALUES]
-
-                # Get the records
-                cell = cells[r][c]
-                if RECORDS in cell and cell[RECORDS] is not None:
-                    ids = cell[RECORDS]
-                else:
-                    data = pt[r][c]
-                    if data:
-                        remove = data.remove
-                        while None in data:
-                            remove(None)
-                        ids = data
-                    else:
-                        ids = []
-                    cell[RECORDS] = ids
-                row_records.extend(ids)
-                col_records.extend(ids)
-
-                # Get the values
-                if fact is None:
-                    fact = pkey
-                    values = ids
-                    row_values = row_records
-                    col_values = row_records
-                    all_values = self.records.keys()
-                else:
-                    values = []
-                    append = values.append
-                    for i in ids:
-                        value = extract(records[i], fact)
-                        if value is None:
-                            continue
-                        append(value)
-                    if len(values) and type(values[0]) is list:
-                        values = reduce(lambda x, y: x.extend(y) or x, values)
-                    if method in ("list", "count"):
-                        values =  list(set(values))
-                    row_values.extend(values)
-                    col_values.extend(values)
-                    all_values.extend(values)
-
-                # Aggregate values
-                value = aggregate(values, method)
-                cell[layer] = value
-
-            # Compute row total
-            row[layer] = aggregate(row_values, method)
-            del row[VALUES]
-
-        # Compute column total
-        for c in xrange(numcols):
-            col = cols[c]
-            col[layer] = aggregate(col[VALUES], method)
-            del col[VALUES]
-
-        # Compute overall total
-        self.totals[layer] = aggregate(all_values, method)
-        return
-
-    # -------------------------------------------------------------------------
-    @staticmethod
-    def _aggregate(values, method):
-        """
-            Compute an aggregation of atomic values
-
-            @param values: the values
-            @param method: the aggregation method
-        """
-
-        if values is None:
-            return None
-
-        if method is None or method == "list":
-            if values:
-                return values
-            else:
-                return None
-
-        elif method == "count":
-            return len(values)
-
-        elif method == "min":
-            try:
-                return min(values)
-            except TypeError:
-                return None
-
-        elif method == "max":
-            try:
-                return max(values)
-            except TypeError, ValueError:
-                return None
-
-        elif method == "sum":
-            try:
-                return sum(values)
-            except TypeError, ValueError:
-                return None
-
-        elif method in ("avg"):
-            try:
-                if len(values):
-                    return sum(values) / float(len(values))
-                else:
-                    return 0.0
-            except TypeError, ValueError:
-                return None
-
-        #elif method == "std":
-            #import numpy
-            #if not values:
-                #return 0.0
-            #try:
-                #return numpy.std(values)
-            #except TypeError, ValueError:
-                #return None
-
-        else:
-            return None
-
-    # -------------------------------------------------------------------------
-    def __len__(self):
-        """ Total number of records in the report """
-
-        items = self.records
-        if items is None:
-            return 0
-        else:
-            return len(self.records)
-
-# =============================================================================
-
-class S3ContingencyTable(TABLE):
-    """ HTML Helper to generate a contingency table """
-
-    def __init__(self, report, show_totals=True, **attributes):
-        """
-            Constructor
-
-            @param report: the S3Report
-            @param attributes: the HTML attributes for the table
-        """
-
-        manager = current.manager
-
-        T = current.T
-        TOTAL = T("Total")
-
-        TABLE.__init__(self, **attributes)
-        components = self.components = []
-        self.json_data = None
-
-        layers = report.layers
-        resource = report.resource
-        tablename = resource.tablename
-
-        cols = report.cols
-        rows = report.rows
-        numcols = report.numcols
-        numrows = report.numrows
-        lfields = report.lfields
-
-        get_label = self._get_label
-        get_total = self._totals
-        represent = lambda f, v, d="": \
-                    self._represent(lfields, f, v, default=d)
-
-        layer_label = None
-        col_titles = []
-        add_col_title = col_titles.append
-        col_totals = []
-        add_col_total = col_totals.append
-        row_titles = []
-        add_row_title = row_titles.append
-        row_totals = []
-        add_row_total = row_totals.append
-
-        # Table header --------------------------------------------------------
-        #
-
-        # Layer titles
-        labels = []
-        get_mname = S3Cube.mname
-        for field_name, method in layers:
-            label = get_label(lfields, field_name, tablename, "fact")
-            mname = get_mname(method)
-            if not labels:
-                m = method == "list" and get_mname("count") or mname
-                layer_label = "%s (%s)" % (label, m)
-            labels.append("%s (%s)" % (label, mname))
-        layers_title = TH(" / ".join(labels))
-
-        # Columns field title
-        if cols:
-            col_label = get_label(lfields, cols, tablename, "cols")
-            _colspan = numcols + 1
-        else:
-            col_label = ""
-            _colspan = numcols
-        cols_title = TH(col_label, _colspan=_colspan, _scope="col")
-
-        titles = TR(layers_title, cols_title)
-
-        # Rows field title
-        row_label = get_label(lfields, rows, tablename, "rows")
-        rows_title = TH(row_label, _scope="col")
-
-        headers = TR(rows_title)
-        add_header = headers.append
-
-        # Column headers
-        values = report.col
-        for i in xrange(numcols):
-            value = values[i].value
-            v = represent(cols, value)
-            add_col_title(s3_truncate(unicode(v)))
-            colhdr = TH(v, _scope="col")
-            add_header(colhdr)
-
-        # Row totals header
-        if show_totals and cols is not None:
-            add_header(TH(TOTAL, _class="totals_header rtotal", _scope="col"))
-
-        thead = THEAD(titles, headers)
-
-        # Table body ----------------------------------------------------------
-        #
-
-        tbody = TBODY()
-        add_row = tbody.append
-
-        # lookup table for cell list values
-        cell_lookup_table = {} # {{}, {}}
-
-        cells = report.cell
-        rvals = report.row
-
-        for i in xrange(numrows):
-
-            # Initialize row
-            _class = i % 2 and "odd" or "even"
-            tr = TR(_class=_class)
-            add_cell = tr.append
-
-            # Row header
-            row = rvals[i]
-            v = represent(rows, row.value)
-            add_row_title(s3_truncate(unicode(v)))
-            rowhdr = TD(v)
-            add_cell(rowhdr)
-
-            # Result cells
-            for j in xrange(numcols):
-                cell = cells[i][j]
-                vals = []
-                cell_ids = []
-                add_value = vals.append
-                for layer_idx, layer in enumerate(layers):
-                    f, m = layer
-                    value = cell[layer]
-                    if m == "list":
-                        if isinstance(value, list):
-                            l = [represent(f, v, d="-") for v in value]
-                        elif value is None:
-                            l = "-"
-                        else:
-                            if type(value) in (int, float):
-                                l = IS_NUMBER.represent(value)
-                            else:
-                                l = unicode(value)
-                        add_value(", ".join(l))
-                    else:
-                        if type(value) in (int, float):
-                            add_value(IS_NUMBER.represent(value))
-                        else:
-                            add_value(unicode(value))
-
-                    # hold the references
-                    layer_ids = []
-                    # get previous lookup values for this layer
-                    layer_values = cell_lookup_table.get(layer_idx, {})
-
-                    if m == "count":
-                        for id in cell.records:
-                            # cell.records == [#, #, #]
-                            field = lfields[f].field
-                            record = report.records[id]
-
-                            if field.tablename in record:
-                                fvalue = record[field.tablename][field.name]
-                            else:
-                                fvalue = record[field.name]
-
-                            if fvalue is not None:
-<<<<<<< HEAD
-                                ftype = str(field.type)
-                                if ftype[:9] == "reference" or ftype[:14] == "list:reference":
-=======
-                                if s3_is_foreign_key(lf.field):
->>>>>>> 2522d149
-                                    if not isinstance(fvalue, list):
-                                        fvalue = [fvalue]
-
-                                    # list of foreign keys
-                                    for fk in fvalue:
-                                        if fk not in layer_ids:
-                                            layer_ids.append(fk)
-                                            layer_values[fk] = unicode(field.represent(fk))
-                                else:
-                                    if id not in layer_ids:
-                                        layer_ids.append(id)
-                                        layer_values[id] = unicode(represent(f, fvalue))
-
-
-                    cell_ids.append(layer_ids)
-                    cell_lookup_table[layer_idx] = layer_values
-
-                vals = " / ".join(vals)
-
-                if any(cell_ids):
-                    cell_attr = {
-                        "_data-records": cell_ids
-                    }
-                    vals = (A(_class="report-cell-zoom"), vals)
-                else:
-                    cell_attr = {}
-
-                add_cell(TD(vals, **cell_attr))
-
-            # Row total
-            totals = get_total(row, layers, append=add_row_total)
-            if show_totals and cols is not None:
-                add_cell(TD(totals))
-
-            add_row(tr)
-
-        # Table footer --------------------------------------------------------
-        #
-        i = numrows
-        _class = i % 2 and "odd" or "even"
-        _class = "%s %s" % (_class, "totals_row")
-
-        col_total = TR(_class=_class)
-        add_total = col_total.append
-        add_total(TH(TOTAL, _class="totals_header", _scope="row"))
-
-        # Column totals
-        for j in xrange(numcols):
-            col = report.col[j]
-            totals = get_total(col, layers, append=add_col_total)
-            add_total(TD(IS_NUMBER.represent(totals)))
-
-        # Grand total
-        if cols is not None:
-            grand_totals = get_total(report.totals, layers)
-            add_total(TD(grand_totals))
-
-        tfoot = TFOOT(col_total)
-
-        # Wrap up -------------------------------------------------------------
-        #
-        append = components.append
-        append(thead)
-        append(tbody)
-        if show_totals:
-            append(tfoot)
-
-        # Chart data ----------------------------------------------------------
-        #
-        drows = dcols = None
-        BY = T("by")
-        top = self._top
-        if rows and row_titles and row_totals:
-            drows = top(zip(row_titles, row_totals))
-        if cols and col_titles and col_totals:
-            dcols = top(zip(col_titles, col_totals))
-        row_label = "%s %s" % (BY, str(row_label))
-        if col_label:
-            col_label = "%s %s" % (BY, str(col_label))
-        layer_label=str(layer_label)
-
-        json_data = json.dumps(dict(rows=drows,
-                                    cols=dcols,
-                                    row_label=row_label,
-                                    col_label=col_label,
-                                    layer_label=layer_label,
-                                    cell_lookup_table=cell_lookup_table
-                                   ))
-        self.report_data = Storage(row_label=row_label,
-                                   col_label=col_label,
-                                   layer_label=layer_label,
-                                   json_data=json_data)
-
-    # -------------------------------------------------------------------------
-    @staticmethod
-    def _top(tl, length=10, least=False):
-        """
-            From a list of tuples (n, v) containing more than N elements,
-            selects the top (or least) N (by v) and sums up the others as
-            new element "Others".
-
-            @param tl: the tuple list
-            @param length: the maximum length N of the result list
-            @param reverse: select the least N instead
-        """
-        T = current.T
-        try:
-            if len(tl) > length:
-                m = length - 1
-                l = list(tl)
-                l.sort(lambda x, y: int(y[1]-x[1]))
-                if least:
-                    l.reverse()
-                ts = (str(T("Others")), reduce(lambda s, t: s+t[1], l[m:], 0))
-                l = l[:m] + [ts]
-                return l
-        except (TypeError, ValueError):
-            pass
-        return tl
-
-    # -------------------------------------------------------------------------
-    @staticmethod
-    def _totals(values, layers, append=None):
-        """
-            Get the totals of a row/column/report
-
-            @param values: the values dictionary
-            @param layers: the layers
-            @param append: callback to collect the totals for JSON data
-                           (currently only collects the first layer)
-        """
-
-        totals = []
-        for layer in layers:
-            f, m = layer
-            value = values[layer]
-
-            if m == "list":
-                value = value and len(value) or 0
-            if not len(totals) and append is not None:
-                append(value)
-            totals.append(IS_NUMBER.represent(value))
-        totals = " / ".join(totals)
-        return totals
-
-    # -------------------------------------------------------------------------
-    @staticmethod
-    def _represent(lfields, field, value, default="-"):
-        """
-            Represent a field value
-
-            @param lfields: the list fields map
-            @param field: the field
-            @param value: the value
-            @param default: the default representation
-        """
-
-        manager = current.manager
-        if field in lfields:
-            lfield = lfields[field]
-            if lfield.field:
-                f = lfield.field
-                ftype = str(f.type)
-                if ftype not in ("string", "text") and \
-                   isinstance(value, basestring):
-                    # pyvttbl converts col/row headers into unicode,
-                    # but represent may need the original data type,
-                    # hence try to convert it back here:
-                    convert = S3TypeConverter.convert
-                    try:
-                        if ftype == "boolean":
-                            value = convert(bool, value)
-                        elif ftype == "integer":
-                            value = convert(int, value)
-                        elif ftype == "float":
-                            value = convert(float, value)
-                        elif ftype == "date":
-                            value = convert(datetime.date, value)
-                        elif ftype == "time":
-                            value = convert(datetime.time, value)
-                        elif ftype == "datetime":
-                            value = convert(datetime.datetime, value)
-                    except TypeError, ValueError:
-                        pass
-                return manager.represent(lfield.field, value,
-                                         strip_markup=True)
-        if value is None:
-            return default
-        else:
-            return unicode(value)
-
-    # -------------------------------------------------------------------------
-    @staticmethod
-    def _get_label(lfields, field, tablename, key):
-        """
-            Get the label for a field
-
-            @param lfields: the list fields map
-            @param key: the configuration key
-        """
-
-        DEFAULT = ""
-
-        manager = current.manager
-        model = manager.model
-
-        if field in lfields:
-            lf = lfields[field]
-        else:
-            return DEFAULT
-        get_config = lambda key, default, tablename=tablename: \
-                     model.get_config(tablename, key, default)
-        list_fields = get_config("list_fields", None)
-        fields = get_config(key, list_fields)
-        if fields:
-            for f in fields:
-                if isinstance(f, (tuple, list)) and f[1] == lf.selector:
-                    return f[0]
-        if lf:
-            return lf.label
-        else:
-            return DEFAULT
-
-# END =========================================================================
+# -*- coding: utf-8 -*-
+
+"""
+    S3 Reporting Framework
+
+    @copyright: 2011-2012 (c) Sahana Software Foundation
+    @license: MIT
+
+    @requires: U{B{I{Python 2.6}} <http://www.python.org>}
+
+    Permission is hereby granted, free of charge, to any person
+    obtaining a copy of this software and associated documentation
+    files (the "Software"), to deal in the Software without
+    restriction, including without limitation the rights to use,
+    copy, modify, merge, publish, distribute, sublicense, and/or sell
+    copies of the Software, and to permit persons to whom the
+    Software is furnished to do so, subject to the following
+    conditions:
+
+    The above copyright notice and this permission notice shall be
+    included in all copies or substantial portions of the Software.
+
+    THE SOFTWARE IS PROVIDED "AS IS", WITHOUT WARRANTY OF ANY KIND,
+    EXPRESS OR IMPLIED, INCLUDING BUT NOT LIMITED TO THE WARRANTIES
+    OF MERCHANTABILITY, FITNESS FOR A PARTICULAR PURPOSE AND
+    NONINFRINGEMENT. IN NO EVENT SHALL THE AUTHORS OR COPYRIGHT
+    HOLDERS BE LIABLE FOR ANY CLAIM, DAMAGES OR OTHER LIABILITY,
+    WHETHER IN AN ACTION OF CONTRACT, TORT OR OTHERWISE, ARISING
+    FROM, OUT OF OR IN CONNECTION WITH THE SOFTWARE OR THE USE OR
+    OTHER DEALINGS IN THE SOFTWARE.
+"""
+
+__all__ = ["S3Cube", "S3Report", "S3ContingencyTable"]
+
+import sys
+import datetime
+
+try:
+    import json # try stdlib (Python 2.6)
+except ImportError:
+    try:
+        import simplejson as json # try external module
+    except:
+        import gluon.contrib.simplejson as json # fallback to pure-Python module
+
+from gluon import current
+from gluon.html import *
+from gluon.storage import Storage
+
+from s3rest import S3TypeConverter
+from s3crud import S3CRUD
+from s3search import S3Search
+from s3utils import s3_truncate, s3_is_foreign_key
+from s3validators import IS_INT_AMOUNT, IS_FLOAT_AMOUNT, IS_NUMBER
+
+
+# =============================================================================
+
+class S3Cube(S3CRUD):
+    """ RESTful method for pivot table reports """
+
+    T = current.T
+    METHODS = {
+        "list": T("List"),
+        "count": T("Count"),
+        "min": T("Minimum"),
+        "max": T("Maximum"),
+        "sum": T("Sum"),
+        "avg": T("Average"),
+        #"std": T("Standard Deviation")
+    }
+
+    # -------------------------------------------------------------------------
+    def apply_method(self, r, **attr):
+        """
+            API entry point
+
+            @param r: the S3Request instance
+            @param attr: controller attributes for the request
+        """
+
+        if r.http in ("GET", "POST"):
+            output = self.report(r, **attr)
+        else:
+            r.error(405, current.manager.ERROR.BAD_METHOD)
+        return output
+
+    # -------------------------------------------------------------------------
+    def _process_report_options(self, form):
+        dupe = form.vars.rows == form.vars.cols
+        if dupe:
+           form.errors.cols = "Duplicate label selected"
+
+    # -------------------------------------------------------------------------
+    def report(self, r, **attr):
+        """
+            Generate a pivot table report
+
+            @param r: the S3Request instance
+            @param attr: controller attributes for the request
+        """
+
+        T = current.T
+        manager = current.manager
+        response = current.response
+        session = current.session
+        s3 = session.s3
+
+        table = self.table
+        tablename = self.tablename
+
+        # Report options  -----------------------------------------------------
+        #
+
+        # Get the session options
+        session_options = s3.report_options
+        if session_options and tablename in session_options:
+            session_options = session_options[tablename]
+        else:
+            session_options = Storage()
+
+        # Get the default options
+        report_options = self._config("report_options", Storage())
+        if report_options and "defaults" in report_options:
+            default_options = report_options["defaults"]
+        else:
+            default_options = Storage()
+
+        # Get the URL options
+        url_options = Storage([(k, v) for k, v in
+                               r.get_vars.iteritems() if v])
+
+        # Figure out which set of form values to use
+        # POST > GET > session > table defaults > list view
+        if r.http == "POST":
+            form_values = r.post_vars
+
+            # The totals option is used to turn OFF the totals cols/rows but
+            # post vars only contain checkboxes that are enabled and checked.
+            if "totals" not in r.post_vars:
+                form_values["totals"] = "off"
+        elif url_options:
+            form_values = url_options
+            # Without the _formname the form won't validate
+            # we put it in here so that URL query strings don't need to
+            if not form_values._formname:
+                form_values._formname = "report"
+        elif session_options:
+            form_values = session_options
+        elif default_options:
+            form_values = default_options
+            # Without the _formname the form won't validate
+            # we put it in here so that URL query strings don't need to
+            if not form_values._formname:
+                form_values._formname = "report"
+        else:
+            form_values = Storage()
+
+        # Generate the report and resource filter form
+        show_form = attr.get("interactive_report", True)
+        if show_form:
+            # Build the form and prepopulate with values we've got
+            form = self._create_form(form_values)
+
+            # Validate the form. This populates form.vars (values) and
+            # form.errors (field errors).
+            # We only compare to the session if POSTing to prevent cross-site
+            # scripting.
+            if r.http == "POST" and \
+                form.accepts(form_values,
+                             session,
+                             formname="report",
+                             keepvalues=True,
+                             onvalidation=self._process_report_options) or \
+                form.accepts(form_values,
+                             formname="report",
+                             keepvalues=True,
+                             onvalidation=self._process_report_options):
+
+                # The form is valid so save the form values into the session
+                if "report_options" not in s3:
+                    s3.report_options = Storage()
+
+                s3.report_options[tablename] = Storage([(k, v) for k, v in
+                                                        form_values.iteritems() if v])
+
+            # Use the values to generate the query filter
+            query, errors = self._process_filter_options(form)
+
+            if not errors:
+                self.resource.add_filter(query)
+        else:
+            form = None
+
+        # Get rows, cols, facts and aggregate
+        rows = form_values.get("rows", None)
+        cols = form_values.get("cols", None)
+        fact = form_values.get("fact", None)
+        aggregate = form_values.get("aggregate", "list")
+        if not aggregate:
+            aggregate = "list"
+
+        # Fall back to list if no dimensions specified
+        if not rows and not cols:
+            self.method = "list"
+
+        # Show totals?
+        show_totals = form_values.get("totals", True)
+        if show_totals and str(show_totals).lower() in ("false", "off"):
+            show_totals = False
+        else:
+            show_totals = True
+
+        # Get the layers
+        layers = []
+
+        if not fact:
+            if "name" in table:
+                fact = "name"
+            else:
+                fact = table._id.name
+
+        if fact:
+            if not isinstance(fact, list):
+                fact = [fact]
+            for f in fact:
+                f = f.split(",")
+                for l in f:
+                    if ":" in l:
+                        method, layer = l.split(":", 1)
+                    else:
+                        method = aggregate
+                        layer = l
+                    layers.append((layer, method))
+
+        # Apply method --------------------------------------------------------
+        #
+        _show = "%s hide"
+        _hide = "%s"
+
+        resource = self.resource
+        representation = r.representation
+
+        if not form.errors and self.method == "report":
+
+            # Generate the report ---------------------------------------------
+            #
+            try:
+                report = S3Report(resource, rows, cols, layers)
+            except ImportError:
+                msg = T("S3Cube unresolved dependencies")
+                e = sys.exc_info()[1]
+                if hasattr(e, "message"):
+                    e = e.message
+                else:
+                    e = str(e)
+                msg = "%s: %s" % (msg, e)
+                r.error(400, msg, next=r.url(vars=[]))
+            except:
+                raise
+                msg = T("Could not generate report")
+                e = sys.exc_info()[1]
+                if hasattr(e, "message"):
+                    e = e.message
+                else:
+                    e = str(e)
+                msg = "%s: %s" % (msg, e)
+                r.error(400, msg, next=r.url(vars=[]))
+
+            # Represent the report --------------------------------------------
+            #
+            if representation in ("html", "iframe"):
+                report_data = None
+                if not report.empty:
+                    items = S3ContingencyTable(report,
+                                               show_totals=show_totals,
+                                               _id="list",
+                                               _class="dataTable display report")
+                    report_data = items.report_data
+                else:
+                    items = self.crud_string(self.tablename, "msg_no_match")
+
+                output = dict(items=items,
+                              report_data=report_data)
+
+                # Other output options ----------------------------------------
+                #
+                s3 = response.s3
+                s3.dataTable_iDisplayLength = 50
+                s3.no_formats = True
+                s3.no_sspag = True
+                if r.http == "GET":
+                    _show = "%s"
+                    _hide = "%s hide"
+                s3.actions = []
+                output.update(sortby=[[0,'asc']])
+
+            else:
+                # @todo: support other formats
+                r.error(501, manager.ERROR.BAD_FORMAT)
+
+        elif representation in ("html", "iframe"):
+
+                # Fallback to list view ---------------------------------------
+                #
+                manager.configure(self.tablename, insertable=False)
+                output = self.select(r, **attr)
+                response.s3.actions = [
+                        dict(url=r.url(method="", id="[id]", vars=r.get_vars),
+                             _class="action-btn",
+                             label = str(T("Details")))
+                ]
+        else:
+            r.error(501, manager.ERROR.BAD_METHOD)
+
+        # Complete the page ---------------------------------------------------
+        #
+        if representation in ("html", "iframe"):
+            crud_string = self.crud_string
+            title = crud_string(self.tablename, "title_report")
+            if not title:
+                title = crud_string(self.tablename, "title_list")
+
+            if form is not None:
+                form = DIV(
+                    DIV(form,
+                        _id="reportform"
+                    ),
+                    _style="margin-bottom: 5px;"
+                )
+            else:
+                form = ""
+
+            output["title"] = title
+            output["form"] = form
+            response.view = self._view(r, "report.html")
+
+        return output
+
+    # -------------------------------------------------------------------------
+    def _create_form(self, form_values=None):
+        """ Creates the report filter and options form """
+
+        T = current.T
+        request = current.request
+        resource = self.resource
+
+        # Get list_fields
+        _config = self._config
+        list_fields = _config("list_fields")
+        if not list_fields:
+            list_fields = [f.name for f in resource.readable_fields()]
+
+        report_options = _config("report_options", Storage())
+        report_rows = report_options.get("rows", list_fields)
+        report_cols = report_options.get("cols", list_fields)
+        report_fact = report_options.get("facts", list_fields)
+
+        _select_field = self._select_field
+        select_rows = _select_field(report_rows, _id="report-rows", _name="rows",
+                                    form_values=form_values)
+        select_cols = _select_field(report_cols, _id="report-cols", _name="cols",
+                                    form_values=form_values)
+        select_fact = _select_field(report_fact, _id="report-fact", _name="fact",
+                                    form_values=form_values)
+
+        # totals are "on" or True by default
+        show_totals = True
+        if "totals" in form_values:
+            show_totals = form_values["totals"]
+            if str(show_totals).lower() in ("false", "off"):
+                show_totals = False
+
+        show_totals = INPUT(_type="checkbox", _id="report-totals", _name="totals",
+                            value=show_totals)
+
+        methods = report_options.get("methods")
+        select_method = self._select_method(methods,
+                                            _id="report-aggregate",
+                                            _name="aggregate",
+                                            form_values=form_values)
+
+        form = FORM()
+
+        # Append filter widgets, if configured
+        filter_widgets = self._build_filter_widgets(form_values)
+        if filter_widgets:
+            form.append(
+                FIELDSET(
+                    LEGEND("Filter Options ",
+                        BUTTON("Show", _type="button", _class="toggle-text", _style="display:none"),
+                        BUTTON("Hide", _type="button", _class="toggle-text")
+                    ),
+                    TABLE(filter_widgets),
+                    _id="filter_options"
+                )
+            )
+
+        # Append report options, always
+        form_report_options = FIELDSET(
+                LEGEND("Report Options ",
+                    BUTTON("Show", _type="button", _class="toggle-text"),
+                    BUTTON("Hide", _type="button", _class="toggle-text", _style="display:none")
+                ),
+                TABLE(
+                    TR(
+                        TD(LABEL("Rows:", _for="report-rows"), _class="w2p_fl"),
+                        TD(select_rows),
+                    ),
+                    TR(
+                        TD(LABEL("Columns:", _for="report-cols"), _class="w2p_fl"),
+                        TD(select_cols),
+                    ),
+                    TR(
+                        TD(LABEL("Value:", _for="report-fact"), _class="w2p_fl"),
+                        TD(select_fact),
+                    ),
+                    TR(
+                        TD(LABEL("Function for Value:", _for="report-aggregate"), _class="w2p_fl"),
+                        TD(select_method),
+                    ),
+                    TR(
+                        TD(LABEL("Show totals:", _for="report-totals"), _class="w2p_fl"),
+                        TD(show_totals)
+                    ),
+                ),
+                _id="report_options"
+            )
+        form.append(form_report_options)
+        form.append(INPUT(_value=T("Submit"), _type="submit"))
+
+        return form
+
+    # -------------------------------------------------------------------------
+    def _build_filter_widgets(self, form_values=None):
+        """
+            Builds the filter form widgets
+        """
+
+        resource = self.resource
+
+        report_options = self._config("report_options", None)
+        if not report_options:
+            return None
+
+        filter_widgets = report_options.get("search", None)
+        if not filter_widgets:
+            return None
+
+        vars = form_values if form_values else self.request.vars
+        trows = []
+        for widget in filter_widgets:
+            name = widget.attr["_name"]
+            _widget = widget.widget(resource, vars)
+            if not name or _widget is None:
+                # Skip this widget as we have nothing but the label
+                continue
+            label = widget.field
+            if isinstance(label, (list, tuple)) and len(label):
+                label = label[0]
+            comment = ""
+            if hasattr(widget, "attr"):
+                label = widget.attr.get("label", label)
+                comment = widget.attr.get("comment", comment)
+            tr = TR(TD("%s: " % label, _class="w2p_fl"),
+                    widget.widget(resource, vars))
+            if comment:
+                tr.append(DIV(DIV(_class="tooltip",
+                                  _title="%s|%s" % (label, comment))))
+            trows.append(tr)
+        return trows
+
+    # -------------------------------------------------------------------------
+    def _process_filter_options(self, form):
+        """
+            Processes the filter widgets into a filter query
+
+            @param form: the filter form
+
+            @rtype: tuple
+            @return: A tuple containing (query object, validation errors)
+        """
+
+        query = None
+        errors = None
+
+        report_options = self._config("report_options", None)
+        if not report_options:
+            return (None, None)
+
+        filter_widgets = report_options.get("search", None)
+        if not filter_widgets:
+            return (None, None)
+
+        for widget in filter_widgets:
+            name = widget.attr["_name"]
+            query, errors = S3Search._build_widget_query(self.resource,
+                                                         name,
+                                                         widget,
+                                                         form,
+                                                         query)
+            if errors:
+                form.errors.update(errors)
+        errors = form.errors
+        return (query, errors)
+
+    # -------------------------------------------------------------------------
+    def _select_field(self, list_fields, form_values=None, **attr):
+        """
+            Returns a SELECT of field names
+
+            @param list_fields: the fields to include in the options list
+            @param attr: the HTML attributes for the SELECT
+        """
+
+        resolve = self.resource.resolve_selectors
+        value = None
+        if current.request.env.request_method == "GET":
+            if "_name" in attr:
+                name = attr["_name"]
+                if form_values and name in form_values:
+                    value = form_values[name]
+        table = self.table
+        lfields, joins, left, distinct = resolve(list_fields)
+        options = [OPTION(f.label,
+                          _value=f.selector,
+                          _selected= value == f.selector and "selected" or None)
+                   for f in lfields
+                    if (f.field is None or f.field.name != table._id.name) and f.show]
+        if len(options) and len(options) < 2:
+            options[0].update(_selected="selected")
+        else:
+            options.insert(0, OPTION("", _value=None))
+        select = SELECT(options, **attr)
+        return select
+
+    # -------------------------------------------------------------------------
+    def _select_method(self, methods, form_values=None, **attr):
+        """
+            Returns a SELECT of aggregation methods
+
+            @param methods: list of methods to show
+            @param attr: the HTML attributes for the SELECT
+        """
+
+        supported_methods = self.METHODS
+        if methods:
+            methods = [(m, supported_methods[m])
+                       for m in methods
+                       if m in supported_methods]
+        else:
+            methods = supported_methods.items()
+        if form_values:
+            selected = form_values["aggregate"]
+        else:
+            selected = None
+        options = [OPTION(m[1],
+                          _value=m[0],
+                          _selected= m[0] == selected and "selected" or None)
+                   for m in methods]
+        if len(options) < 2:
+            options[0].update(_selected="selected")
+        else:
+            options.insert(0, OPTION("", _value=None))
+        select = SELECT(options, **attr)
+        return select
+
+    # -------------------------------------------------------------------------
+    @staticmethod
+    def mname(code):
+        """
+            Get the method name for a method code, returns None for
+            unsupported methods
+
+            @param code: the method code
+        """
+
+        methods = S3Cube.METHODS
+        T = current.T
+
+        if code is None:
+            code = "list"
+        if code in methods:
+            return T(methods[code])
+        else:
+            return None
+
+# =============================================================================
+
+class S3Report:
+    """ Class representing reports """
+
+    METHODS = ["list", "count", "min", "max", "sum", "avg"] #, "std"]
+
+    def __init__(self, resource, rows, cols, layers):
+        """
+            Constructor
+
+            @param resource: the S3Resource
+            @param rows: the rows dimension
+            @param cols: the columns dimension
+            @param layers: the report layers as [(fact, aggregate_method)]
+        """
+
+        manager = current.manager
+        model = manager.model
+
+        # Initialize ----------------------------------------------------------
+        #
+        if not rows and not cols:
+            raise SyntaxError("No rows or columns for report specified")
+
+        self.resource = resource
+        self.rows = rows
+        self.cols = cols
+        self.layers = layers
+
+        self.records = None
+        self.empty = False
+
+        self.lfields = None
+        self.dfields = None
+        self.rfields = None
+
+        self.row = None
+        self.col = None
+        self.cell = None
+
+        self.numrows = None
+        self.numcols = None
+        self.totals = Storage()
+
+        # Get the fields ------------------------------------------------------
+        #
+        fields = model.get_config(resource.tablename, "report_fields",
+                 model.get_config(resource.tablename, "list_fields"))
+        self._get_fields(fields=fields)
+
+        # Retrieve the records --------------------------------------------------
+        #
+        records = resource.sqltable(self.rfields,
+                                    as_list=True, start=None, limit=None)
+        table = resource.table
+        pkey = table._id.name
+
+        # Generate the report -------------------------------------------------
+        #
+        if records:
+
+            try:
+                extract = self._extract
+                self.records = Storage([(extract(i, pkey), i) for i in records])
+            except KeyError:
+                raise KeyError("Could not retrieve primary key values of %s" %
+                               resource.tablename)
+
+            # Generate the data frame -----------------------------------------
+            #
+            from pyvttbl import DataFrame
+            df = DataFrame()
+            insert = df.insert
+
+            item_list = []
+            seen = item_list.append
+
+            flatten = self._flatten
+            expand = self._expand
+
+            for row in records:
+                item = expand(flatten(row))
+                for i in item:
+                    if i not in item_list:
+                        seen(i)
+                        insert(i)
+
+            # Group the items -------------------------------------------------
+            #
+            rows = self.rows and [self.rows] or []
+            cols = self.cols and [self.cols] or []
+            pt = df.pivot(pkey, rows, cols, aggregate="tolist")
+
+            # Initialize columns and rows -------------------------------------
+            #
+            if cols:
+                self.col = [Storage({"value": v != "__NONE__" and v or None})
+                            for v in [n[0][1] for n in pt.cnames]]
+                self.numcols = len(self.col)
+            else:
+                self.col = [Storage({"value": None})]
+                self.numcols = 1
+
+            if rows:
+                self.row = [Storage({"value": v != "__NONE__" and v or None})
+                            for v in [n[0][1] for n in pt.rnames]]
+                self.numrows = len(self.row)
+            else:
+                self.row = [Storage({"value": None})]
+                self.numrows = 1
+
+            # Add the layers --------------------------------------------------
+            #
+            add_layer = self._add_layer
+            layers = list(self.layers)
+            for f, m in self.layers:
+                add_layer(pt, f, m)
+        else:
+            # No items to report on -------------------------------------------
+            #
+            self.empty = True
+
+    # -------------------------------------------------------------------------
+    def _get_fields(self, fields=None):
+        """
+            Determine the fields needed to generate the report
+
+            @param fields: fields to include in the report (all fields)
+        """
+
+        resource = self.resource
+        table = resource.table
+
+        pkey = table._id.name
+        rows = self.rows
+        cols = self.cols
+
+        if fields is None:
+            fields = []
+
+        # dfields: fields to group the records
+        dfields = []
+        if rows and rows not in dfields:
+            dfields.append(rows)
+        if cols and cols not in dfields:
+            dfields.append(cols)
+        if pkey not in dfields:
+            dfields.append(pkey)
+        self.dfields = dfields
+
+        # rfields: fields to generate the layers
+        rfields = list(fields)
+        if rows and rows not in rfields:
+            rfields.append(rows)
+        if cols and cols not in rfields:
+            rfields.append(cols)
+        if pkey not in rfields:
+            rfields.append(pkey)
+        for f, m in self.layers:
+            if f not in rfields:
+                rfields.append(f)
+        self.rfields = rfields
+
+        # lfields: rfields resolved into list fields map
+        lfields, joins, left, distinct = resource.resolve_selectors(rfields)
+        lfields = Storage([(f.selector, f) for f in lfields])
+        self.lfields = lfields
+
+        return
+
+    # -------------------------------------------------------------------------
+    def _flatten(self, row):
+        """
+            Prepare a DAL Row for the data frame
+
+            @param row: the row
+        """
+
+        fields = self.dfields
+        resource = self.resource
+        table = resource.table
+        pkey = table._id.name
+        item = Storage()
+        extract = self._extract
+        pk = extract(row, pkey)
+        for field in fields:
+            value = extract(row, field)
+            if value is None and field != pkey:
+                value = "__NONE__"
+            if type(value) is str:
+                value = unicode(value.decode("utf-8"))
+            item[field] = value
+        item[pkey] = pk
+        return item
+
+    # -------------------------------------------------------------------------
+    def _extract(self, row, field):
+        """
+            Extract a field value from a DAL row
+
+            @param row: the row
+            @param field: the fieldname (list_fields syntax)
+        """
+
+        lfields = self.lfields
+        if field not in lfields:
+            raise KeyError("Invalid field name: %s" % field)
+        lfield = lfields[field]
+        tname = lfield.tname
+        fname = lfield.fname
+        if fname in row:
+            value = row[fname]
+        elif tname in row and fname in row[tname]:
+            value = row[tname][fname]
+        else:
+            value = None
+        return value
+
+    # -------------------------------------------------------------------------
+    def _expand(self, row, field=None):
+        """
+            Expand a data frame row into a list of rows for list:type values
+
+            @param row: the row
+            @param field: the field to expand (None for all fields)
+        """
+
+        if field is None:
+            rows = [row]
+            for field in row:
+                rows = self._expand(rows, field=field)
+            return rows
+        else:
+            results = []
+            rows = row
+            for r in rows:
+                value = r[field]
+                if isinstance(value, (list, tuple)):
+                    if not len(value):
+                        # Always have at least a None-entry
+                        value.append(None)
+                    for v in value:
+                        result = Storage(r)
+                        result[field] = v
+                        results.append(result)
+                else:
+                    results.append(r)
+            return results
+
+    # -------------------------------------------------------------------------
+    def _add_layer(self, pt, fact, method):
+        """
+            Compute a new layer from the base layer (pt+items)
+
+            @param pt: the pivot table with record IDs
+            @param fact: the fact field for the layer
+            @param method: the aggregation method of the layer
+        """
+
+        if method not in self.METHODS:
+            raise SyntaxError("Unsupported aggregation method: %s" % method)
+
+        items = self.records
+        lfields = self.lfields
+        rows = self.row
+        cols = self.col
+        records = self.records
+        extract = self._extract
+        aggregate = self._aggregate
+        resource = self.resource
+
+        RECORDS = "records"
+        VALUES = "values"
+
+        table = resource.table
+        pkey = table._id.name
+
+        if method is None:
+            method = "list"
+        layer = (fact, method)
+
+        numcols = len(pt.cnames)
+        numrows = len(pt.rnames)
+
+        # Initialize cells
+        if self.cell is None:
+            self.cell = [[Storage()
+                          for i in xrange(numcols)]
+                         for j in xrange(numrows)]
+        cells = self.cell
+
+        all_values = []
+        for r in xrange(numrows):
+
+            # Initialize row header
+            row = rows[r]
+            row[RECORDS] = []
+            row[VALUES] = []
+
+            row_records = row[RECORDS]
+            row_values = row[VALUES]
+
+            for c in xrange(numcols):
+
+                # Initialize column header
+                col = cols[c]
+                if RECORDS not in col:
+                    col[RECORDS] = []
+                col_records = col[RECORDS]
+                if VALUES not in col:
+                    col[VALUES] = []
+                col_values = col[VALUES]
+
+                # Get the records
+                cell = cells[r][c]
+                if RECORDS in cell and cell[RECORDS] is not None:
+                    ids = cell[RECORDS]
+                else:
+                    data = pt[r][c]
+                    if data:
+                        remove = data.remove
+                        while None in data:
+                            remove(None)
+                        ids = data
+                    else:
+                        ids = []
+                    cell[RECORDS] = ids
+                row_records.extend(ids)
+                col_records.extend(ids)
+
+                # Get the values
+                if fact is None:
+                    fact = pkey
+                    values = ids
+                    row_values = row_records
+                    col_values = row_records
+                    all_values = self.records.keys()
+                else:
+                    values = []
+                    append = values.append
+                    for i in ids:
+                        value = extract(records[i], fact)
+                        if value is None:
+                            continue
+                        append(value)
+                    if len(values) and type(values[0]) is list:
+                        values = reduce(lambda x, y: x.extend(y) or x, values)
+                    if method in ("list", "count"):
+                        values =  list(set(values))
+                    row_values.extend(values)
+                    col_values.extend(values)
+                    all_values.extend(values)
+
+                # Aggregate values
+                value = aggregate(values, method)
+                cell[layer] = value
+
+            # Compute row total
+            row[layer] = aggregate(row_values, method)
+            del row[VALUES]
+
+        # Compute column total
+        for c in xrange(numcols):
+            col = cols[c]
+            col[layer] = aggregate(col[VALUES], method)
+            del col[VALUES]
+
+        # Compute overall total
+        self.totals[layer] = aggregate(all_values, method)
+        return
+
+    # -------------------------------------------------------------------------
+    @staticmethod
+    def _aggregate(values, method):
+        """
+            Compute an aggregation of atomic values
+
+            @param values: the values
+            @param method: the aggregation method
+        """
+
+        if values is None:
+            return None
+
+        if method is None or method == "list":
+            if values:
+                return values
+            else:
+                return None
+
+        elif method == "count":
+            return len(values)
+
+        elif method == "min":
+            try:
+                return min(values)
+            except TypeError:
+                return None
+
+        elif method == "max":
+            try:
+                return max(values)
+            except TypeError, ValueError:
+                return None
+
+        elif method == "sum":
+            try:
+                return sum(values)
+            except TypeError, ValueError:
+                return None
+
+        elif method in ("avg"):
+            try:
+                if len(values):
+                    return sum(values) / float(len(values))
+                else:
+                    return 0.0
+            except TypeError, ValueError:
+                return None
+
+        #elif method == "std":
+            #import numpy
+            #if not values:
+                #return 0.0
+            #try:
+                #return numpy.std(values)
+            #except TypeError, ValueError:
+                #return None
+
+        else:
+            return None
+
+    # -------------------------------------------------------------------------
+    def __len__(self):
+        """ Total number of records in the report """
+
+        items = self.records
+        if items is None:
+            return 0
+        else:
+            return len(self.records)
+
+# =============================================================================
+
+class S3ContingencyTable(TABLE):
+    """ HTML Helper to generate a contingency table """
+
+    def __init__(self, report, show_totals=True, **attributes):
+        """
+            Constructor
+
+            @param report: the S3Report
+            @param attributes: the HTML attributes for the table
+        """
+
+        manager = current.manager
+
+        T = current.T
+        TOTAL = T("Total")
+
+        TABLE.__init__(self, **attributes)
+        components = self.components = []
+        self.json_data = None
+
+        layers = report.layers
+        resource = report.resource
+        tablename = resource.tablename
+
+        cols = report.cols
+        rows = report.rows
+        numcols = report.numcols
+        numrows = report.numrows
+        lfields = report.lfields
+
+        get_label = self._get_label
+        get_total = self._totals
+        represent = lambda f, v, d="": \
+                    self._represent(lfields, f, v, default=d)
+
+        layer_label = None
+        col_titles = []
+        add_col_title = col_titles.append
+        col_totals = []
+        add_col_total = col_totals.append
+        row_titles = []
+        add_row_title = row_titles.append
+        row_totals = []
+        add_row_total = row_totals.append
+
+        # Table header --------------------------------------------------------
+        #
+
+        # Layer titles
+        labels = []
+        get_mname = S3Cube.mname
+        for field_name, method in layers:
+            label = get_label(lfields, field_name, tablename, "fact")
+            mname = get_mname(method)
+            if not labels:
+                m = method == "list" and get_mname("count") or mname
+                layer_label = "%s (%s)" % (label, m)
+            labels.append("%s (%s)" % (label, mname))
+        layers_title = TH(" / ".join(labels))
+
+        # Columns field title
+        if cols:
+            col_label = get_label(lfields, cols, tablename, "cols")
+            _colspan = numcols + 1
+        else:
+            col_label = ""
+            _colspan = numcols
+        cols_title = TH(col_label, _colspan=_colspan, _scope="col")
+
+        titles = TR(layers_title, cols_title)
+
+        # Rows field title
+        row_label = get_label(lfields, rows, tablename, "rows")
+        rows_title = TH(row_label, _scope="col")
+
+        headers = TR(rows_title)
+        add_header = headers.append
+
+        # Column headers
+        values = report.col
+        for i in xrange(numcols):
+            value = values[i].value
+            v = represent(cols, value)
+            add_col_title(s3_truncate(unicode(v)))
+            colhdr = TH(v, _scope="col")
+            add_header(colhdr)
+
+        # Row totals header
+        if show_totals and cols is not None:
+            add_header(TH(TOTAL, _class="totals_header rtotal", _scope="col"))
+
+        thead = THEAD(titles, headers)
+
+        # Table body ----------------------------------------------------------
+        #
+
+        tbody = TBODY()
+        add_row = tbody.append
+
+        # lookup table for cell list values
+        cell_lookup_table = {} # {{}, {}}
+
+        cells = report.cell
+        rvals = report.row
+        for i in xrange(numrows):
+
+            # Initialize row
+            _class = i % 2 and "odd" or "even"
+            tr = TR(_class=_class)
+            add_cell = tr.append
+
+            # Row header
+            row = rvals[i]
+            v = represent(rows, row.value)
+            add_row_title(s3_truncate(unicode(v)))
+            rowhdr = TD(v)
+            add_cell(rowhdr)
+
+            # Result cells
+            for j in xrange(numcols):
+                cell = cells[i][j]
+                vals = []
+                cell_ids = []
+                add_value = vals.append
+                for layer_idx, layer in enumerate(layers):
+                    f, m = layer
+                    value = cell[layer]
+                    if m == "list":
+                        if isinstance(value, list):
+                            l = [represent(f, v, d="-") for v in value]
+                        elif value is None:
+                            l = "-"
+                        else:
+                            if type(value) in (int, float):
+                                l = IS_NUMBER.represent(value)
+                            else:
+                                l = unicode(value)
+                        add_value(", ".join(l))
+                    else:
+                        if type(value) in (int, float):
+                            add_value(IS_NUMBER.represent(value))
+                        else:
+                            add_value(unicode(value))
+
+                    layer_ids = []
+                    layer_values = cell_lookup_table.get(layer_idx, {})
+
+                    if m == "count":
+                        for id in cell.records:
+                            # records == [#, #, #]
+                            lf = lfields[f]
+                            if f in report.records[id]:
+                                # records[#] == {}
+                                fvalue = report.records[id][f]
+                            else:
+                                # records[#] == {{}, {}}
+                                fvalue = report.records[id][lf.tname][lf.fname]
+
+                            if fvalue is not None:
+                                ftype = str(lf.field.type)
+                                if ftype[:9] == "reference" or ftype[:14] == "list:reference":
+                                    if not isinstance(fvalue, list):
+                                        fvalue = [fvalue]
+
+                                    # list of foreign keys
+                                    for fk in fvalue:
+                                        if fk not in layer_ids:
+                                            layer_ids.append(fk)
+                                            layer_values[fk] = str(lf.field.represent(fk))
+                                else:
+                                    if id not in layer_ids:
+                                        layer_ids.append(id)
+                                        layer_values[id] = str(represent(f, fvalue))
+
+
+                    cell_ids.append(layer_ids)
+                    cell_lookup_table[layer_idx] = layer_values
+
+                vals = " / ".join(vals)
+
+                if any(cell_ids):
+                    cell_attr = {
+                        "_data-records": cell_ids
+                    }
+                    vals = (A(_class="report-cell-zoom"), vals)
+                else:
+                    cell_attr = {}
+
+                add_cell(TD(vals, **cell_attr))
+
+            # Row total
+            totals = get_total(row, layers, append=add_row_total)
+            if show_totals and cols is not None:
+                add_cell(TD(totals))
+
+            add_row(tr)
+
+        # Table footer --------------------------------------------------------
+        #
+        i = numrows
+        _class = i % 2 and "odd" or "even"
+        _class = "%s %s" % (_class, "totals_row")
+
+        col_total = TR(_class=_class)
+        add_total = col_total.append
+        add_total(TH(TOTAL, _class="totals_header", _scope="row"))
+
+        # Column totals
+        for j in xrange(numcols):
+            col = report.col[j]
+            totals = get_total(col, layers, append=add_col_total)
+            add_total(TD(IS_NUMBER.represent(totals)))
+
+        # Grand total
+        if cols is not None:
+            grand_totals = get_total(report.totals, layers)
+            add_total(TD(grand_totals))
+
+        tfoot = TFOOT(col_total)
+
+        # Wrap up -------------------------------------------------------------
+        #
+        append = components.append
+        append(thead)
+        append(tbody)
+        if show_totals:
+            append(tfoot)
+
+        # Chart data ----------------------------------------------------------
+        #
+        drows = dcols = None
+        BY = T("by")
+        top = self._top
+        if rows and row_titles and row_totals:
+            drows = top(zip(row_titles, row_totals))
+        if cols and col_titles and col_totals:
+            dcols = top(zip(col_titles, col_totals))
+        row_label = "%s %s" % (BY, str(row_label))
+        if col_label:
+            col_label = "%s %s" % (BY, str(col_label))
+        layer_label=str(layer_label)
+
+        json_data = json.dumps(dict(rows=drows,
+                                    cols=dcols,
+                                    row_label=row_label,
+                                    col_label=col_label,
+                                    layer_label=layer_label,
+                                    cell_lookup_table=cell_lookup_table
+                                   ))
+        self.report_data = Storage(row_label=row_label,
+                                   col_label=col_label,
+                                   layer_label=layer_label,
+                                   json_data=json_data)
+
+    # -------------------------------------------------------------------------
+    @staticmethod
+    def _top(tl, length=10, least=False):
+        """
+            From a list of tuples (n, v) containing more than N elements,
+            selects the top (or least) N (by v) and sums up the others as
+            new element "Others".
+
+            @param tl: the tuple list
+            @param length: the maximum length N of the result list
+            @param reverse: select the least N instead
+        """
+        T = current.T
+        try:
+            if len(tl) > length:
+                m = length - 1
+                l = list(tl)
+                l.sort(lambda x, y: int(y[1]-x[1]))
+                if least:
+                    l.reverse()
+                ts = (str(T("Others")), reduce(lambda s, t: s+t[1], l[m:], 0))
+                l = l[:m] + [ts]
+                return l
+        except (TypeError, ValueError):
+            pass
+        return tl
+
+    # -------------------------------------------------------------------------
+    @staticmethod
+    def _totals(values, layers, append=None):
+        """
+            Get the totals of a row/column/report
+
+            @param values: the values dictionary
+            @param layers: the layers
+            @param append: callback to collect the totals for JSON data
+                           (currently only collects the first layer)
+        """
+
+        totals = []
+        for layer in layers:
+            f, m = layer
+            value = values[layer]
+
+            if m == "list":
+                value = value and len(value) or 0
+            if not len(totals) and append is not None:
+                append(value)
+            totals.append(IS_NUMBER.represent(value))
+        totals = " / ".join(totals)
+        return totals
+
+    # -------------------------------------------------------------------------
+    @staticmethod
+    def _represent(lfields, field, value, default="-"):
+        """
+            Represent a field value
+
+            @param lfields: the list fields map
+            @param field: the field
+            @param value: the value
+            @param default: the default representation
+        """
+
+        manager = current.manager
+        if field in lfields:
+            lfield = lfields[field]
+            if lfield.field:
+                f = lfield.field
+                ftype = str(f.type)
+                if ftype not in ("string", "text") and \
+                   isinstance(value, basestring):
+                    # pyvttbl converts col/row headers into unicode,
+                    # but represent may need the original data type,
+                    # hence try to convert it back here:
+                    convert = S3TypeConverter.convert
+                    try:
+                        if ftype == "boolean":
+                            value = convert(bool, value)
+                        elif ftype == "integer":
+                            value = convert(int, value)
+                        elif ftype == "float":
+                            value = convert(float, value)
+                        elif ftype == "date":
+                            value = convert(datetime.date, value)
+                        elif ftype == "time":
+                            value = convert(datetime.time, value)
+                        elif ftype == "datetime":
+                            value = convert(datetime.datetime, value)
+                    except TypeError, ValueError:
+                        pass
+                return manager.represent(lfield.field, value,
+                                         strip_markup=True)
+        if value is None:
+            return default
+        else:
+            return unicode(value)
+
+    # -------------------------------------------------------------------------
+    @staticmethod
+    def _get_label(lfields, field, tablename, key):
+        """
+            Get the label for a field
+
+            @param lfields: the list fields map
+            @param key: the configuration key
+        """
+
+        DEFAULT = ""
+
+        manager = current.manager
+        model = manager.model
+
+        if field in lfields:
+            lf = lfields[field]
+        else:
+            return DEFAULT
+        get_config = lambda key, default, tablename=tablename: \
+                     model.get_config(tablename, key, default)
+        list_fields = get_config("list_fields", None)
+        fields = get_config(key, list_fields)
+        if fields:
+            for f in fields:
+                if isinstance(f, (tuple, list)) and f[1] == lf.selector:
+                    return f[0]
+        if lf:
+            return lf.label
+        else:
+            return DEFAULT
+
+# END =========================================================================