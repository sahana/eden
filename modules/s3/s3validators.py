--- conflicted
+++ resolved
@@ -168,31 +168,15 @@
 
     @staticmethod
     def represent(number):
-<<<<<<< HEAD
-        """ Change the format of the number depending on the language
-    
-=======
         """
             Change the format of the number depending on the language
 
->>>>>>> 3f1ff465
             Based on https://code.djangoproject.com/browser/django/trunk/django/utils/numberformat.py
         """
 
         if number is None:
             return ""
 
-<<<<<<< HEAD
-        THOUSAND_SEPARATOR = current.T("THOUSAND_SEPARATOR")
-        if THOUSAND_SEPARATOR == "THOUSAND_SEPARATOR":
-            THOUSAND_SEPARATOR = current.deployment_settings.L10n.get("thousands_separator", u"\u00A0")
-        
-        NUMBER_GROUPING = current.T("NUMBER_GROUPING")
-        if NUMBER_GROUPING == "NUMBER_GROUPING":
-            NUMBER_GROUPING = current.deployment_settings.L10n.get("thousands_grouping", 3)
-
-        # the negative/positive sign for the number
-=======
         T = current.T
         settings = current.deployment_settings
 
@@ -205,28 +189,17 @@
             NUMBER_GROUPING = settings.L10n.get("thousands_grouping", 3)
 
         # The negative/positive sign for the number
->>>>>>> 3f1ff465
         if float(number) < 0:
             sign = "-"
         else:
             sign = ""
-<<<<<<< HEAD
-            
+
         str_number = unicode(number)
-        
+
         if str_number[0] == "-":
             str_number = str_number[1:]
 
-        # walk backwards over the integer part, inserting the separator as we go
-=======
-
-        str_number = unicode(number)
-
-        if str_number[0] == "-":
-            str_number = str_number[1:]
-
         # Walk backwards over the integer part, inserting the separator as we go
->>>>>>> 3f1ff465
         int_part_gd = ""
         for cnt, digit in enumerate(str_number[::-1]):
             if cnt and not cnt % NUMBER_GROUPING: # this "3" should be a variable but it's not needed yet
@@ -273,14 +246,9 @@
 
     @staticmethod
     def represent(number, precision=None):
-<<<<<<< HEAD
-        """ Change the format of the number depending on the language
-    
-=======
         """
             Change the format of the number depending on the language
 
->>>>>>> 3f1ff465
             Based on https://code.djangoproject.com/browser/django/trunk/django/utils/numberformat.py
         """
 
@@ -295,16 +263,6 @@
 
         str_number = unicode(number)
 
-<<<<<<< HEAD
-        if '.' in str_number:
-            int_part, dec_part = str_number.split('.')
-            if precision is not None:
-                dec_part = dec_part[:precision]
-        else:
-            int_part, dec_part = str_number, ''
-        if precision is not None:
-            dec_part = dec_part + ('0' * (precision - len(dec_part)))
-=======
         if "." in str_number:
             int_part, dec_part = str_number.split(".")
             if precision is not None:
@@ -313,16 +271,11 @@
             int_part, dec_part = str_number, ""
         if precision is not None:
             dec_part = dec_part + ("0" * (precision - len(dec_part)))
->>>>>>> 3f1ff465
         if dec_part:
             dec_part = DECIMAL_SEPARATOR + dec_part
 
         int_part = IS_INT_AMOUNT.represent(int(int_part))
-<<<<<<< HEAD
-        
-=======
-
->>>>>>> 3f1ff465
+
         return int_part + dec_part
 
     @staticmethod
