# -*- coding: utf-8 -*-

"""
    S3 Charting Toolkit

    @copyright: 2011-12 (c) Sahana Software Foundation
    @license: MIT

    @requires: U{B{I{NumPy}} <http://www.numpy.org>}
    @requires: U{B{I{MatPlotLib}} <http://matplotlib.sourceforge.net>}

    Permission is hereby granted, free of charge, to any person
    obtaining a copy of this software and associated documentation
    files (the "Software"), to deal in the Software without
    restriction, including without limitation the rights to use,
    copy, modify, merge, publish, distribute, sublicense, and/or sell
    copies of the Software, and to permit persons to whom the
    Software is furnished to do so, subject to the following
    conditions:

    The above copyright notice and this permission notice shall be
    included in all copies or substantial portions of the Software.

    THE SOFTWARE IS PROVIDED "AS IS", WITHOUT WARRANTY OF ANY KIND,
    EXPRESS OR IMPLIED, INCLUDING BUT NOT LIMITED TO THE WARRANTIES
    OF MERCHANTABILITY, FITNESS FOR A PARTICULAR PURPOSE AND
    NONINFRINGEMENT. IN NO EVENT SHALL THE AUTHORS OR COPYRIGHT
    HOLDERS BE LIABLE FOR ANY CLAIM, DAMAGES OR OTHER LIABILITY,
    WHETHER IN AN ACTION OF CONTRACT, TORT OR OTHERWISE, ARISING
    FROM, OUT OF OR IN CONNECTION WITH THE SOFTWARE OR THE USE OR
    OTHER DEALINGS IN THE SOFTWARE.
"""

__all__ = ["S3Chart"]

import sys
import base64

try:
    from cStringIO import StringIO    # Faster, where available
except:
    from StringIO import StringIO

from gluon import current
from gluon.storage import Storage
from gluon.html import IMG

# =============================================================================

class S3Chart(object):
    """
        Module for graphing

        Currently a simple wrapper to matplotlib
    """

    # This folder needs to be writable by the web2py process
    CACHE_PATH = "/%s/static/cache/chart"  %  current.request.application

    # -------------------------------------------------------------------------
    def __init__(self, path, width=9, height=6):
        """
            Create the base Figure object
            
            @param: height x100px
            @param: width x100px
        """
        try:
            # Causes deadlocking issues
            # http://sjohannes.wordpress.com/2010/06/11/using-matplotlib-in-a-web-application/
            #import matplotlib
            #matplotlib.use("Agg")
            #import matplotlib.pyplot as plt
            #from pylab import savefig
            from matplotlib.backends.backend_agg import FigureCanvasAgg as FigureCanvas
            self.FigureCanvas = FigureCanvas
            from matplotlib.figure import Figure
            self.Figure = Figure
            MATPLOTLIB = True
        except ImportError:
            print >> sys.stderr, "WARNING: S3Chart unresolved dependency: matplotlib required for charting"
            MATPLOTLIB = False

        #from numpy import array
        self.filename = path
        self.width = width
        self.height = height
        self.asInt = False
        if MATPLOTLIB:
            self.fig = Figure(figsize=(width, height))
        else:
            self.fig = None

    @staticmethod
    def getCachedPath(filename):
        import os
        path = "applications"
        chartFile = "%s/%s.png" % (S3Chart.CACHE_PATH, filename)
        fullPath = "%s%s" % (path, chartFile)
        if os.path.exists(fullPath):
            return chartFile
        else:
            return None

    @staticmethod
    def getCachedFile(filename):
        """
            Return the opened cached file, if the file can't be found then
            return None
        """
        chartFile = S3Chart.getCachedPath(filename)
        if chartFile:
            try:
                f = open(chartFile)
                return f.read()
            except:
                # for some reason been unable to get the cached version
                pass
        return None

    @staticmethod
    def storeCachedFile(filename, image):
        """
            Save the file in the cache area, and return the path to this file
        """
        path = "applications"
        chartFile = "%s/%s.png" % (S3Chart.CACHE_PATH, filename)
        fullPath = "%s%s" % (path, chartFile)
        try:
<<<<<<< HEAD
            f = open(fullPath,"w+")
=======
            f = open(fullPath, "w+")
>>>>>>> 96a23acf
            print >> f, image
        except:
            return None
        return chartFile

    @staticmethod
    def purgeCache(prefix=None):
        """
            Delete the files in the cache that match the file name prefix,
            if the prefix is None then all files will be deleted
        """
        import os
        folder = "applications%s/" % S3Chart.CACHE_PATH
        if os.path.exists(folder):
            filelist = os.listdir(folder)
            for file in filelist:
                if prefix == None or file.startswith(prefix):
                    os.remove("%s%s" % (folder, file))

    # -------------------------------------------------------------------------
    def draw(self, output="xml"):
        """
            Output the chart as a PNG embedded in an IMG tag
                - used by the Delphi module
        """

        fig = self.fig
        if not fig:
            return "Matplotlib not installed"

        # For interactive shell tests
        #plt.show()
        # For web response
        #savefig(response.body)
        chart = Storage()
        chart.body = StringIO()
        chart.headers = Storage()
        chart.headers["Content-Type"] = "image/png"

        canvas = self.FigureCanvas(fig)
        canvas.print_figure(chart.body)
        #return response.body.getvalue()
        image = chart.body.getvalue()
<<<<<<< HEAD
        """
            IE 8 and before has a 32K limit on URIs this can be quickly 
            gobbled up if the image is too large. So the image will
            stored on the server and a URI used in the src
        """
=======
        # IE 8 and before has a 32K limit on URIs this can be quickly 
        # gobbled up if the image is too large. So the image will
        # stored on the server and a URI used in the src
>>>>>>> 96a23acf
        cachePath = self.storeCachedFile(self.filename, image)
        if output == "xml":
            if cachePath != None:
                image = IMG(_src = cachePath)
            else:
<<<<<<< HEAD
=======
                # Convert to base64 inline image
                # Disabled as not supported by IE8
                # We now write to a file which can be cached, so is useful if the same image is requested multiple times
                # (mainly suited to small files anyway as this increases filesize)
>>>>>>> 96a23acf
                base64Img = base64.b64encode(image)
                image = IMG(_src="data:image/png;base64,%s" % base64Img)
        else:
            current.response.headers["Content-Type"] = "image/png"
        return image

    # -------------------------------------------------------------------------
    def survey_hist(self, title,
                    data, bins, min, max, xlabel=None, ylabel=None):
        """
            Draw a Histogram
                - used by the Survey module
        """
        fig = self.fig
        if not fig:
            return "Matplotlib not installed"

        from numpy import arange

        # Draw a histogram
        ax = fig.add_subplot(111)
        ax.hist(data, bins=bins, range=(min, max))
        left = arange(0, bins + 1)
        if self.asInt:
            label = left * int(max / bins)
        else:
            label = left * max / bins
        ax.set_xticks(label)
        ax.set_xticklabels(label, rotation=30)
        ax.set_title(title)
        ax.set_xlabel(xlabel)
        ax.set_ylabel(ylabel)

    # -------------------------------------------------------------------------
    def survey_pie(self, title, data, label):
        """
            Draw a Pie Chart
                - used by the Survey module
        """
        fig = self.fig
        if not fig:
            return "Matplotlib not installed"

        # Draw a pie chart
        ax = fig.add_subplot(111)
        ax.pie(data, labels=label)
        ax.legend()
        ax.set_title(title)

    # -------------------------------------------------------------------------
    def survey_bar(self, title, data, labels, legendLabels):
        """
            Draw a Bar Chart
                - used by the Survey module
        """
        barColourList = ["#F2D7A0", "#7B77A8", "#69889A", "#9D7B34"]
        barColourListExt = [(242, 215, 160),
                            (123, 118, 168),
                            (105, 136, 154),
                            (157, 123, 52)
                           ]
        fig = self.fig
        if not fig:
            return "Matplotlib not installed"

        from numpy import arange

        # Draw a bar chart
        if not isinstance(data[0],list):
            dataList = [data]
        else:
            dataList = data
        legendColCnt = 3
        cnt = len(labels)
        dcnt = len(dataList)
        lcnt = 0
        if legendLabels != None:
            lcnt = (len(legendLabels) + legendColCnt - 1) / legendColCnt
        width = 0.9 / dcnt
        offset = 0
        gap = 0.1 / dcnt
        bcnt = 0
        bars = []
        height = max(0.2, 0.85 - (0.04 * lcnt))
        rect = [0.08, 0.08, 0.9, height]
        ax = fig.add_axes(rect)
        for data in dataList:
            left = arange(offset, cnt + offset)    # the x locations for the bars
            if bcnt < 3:
                colour = barColourList[bcnt]
            else:
                colour = []
                colourpart = barColourListExt[bcnt%4]
                divisor = 256.0 - (32 * bcnt/4)
                if divisor < 0.0:
                    divisor = divisor * -1
                for part in colourpart:
                    calc = part/divisor
                    while calc > 1.0:
                        calc -= 1
                    colour.append(calc)
            plot = ax.bar(left, data, width=width, color=colour)
            bars.append(plot[0])
            bcnt += 1
            offset += width + gap
        left = arange(cnt)
        lblAdjust = (1.0 - gap) * 0.5
        if cnt <= 3:
            angle = 0
        elif cnt <= 10:
            angle = -10
        elif cnt <= 20:
            angle = -30
        else:
            angle = -45
        ax.set_xticks(left + lblAdjust)
        try: # This function is only available with version 1.1 of matplotlib
            ax.set_xticklabels(labels, rotation=angle)
            ax.tick_params(labelsize=self.width)
        except AttributeError:
            newlabels = []
            for label in labels:
                if len(label) > 12:
                    label = label[0:10] + "..."
                newlabels.append(label)
            ax.set_xticklabels(newlabels)
        ax.set_title(title)
        if legendLabels != None:
            fig.legend(bars,
                       legendLabels,
                       "upper left",
                       mode="expand",
                       ncol = legendColCnt,
                       prop={"size":10},
                      )

# =============================================================================<|MERGE_RESOLUTION|>--- conflicted
+++ resolved
@@ -127,11 +127,7 @@
         chartFile = "%s/%s.png" % (S3Chart.CACHE_PATH, filename)
         fullPath = "%s%s" % (path, chartFile)
         try:
-<<<<<<< HEAD
-            f = open(fullPath,"w+")
-=======
             f = open(fullPath, "w+")
->>>>>>> 96a23acf
             print >> f, image
         except:
             return None
@@ -175,29 +171,14 @@
         canvas.print_figure(chart.body)
         #return response.body.getvalue()
         image = chart.body.getvalue()
-<<<<<<< HEAD
-        """
-            IE 8 and before has a 32K limit on URIs this can be quickly 
-            gobbled up if the image is too large. So the image will
-            stored on the server and a URI used in the src
-        """
-=======
         # IE 8 and before has a 32K limit on URIs this can be quickly 
         # gobbled up if the image is too large. So the image will
         # stored on the server and a URI used in the src
->>>>>>> 96a23acf
         cachePath = self.storeCachedFile(self.filename, image)
         if output == "xml":
             if cachePath != None:
                 image = IMG(_src = cachePath)
             else:
-<<<<<<< HEAD
-=======
-                # Convert to base64 inline image
-                # Disabled as not supported by IE8
-                # We now write to a file which can be cached, so is useful if the same image is requested multiple times
-                # (mainly suited to small files anyway as this increases filesize)
->>>>>>> 96a23acf
                 base64Img = base64.b64encode(image)
                 image = IMG(_src="data:image/png;base64,%s" % base64Img)
         else:
