--- conflicted
+++ resolved
@@ -1,5710 +1,5706 @@
-# -*- coding: utf-8 -*-
-
-"""
-    S3 RESTful API
-
-    @see: U{B{I{S3XRC}} <http://eden.sahanafoundation.org/wiki/S3XRC>}
-
-    @requires: U{B{I{gluon}} <http://web2py.com>}
-    @requires: U{B{I{lxml}} <http://codespeak.net/lxml>}
-
-    @author: Dominic König <dominic[at]aidiq.com>
-
-    @copyright: 2009-2012 (c) Sahana Software Foundation
-    @license: MIT
-
-    Permission is hereby granted, free of charge, to any person
-    obtaining a copy of this software and associated documentation
-    files (the "Software"), to deal in the Software without
-    restriction, including without limitation the rights to use,
-    copy, modify, merge, publish, distribute, sublicense, and/or sell
-    copies of the Software, and to permit persons to whom the
-    Software is furnished to do so, subject to the following
-    conditions:
-
-    The above copyright notice and this permission notice shall be
-    included in all copies or substantial portions of the Software.
-
-    THE SOFTWARE IS PROVIDED "AS IS", WITHOUT WARRANTY OF ANY KIND,
-    EXPRESS OR IMPLIED, INCLUDING BUT NOT LIMITED TO THE WARRANTIES
-    OF MERCHANTABILITY, FITNESS FOR A PARTICULAR PURPOSE AND
-    NONINFRINGEMENT. IN NO EVENT SHALL THE AUTHORS OR COPYRIGHT
-    HOLDERS BE LIABLE FOR ANY CLAIM, DAMAGES OR OTHER LIABILITY,
-    WHETHER IN AN ACTION OF CONTRACT, TORT OR OTHERWISE, ARISING
-    FROM, OUT OF OR IN CONNECTION WITH THE SOFTWARE OR THE USE OR
-    OTHER DEALINGS IN THE SOFTWARE.
-"""
-
-__all__ = ["S3RequestManager",
-           "S3Request",
-           "S3Resource",
-           "S3ResourceFilter",
-           "S3QueryField"]
-
-import sys
-import datetime
-import time
-try:
-    from cStringIO import StringIO    # Faster, where available
-except:
-    from StringIO import StringIO
-
-try:
-    from lxml import etree
-except ImportError:
-    print >> sys.stderr, "ERROR: lxml module needed for XML handling"
-    raise
-
-from gluon.storage import Storage
-from gluon.sql import Row, Rows
-from gluon import *
-from gluon.tools import callback
-import gluon.contrib.simplejson as json
-
-from s3validators import IS_ONE_OF
-from s3tools import SQLTABLES3
-from s3xml import S3XML
-from s3model import S3Model, S3ModelExtensions
-from s3export import S3Exporter
-from s3method import S3Method
-from s3import import S3ImportJob
-from s3sync import S3Sync
-
-DEBUG = False
-if DEBUG:
-    print >> sys.stderr, "S3REST: DEBUG MODE"
-    def _debug(m):
-        print >> sys.stderr, m
-else:
-    _debug = lambda m: None
-
-# =============================================================================
-
-class S3RequestManager(object):
-    """
-        Request Manager
-    """
-
-    DELETED = "deleted"
-
-    HOOKS = "s3"
-    RCVARS = "rcvars"
-
-    MAX_DEPTH = 10
-
-    # Prefixes of resources that must not be manipulated from remote
-    # Can be amended from CLI using: s3mgr.PROTECTED = []
-    PROTECTED = ("admin",)
-
-    # -------------------------------------------------------------------------
-    def __init__(self):
-        """
-            Constructor
-
-        """
-
-        self.deployment_settings = current.deployment_settings
-
-        # Ensure we have a "s3" Storage in response
-        if "s3" not in current.response:
-            current.response.s3 = Storage()
-
-        # Error messages
-        T = current.T
-        self.ERROR = Storage(
-            BAD_RECORD = T("Record not found"),
-            BAD_METHOD = T("Unsupported method"),
-            BAD_FORMAT = T("Unsupported data format"),
-            BAD_REQUEST = T("Invalid request"),
-            BAD_TEMPLATE = T("XSLT stylesheet not found"),
-            BAD_RESOURCE = T("Nonexistent or invalid resource"),
-            PARSE_ERROR = T("XML parse error"),
-            TRANSFORMATION_ERROR = T("XSLT transformation error"),
-            BAD_SOURCE = T("Invalid XML source"),
-            NO_MATCH = T("No matching element found in the data source"),
-            VALIDATION_ERROR = T("Validation error"),
-            DATA_IMPORT_ERROR = T("Data import error"),
-            NOT_PERMITTED = T("Operation not permitted"),
-            NOT_IMPLEMENTED = T("Not implemented"),
-            INTEGRITY_ERROR = T("Integrity error: record can not be deleted while it is referenced by other records")
-        )
-
-        self.LABEL = Storage(CREATE=T("CREATE"),
-                             READ=T("READ"),
-                             UPDATE=T("UPDATE"),
-                             DELETE=T("DELETE"),
-                             COPY=T("COPY"))
-
-        # Settings
-        self.s3 = current.response.s3
-        self.domain = current.request.env.server_name
-        self.rlink_tablename = "s3_rlink"
-
-        self.show_urls = True
-        self.show_ids = False
-
-        # Errors
-        self.error = None
-
-        # Toolkits
-        self.audit = current.s3_audit
-        self.auth = auth = current.auth
-        self.gis = current.gis
-
-        # Register
-        current.manager = self
-
-        # Helpers
-        self.model = S3ModelExtensions()
-        self.configure = self.model.configure
-        self.load = S3Model.table
-        self.loader = self.model.loader
-
-        self.xml = S3XML()
-        self.exporter = S3Exporter()
-        self.sync = S3Sync()
-
-        # Codecs
-        self.codecs = Storage()
-
-        # Default method handlers (override in config)
-        self.crud = S3Method()
-        self.search = S3Method()
-
-        # Hooks
-        self.permit = auth.s3_has_permission
-        self.messages = None
-        self.import_prep = None
-        self.log = None
-
-        # JSON/CSV formats and content-type headers
-        self.json_formats = []
-        self.csv_formats = []
-        self.content_type = Storage()
-
-
-    # -------------------------------------------------------------------------
-    # REST interface wrappers
-    # -------------------------------------------------------------------------
-    def define_resource(self, prefix, name,
-                        id=None,
-                        uid=None,
-                        filter=None,
-                        vars=None,
-                        parent=None,
-                        components=None,
-                        include_deleted=False):
-        """
-            Defines a resource
-
-            @param prefix: the application prefix
-            @param name: the resource name (without application prefix)
-            @param id: record ID or list of record IDs
-            @param uid: record UID or list of record UIDs
-            @param filter: web2py query to filter the resource query
-            @param vars: dict of URL query parameters
-            @param parent: the parent resource (if this is a component)
-            @param components: list of component (names)
-        """
-
-        resource = S3Resource(self, prefix, name,
-                              id=id,
-                              uid=uid,
-                              filter=filter,
-                              vars=vars,
-                              parent=parent,
-                              components=components,
-                              include_deleted=include_deleted)
-
-        return resource
-
-    # -------------------------------------------------------------------------
-    def parse_request(self, *args, **vars):
-        """
-            Wrapper function for S3Request
-
-            @see: S3Request.__init__() for argument list details
-        """
-
-        self.error = None
-        headers={"Content-Type":"application/json"}
-        try:
-            r = S3Request(self, *args, **vars)
-        except SyntaxError:
-            print >> sys.stderr, "ERROR: %s" % self.error
-            raise HTTP(400, body=self.xml.json_message(False, 400,
-                                                       message=self.error),
-                       web2py_header=self.error,
-                       **headers)
-        except KeyError:
-            print >> sys.stderr, "ERROR: %s" % self.error
-            raise HTTP(404, body=self.xml.json_message(False, 404,
-                                                       message=self.error),
-                       web2py_header=self.error,
-                       **headers)
-        except:
-            raise
-        return r
-
-    # -------------------------------------------------------------------------
-    # Session variables
-    # -------------------------------------------------------------------------
-    def get_session(self, prefix, name):
-        """
-            Reads the last record ID for a resource from a session
-
-            @param prefix: the prefix of the resource name (=module name)
-            @param name: the name of the resource (=without prefix)
-        """
-
-        session = current.session
-
-        tablename = "%s_%s" % (prefix, name)
-        if self.RCVARS in session and tablename in session[self.RCVARS]:
-            return session[self.RCVARS][tablename]
-        else:
-            return None
-
-    # -------------------------------------------------------------------------
-    def store_session(self, prefix, name, id):
-        """
-            Stores a record ID for a resource in a session
-
-            @param prefix: the prefix of the resource name (=module name)
-            @param name: the name of the resource (=without prefix)
-            @param id: the ID to store
-        """
-
-        session = current.session
-
-        RCVARS = self.RCVARS
-
-        if RCVARS not in session:
-            session[RCVARS] = Storage()
-        if RCVARS in session:
-            tablename = "%s_%s" % (prefix, name)
-            session[RCVARS][tablename] = id
-        return True # always return True to make this chainable
-
-    # -------------------------------------------------------------------------
-    def clear_session(self, prefix=None, name=None):
-        """
-            Clears one or all record IDs stored in a session
-
-            @param prefix: the prefix of the resource name (=module name)
-            @param name: the name of the resource (=without prefix)
-        """
-
-        session = current.session
-
-        RCVARS = self.RCVARS
-
-        if prefix and name:
-            tablename = "%s_%s" % (prefix, name)
-            if RCVARS in session and tablename in session[RCVARS]:
-                del session[RCVARS][tablename]
-        else:
-            if RCVARS in session:
-                del session[RCVARS]
-
-        return True # always return True to make this chainable
-
-    # -------------------------------------------------------------------------
-    # Utilities
-    # -------------------------------------------------------------------------
-    @staticmethod
-    def validate(table, record, fieldname, value):
-        """
-            Validates a single value
-
-            @param table: the database table
-            @param record: the existing database record, if available
-            @param fieldname: name of the field
-            @param value: value to check
-        """
-
-        try:
-            field = table[fieldname]
-        except:
-            raise AttributeError("No field %s in %s" % (fieldname,
-                                                        table._tablename))
-        if field:
-            if record:
-                v = record.get(fieldname, None)
-                if v and v == value:
-                    return (value, None)
-            try:
-                value, error = field.validate(value)
-            except:
-                return (None, None)
-            else:
-                return (value, error)
-
-    # -------------------------------------------------------------------------
-    def represent(self, field,
-                  value=None,
-                  record=None,
-                  linkto=None,
-                  strip_markup=False,
-                  xml_escape=False,
-                  non_xml_output=False,
-                  extended_comments=False):
-        """
-            Represent a field value
-
-            @param field: the field (Field)
-            @param value: the value
-            @param record: record to retrieve the value from
-            @param linkto: function or format string to link an ID column
-            @param strip_markup: strip away markup from representation
-            @param xml_escape: XML-escape the output
-            @param non_xml_output: Needed for output such as pdf or xls
-            @param extended_comments: Typically the comments are abbreviated
-        """
-
-        xml = self.xml
-        xml_encode = xml.xml_encode
-
-        NONE = str(current.T("None")).decode("utf-8")
-        cache = current.cache
-        fname = field.name
-
-        # Get the value
-        if record is not None:
-            tablename = str(field.table)
-            if tablename in record and isinstance(record[tablename], Row):
-                text = val = record[tablename][field.name]
-            else:
-                text = val = record[field.name]
-        else:
-            text = val = value
-
-        # Always XML-escape content markup if it is intended for xml output
-        # This code is needed (for example) for a data table that includes a link
-        # Such a table can be seen at inv/inv_item
-        # where the table displays a link to the warehouse
-        if non_xml_output == False:
-            if not xml_escape and val is not None:
-                ftype = str(field.type)
-                if ftype in ("string", "text"):
-                    val = text = xml_encode(str(val))
-                elif ftype == "list:string":
-                    val = text = [xml_encode(str(v)) for v in val]
-
-        # Get text representation
-        if field.represent:
-            try:
-                key = "%s_repr_%s" % (field, val)
-                unicode(key)
-            except (UnicodeEncodeError, UnicodeDecodeError):
-                text = field.represent(val)
-            else:
-                text = str(cache.ram(key,
-                                     lambda: field.represent(val),
-                                     time_expire=60))
-        else:
-            if val is None:
-                text = NONE
-            elif fname == "comments" and not extended_comments:
-                ur = unicode(text, "utf8")
-                if len(ur) > 48:
-                    text = "%s..." % ur[:45].encode("utf8")
-            else:
-                text = str(text)
-
-        # Strip away markup from text
-        if strip_markup and "<" in text:
-            try:
-                markup = etree.XML(text)
-                text = markup.xpath(".//text()")
-                if text:
-                    text = " ".join(text)
-                else:
-                    text = ""
-            except etree.XMLSyntaxError:
-                text = text.replace("<", "<!-- <").replace(">", "> -->")
-
-        # Link ID field
-        if fname == "id" and linkto:
-            id = str(val)
-            try:
-                href = linkto(id)
-            except TypeError:
-                href = linkto % id
-            href = str(href).replace(".aadata", "")
-            return A(text, _href=href).xml()
-
-        # XML-escape text
-        elif xml_escape:
-            text = xml_encode(text)
-
-        try:
-            text = text.decode("utf-8")
-        except:
-            pass
-
-        return text
-
-    # -------------------------------------------------------------------------
-    def original(self, table, record):
-        """
-            Find the original record for a possible duplicate:
-                - if the record contains a UUID, then only that UUID is used
-                  to match the record with an existing DB record
-                - otherwise, if the record contains some values for unique
-                  fields, all of them must match the same existing DB record
-
-            @param table: the table
-            @param record: the record as dict or S3XML Element
-        """
-
-        db = current.db
-
-        xml = self.xml
-        xml_decode = xml.xml_decode
-
-        VALUE = xml.ATTRIBUTE.value
-        UID = xml.UID
-        ATTRIBUTES_TO_FIELDS = xml.ATTRIBUTES_TO_FIELDS
-
-        # Get primary keys
-        pkeys = [f for f in table.fields if table[f].unique]
-        pvalues = Storage()
-
-        # Get the values from record
-        get = record.get
-        if isinstance(record, etree._Element):
-            xpath = record.xpath
-            xexpr = "%s[@%s='%%s']" % (xml.TAG.data, xml.ATTRIBUTE.field)
-            for f in pkeys:
-                v = None
-                if f == UID or f in ATTRIBUTES_TO_FIELDS:
-                    v = get(f, None)
-                else:
-                    child = xpath(xexpr % f)
-                    if child:
-                        child = child[0]
-                        v = child.get(VALUE, xml_decode(child.text))
-                if v:
-                    pvalues[f] = v
-        elif isinstance(record, dict):
-            for f in pkeys:
-                v = get(f, None)
-                if v:
-                    pvalues[f] = v
-        else:
-            raise TypeError
-
-        # Build match query
-        query = None
-        for f in pvalues:
-            if f == UID:
-                continue
-            _query = (table[f] == pvalues[f])
-            if query is not None:
-                query = query | _query
-            else:
-                query = _query
-
-        # Try to find exactly one match by non-UID unique keys
-        if query:
-            original = db(query).select(table.ALL, limitby=(0, 2))
-            if len(original) == 1:
-                return original.first()
-
-        # If no match, then try to find a UID-match
-        if UID in pvalues:
-            uid = self.xml.import_uid(pvalues[UID])
-            query = (table[UID] == uid)
-            original = db(query).select(table.ALL, limitby=(0, 1)).first()
-            if original:
-                return original
-
-        # No match or multiple matches
-        return None
-
-# =============================================================================
-
-class S3Request(object):
-    """
-        Class to handle RESTful requests
-    """
-
-    def __init__(self,
-                 manager,
-                 prefix=None,
-                 name=None,
-                 c=None,
-                 f=None,
-                 args=None,
-                 vars=None,
-                 extension=None,
-                 get_vars=None,
-                 post_vars=None,
-                 http=None):
-        """
-            Constructor
-
-            @param manager: the S3RequestManager
-            @param prefix: the table name prefix
-            @param name: the table name
-            @param c: the controller prefix
-            @param f: the controller function
-            @param args: list of request arguments
-            @param vars: dict of request variables
-            @param extension: the format extension (representation)
-            @param get_vars: the URL query variables (overrides vars)
-            @param post_vars: the POST variables (overrides vars)
-            @param http: the HTTP method (GET, PUT, POST, or DELETE)
-
-            @note: all parameters fall back to the attributes of the
-                   current web2py request object
-        """
-
-        manager = current.manager
-
-        # Common settings
-        self.UNAUTHORISED = current.T("Not Authorized")
-        self.INTERACTIVE_FORMATS = manager.s3.interactive_view_formats
-        self.DEFAULT_REPRESENTATION = "html"
-        self.ERROR = manager.ERROR
-        self.HOOKS = manager.HOOKS # HOOKS = "s3"
-
-        # XSLT Paths
-        self.XSLT_PATH = "static/formats"
-        self.XSLT_EXTENSION = "xsl"
-
-        # Attached files
-        self.files = Storage()
-
-        # Allow override of controller/function
-        self.controller = c or self.controller
-        self.function = f or self.function
-        if "." in self.function:
-            self.function, ext = self.function.split(".", 1)
-            if extension is None:
-                extension = ext
-        auth = manager.auth
-        if c or f:
-            if not auth.permission(c=self.controller, f=self.function):
-                auth.permission.fail()
-
-        # Allow override of request attributes
-        if args is not None:
-            if isinstance(args, (list, tuple)):
-                self.args = args
-            else:
-                self.args = [args]
-        if get_vars is not None:
-            self.get_vars = get_vars
-            self.vars = get_vars.copy()
-            if post_vars is not None:
-                self.vars.update(post_vars)
-            else:
-                self.vars.update(self.post_vars)
-        if post_vars is not None:
-            self.post_vars = post_vars
-            if get_vars is None:
-                self.vars = post_vars.copy()
-                self.vars.update(self.get_vars)
-        if get_vars is None and post_vars is None and vars is not None:
-            self.vars = vars
-            self.get_vars = vars
-            self.post_vars = dict()
-        self.extension = extension or current.request.extension
-        self.http = http or current.request.env.request_method
-
-        # Main resource attributes
-        self.prefix = prefix or self.controller
-        self.name = name or self.function
-
-        # Parse the request
-        self.__parse()
-        self.custom_action = None
-        vars = Storage(self.get_vars)
-
-        # Interactive representation format?
-        self.interactive = self.representation in self.INTERACTIVE_FORMATS
-
-        # Show information on deleted records?
-        include_deleted = False
-        if self.representation=="xml" and "include_deleted" in vars:
-            include_deleted = True
-        if "components" in vars:
-            cnames = vars["components"]
-            if isinstance(cnames, list):
-                cnames = ",".join(cnames)
-            cnames = cnames.split(",")
-            if len(cnames) == 1 and cnames[0].lower() == "none":
-                cnames = []
-        else:
-            cnames = None
-
-        # Append component ID to the URL query
-        component_name = self.component_name
-        component_id = self.component_id
-        if component_name and component_id:
-<<<<<<< HEAD
-            # @ToDo: Fix for SuperEntity components
-=======
->>>>>>> 9c999c9c
-            varname = "%s.id" % component_name
-            if varname in vars:
-                var = vars[varname]
-                if not isinstance(var, (list, tuple)):
-                    var = [var]
-                var.append(component_id)
-                vars[varname] = var
-            else:
-                vars[varname] = component_id
-
-        # Define the target resource
-        _filter = current.response[manager.HOOKS].filter # manager.HOOKS="s3"
-        components = component_name
-        if components is None:
-            components = cnames
-        self.resource = manager.define_resource(self.prefix,
-                                                self.name,
-                                                id=self.id,
-                                                filter=_filter,
-                                                vars=vars,
-                                                components=components,
-                                                include_deleted=include_deleted)
-
-        self.tablename = self.resource.tablename
-        table = self.table = self.resource.table
-
-        # Try to load the master record
-        self.record = None
-        uid = self.vars.get("%s.uid" % self.name, None)
-        if self.id or uid and not isinstance(uid, (list, tuple)):
-            # Single record expected
-            self.resource.load()
-            if len(self.resource) == 1:
-                self.record = self.resource.records().first()
-                id = table._id.name
-                self.id = self.record[id]
-                manager.store_session(self.resource.prefix,
-                                      self.resource.name,
-                                      self.id)
-            else:
-                manager.error = manager.ERROR.BAD_RECORD
-                if self.representation == "html":
-                    current.session.error = manager.error
-                    self.component = None # => avoid infinite loop
-                    redirect(URL(r=current.request, c=self.controller))
-                else:
-                    raise KeyError(manager.error)
-
-        # Identify the component
-        self.component = None
-        self.pkey = None # @todo: deprecate
-        self.fkey = None # @todo: deprecate
-        self.multiple = True # @todo: deprecate
-
-        if self.component_name:
-            c = self.resource.components.get(self.component_name, None)
-            if c:
-                self.component = c
-                self.pkey, self.fkey = c.pkey, c.fkey # @todo: deprecate
-                self.multiple = c.multiple # @todo: deprecate
-            else:
-                manager.error = "%s not a component of %s" % (
-                                        self.component_name,
-                                        self.resource.tablename)
-                raise SyntaxError(manager.error)
-
-        # Identify link table and link ID
-        self.link = None
-        self.link_id = None
-
-        if self.component is not None:
-            self.link = self.component.link
-        if self.link and self.id and self.component_id:
-            self.link_id = self.link.link_id(self.id, self.component_id)
-            if self.link_id is None:
-                manager.error = manager.ERROR.BAD_RECORD
-                if self.representation == "html":
-                    current.session.error = manager.error
-                    self.component = None # => avoid infinite loop
-                    redirect(URL(r=current.request, c=self.controller))
-                else:
-                    raise KeyError(manager.error)
-
-        # Store method handlers
-        self._handler = Storage()
-        self.set_handler("export_tree", self.get_tree,
-                         http=["GET"], transform=True)
-        self.set_handler("import_tree", self.put_tree,
-                         http=["GET", "PUT", "POST"], transform=True)
-        self.set_handler("fields", self.get_fields,
-                         http=["GET"], transform=True)
-        self.set_handler("options", self.get_options,
-                         http=["GET"], transform=True)
-        self.set_handler("sync", manager.sync,
-                         http=["GET", "PUT", "POST"], transform=True)
-
-        self.set_handler("sync_log", manager.sync.log,
-                         http=["GET"], transform=True)
-        self.set_handler("sync_log", manager.sync.log,
-                         http=["GET"], transform=False)
-
-        # Initialize CRUD
-        self.resource.crud(self, method="_init")
-        if self.component is not None:
-            self.component.crud(self, method="_init")
-
-    # -------------------------------------------------------------------------
-    # Method handler configuration
-    # -------------------------------------------------------------------------
-    def set_handler(self, method, handler,
-                    http=None,
-                    representation=None,
-                    transform=False):
-        """
-            Set a method handler for this request
-
-            @param method: the method name
-            @param handler: the handler function
-            @type handler: handler(S3Request, **attr)
-        """
-
-        HTTP = ["GET", "PUT", "POST", "DELETE"]
-
-        if http is None:
-            http = HTTP
-        if not isinstance(http, (list, tuple)):
-            http = [http]
-        if transform:
-            representation = ["__transform__"]
-        elif representation is None:
-            representation = [self.DEFAULT_REPRESENTATION]
-        if not isinstance(representation, (list, tuple)):
-            representation = [representation]
-        if not isinstance(method, (list, tuple)):
-            method = [method]
-
-        handlers = self._handler
-        for h in http:
-            if h not in HTTP:
-                continue
-            if h not in handlers:
-                handlers[h] = Storage()
-            format_hooks = handlers[h]
-            for r in representation:
-                if r not in format_hooks:
-                    format_hooks[r] = Storage()
-                method_hooks = format_hooks[r]
-                for m in method:
-                    if m is None:
-                        _m = "__none__"
-                    else:
-                        _m = m
-                    method_hooks[_m] = handler
-
-    # -------------------------------------------------------------------------
-    def get_handler(self, method, transform=False):
-        """
-            Get a method handler for this request
-
-            @param method: the method name
-            @returns: the handler function
-        """
-
-        http = self.http
-        representation = self.representation
-
-        if transform:
-            representation = "__transform__"
-        elif representation is None:
-            representation = self.DEFAULT_REPRESENTATION
-        if method is None:
-            method = "__none__"
-
-        if http not in self._handler:
-            http = "GET"
-        if http not in self._handler:
-            return None
-        else:
-            format_hooks = self._handler[http]
-
-        if representation not in format_hooks:
-            representation = self.DEFAULT_REPRESENTATION
-        if representation not in format_hooks:
-            return None
-        else:
-            method_hooks = format_hooks[representation]
-
-        if method not in method_hooks:
-            method = "__none__"
-        if method not in method_hooks:
-            return None
-        else:
-            return method_hooks[method]
-
-    # -------------------------------------------------------------------------
-    # Request Parser
-    # -------------------------------------------------------------------------
-    def __parse(self):
-        """ Parses the web2py request object """
-
-        request = current.request
-        manager = current.manager
-
-        self.id = None
-        self.component_name = None
-        self.component_id = None
-        self.method = None
-
-        representation = self.extension
-
-        # Get the names of all components
-        model = manager.model
-        tablename = "%s_%s" % (self.prefix, self.name)
-        components = model.get_components(tablename)
-        if components:
-            components = components.keys()
-        else:
-            components = []
-
-        # Map request args, catch extensions
-        f = []
-        append = f.append
-        args = self.args
-        if len(args) > 4:
-            args = args[:4]
-        method = self.name
-        for arg in args:
-            if "." in arg:
-                arg, representation = arg.rsplit(".", 1)
-            if method is None:
-                method = arg
-            elif arg.isdigit():
-                append((method, arg))
-                method = None
-            else:
-                append((method, None))
-                method = arg
-        if method:
-            append((method, None))
-
-        self.id = f[0][1]
-
-        # Sort out component name and method
-        l = len(f)
-        if l > 1:
-            m = f[1][0].lower()
-            i = f[1][1]
-            if m in components:
-                self.component_name = m
-                self.component_id = i
-            else:
-                self.method = m
-                if not self.id:
-                    self.id = i
-        if self.component_name and l > 2:
-            self.method = f[2][0].lower()
-            if not self.component_id:
-                self.component_id = f[2][1]
-
-        # ?format= overrides extensions
-        if "format" in self.vars:
-            ext = self.vars["format"]
-            if isinstance(ext, list):
-                ext = ext[-1]
-            representation = ext or representation
-        if not representation:
-            self.representation = self.DEFAULT_REPRESENTATION
-        else:
-            self.representation = representation.lower()
-
-    # -------------------------------------------------------------------------
-    # REST Interface
-    # -------------------------------------------------------------------------
-    def __call__(self, **attr):
-        """
-            Execute this request
-
-            @param attr: Parameters for the method handler
-        """
-
-        manager = current.manager
-        request = current.request
-        response = current.response
-        session = current.session
-
-        hooks = current.response.get(self.HOOKS, None)
-        self.next = None
-
-        bypass = False
-        output = None
-        preprocess = None
-        postprocess = None
-
-        # Enforce primary record ID
-        if not self.id and self.representation == "html":
-            if self.component or self.method in ("read", "update"):
-                count = self.resource.count()
-                if self.vars is not None and count == 1:
-                    self.resource.load()
-                    self.record = self.resource._rows.first()
-                else:
-                    if hasattr(self.resource.search, "search_interactive"):
-                        redirect(URL(r=self, f=self.name, args="search",
-                                     vars={"_next": self.url(id="[id]")}))
-                    else:
-                        session.error = self.ERROR.BAD_RECORD
-                        redirect(URL(r=self, c=self.prefix, f=self.name))
-
-        # Pre-process
-        if hooks is not None:
-            preprocess = hooks.get("prep", None)
-        if preprocess:
-            pre = preprocess(self)
-            if pre and isinstance(pre, dict):
-                bypass = pre.get("bypass", False) is True
-                output = pre.get("output", None)
-                if not bypass:
-                    success = pre.get("success", True)
-                    if not success:
-                        if self.representation == "html" and output:
-                            if isinstance(output, dict):
-                                output.update(r=self)
-                            return output
-                        else:
-                            status = pre.get("status", 400)
-                            message = pre.get("message",
-                                              self.ERROR.BAD_REQUEST)
-                            self.error(status, message)
-            elif not pre:
-                self.error(400, self.ERROR.BAD_REQUEST)
-
-        # Default view
-        if self.representation not in ("html", "popup"):
-            response.view = "xml.html"
-
-        # Content type
-        content_type = manager.content_type
-        response.headers["Content-Type"] = \
-            content_type.get(self.representation, "text/html")
-
-        # Custom action?
-        if not self.custom_action:
-            model = manager.model
-            self.custom_action = model.get_method(self.prefix, self.name,
-                                                  component_name=self.component_name,
-                                                  method=self.method)
-        # Method handling
-        http = self.http
-        handler = None
-        if not bypass:
-            # Find the method handler
-            if self.method and self.custom_action:
-                handler = self.custom_action
-            elif http == "GET":
-                handler = self.__GET()
-            elif http == "PUT":
-                handler = self.__PUT()
-            elif http == "POST":
-                handler = self.__POST()
-            elif http == "DELETE":
-                handler = self.__DELETE()
-            else:
-                self.error(405, self.ERROR.BAD_METHOD)
-            # Invoke the method handler
-            if handler is not None:
-                output = handler(self, **attr)
-            elif self.method == "search":
-                output = self.resource.search(self, **attr)
-            else:
-                # Fall back to CRUD
-                output = self.resource.crud(self, **attr)
-
-        # Post-process
-        if hooks is not None:
-            postprocess = hooks.get("postp", None)
-        if postprocess is not None:
-            output = postprocess(self, output)
-        if output is not None and isinstance(output, dict):
-            # Put a copy of r into the output for the view
-            # to be able to make use of it
-            output.update(r=self)
-
-        # Redirection
-        if self.next is not None and \
-           (self.http != "GET" or self.method == "clear"):
-            if isinstance(output, dict):
-                form = output.get("form", None)
-                if form:
-                    if not hasattr(form, "errors"):
-                        form = form[0]
-                    if form.errors:
-                        return output
-            session.flash = response.flash
-            session.confirmation = response.confirmation
-            session.error = response.error
-            session.warning = response.warning
-            redirect(self.next)
-
-        return output
-
-    # -------------------------------------------------------------------------
-    def __GET(self):
-        """
-            Get the GET method handler
-        """
-
-        method = self.method
-        manager = current.manager
-        model = manager.model
-
-        tablename = self.component and self.component.tablename or self.tablename
-
-        transform = False
-        if method is None or method in ("read", "display"):
-            if self.transformable():
-                method = "export_tree"
-                transform = True
-            elif self.component:
-                if self.interactive and self.resource.count() == 1:
-                    # Load the record
-                    if not self.resource._rows:
-                        self.resource.load(start=0, limit=1)
-                    if self.resource._rows:
-                        self.record = self.resource._rows[0]
-                        self.id = self.resource.get_id()
-                        self.uid = self.resource.get_uid()
-                if self.multiple and not self.component_id:
-                    method = "list"
-                else:
-                    method = "read"
-            else:
-                if self.id or method in ("read", "display"):
-                    # Enforce single record
-                    if not self.resource._rows:
-                        self.resource.load(start=0, limit=1)
-                    if self.resource._rows:
-                        self.record = self.resource._rows[0]
-                        self.id = self.resource.get_id()
-                        self.uid = self.resource.get_uid()
-                    else:
-                        self.error(404, self.ERROR.BAD_RECORD)
-                    method = "read"
-                else:
-                    method = "list"
-
-        elif method in ("create", "update"):
-            if self.transformable(method="import"):
-                method = "import_tree"
-                transform = True
-
-        elif method == "delete":
-            return self.__DELETE()
-
-        elif method == "clear" and not r.component:
-            manager.clear_session(self.prefix, self.name)
-            if "_next" in self.vars:
-                request_vars = dict(_next=self._next)
-            else:
-                request_vars = {}
-            if self.representation == "html" and \
-               self.resource.search.search_interactive:
-                self.next = URL(r=self,
-                                f=self.name,
-                                args="search",
-                                vars=request_vars)
-            else:
-                self.next = URL(r=self, f=self.name)
-            return lambda r, **attr: None
-        elif self.transformable():
-            transform = True
-
-        return self.get_handler(method, transform=transform)
-
-    # -------------------------------------------------------------------------
-    def __PUT(self):
-        """
-            Get the PUT method handler
-        """
-
-        method = self.method
-        transform = self.transformable(method="import")
-
-        if not self.method and transform:
-            method = "import_tree"
-
-        return self.get_handler(method, transform=transform)
-
-    # -------------------------------------------------------------------------
-    def __POST(self):
-        """
-            Get the POST method handler
-        """
-
-        method = self.method
-
-        if method == "delete":
-            return self.__DELETE()
-        else:
-            if self.transformable(method="import"):
-                return self.__PUT()
-            else:
-                post_vars = self.post_vars
-                table = self.target()[2]
-                if "deleted" in table and "id" not in post_vars: # and "uuid" not in post_vars:
-                    original = current.manager.original(table, post_vars)
-                    if original and original.deleted:
-                        self.post_vars.update(id=original.id)
-                        self.vars.update(id=original.id)
-                return self.__GET()
-
-    # -------------------------------------------------------------------------
-    def __DELETE(self):
-        """
-            Get the DELETE method handler
-        """
-
-        return self.get_handler("delete")
-
-    # -------------------------------------------------------------------------
-    # Built-in method handlers
-    # -------------------------------------------------------------------------
-    @staticmethod
-    def get_tree(r, **attr):
-        """
-            XML Element tree export method
-
-            @param r: the S3Request instance
-            @param attr: controller attributes
-        """
-
-        manager = current.manager
-        resource = r.resource
-        _vars = r.get_vars
-
-        xml = manager.xml
-        json_formats = manager.json_formats
-        content_type = manager.content_type
-
-        # Find XSLT stylesheet
-        stylesheet = r.stylesheet()
-
-        # Slicing
-        start = _vars.get("start", None)
-        if start is not None:
-            try:
-                start = int(start)
-            except ValueError:
-                start = None
-        limit = _vars.get("limit", None)
-        if limit is not None:
-            try:
-                limit = int(limit)
-            except ValueError:
-                limit = None
-
-        # Default GIS marker
-        marker = _vars.get("marker", None)
-
-        # msince
-        msince = _vars.get("msince", None)
-        if msince is not None:
-            tfmt = xml.ISOFORMAT
-            try:
-                (y, m, d, hh, mm, ss, t0, t1, t2) = \
-                    time.strptime(msince, tfmt)
-                msince = datetime.datetime(y, m, d, hh, mm, ss)
-            except ValueError:
-                msince = None
-
-        # Show IDs (default: False)
-        if "show_ids" in _vars:
-            if _vars["show_ids"].lower() == "true":
-                manager.show_ids = True
-
-        # Show URLs (default: True)
-        if "show_urls" in _vars:
-            if _vars["show_urls"].lower() == "false":
-                manager.show_urls = False
-
-        # Components of the master resource (tablenames)
-        if "mcomponents" in _vars:
-            mcomponents = _vars["mcomponents"]
-            if str(mcomponents).lower() == "none":
-                mcomponents = None
-            elif not isinstance(mcomponents, list):
-                mcomponents = mcomponents.split(",")
-        else:
-            mcomponents = [] # all
-
-        # Components of referenced resources (tablenames)
-        if "rcomponents" in _vars:
-            rcomponents = _vars["rcomponents"]
-            if str(rcomponents).lower() == "none":
-                rcomponents = None
-            elif not isinstance(rcomponents, list):
-                rcomponents = rcomponents.split(",")
-        else:
-            rcomponents = None
-
-        # Add stylesheet parameters
-        args = Storage()
-        if stylesheet is not None:
-            if r.component:
-                args.update(id=r.id, component=r.component.tablename)
-            mode = _vars.get("xsltmode", None)
-            if mode is not None:
-                args.update(mode=mode)
-
-        # Set response headers
-        headers = current.response.headers
-        representation = r.representation
-        if representation in json_formats:
-            as_json = True
-            default = "application/json"
-        else:
-            as_json = False
-            default = "text/xml"
-        headers["Content-Type"] = content_type.get(representation, default)
-
-        # Export the resource
-        output = resource.export_xml(start=start,
-                                     limit=limit,
-                                     msince=msince,
-                                     marker=marker,
-                                     dereference=True,
-                                     mcomponents=mcomponents,
-                                     rcomponents=rcomponents,
-                                     stylesheet=stylesheet,
-                                     as_json=as_json,
-                                     **args)
-        # Transformation error?
-        if not output:
-            r.error(400, "XSLT Transformation Error: %s " % xml.error)
-
-        return output
-
-    # -------------------------------------------------------------------------
-    @staticmethod
-    def put_tree(r, **attr):
-        """
-            XML Element tree import method
-
-            @param r: the S3Request method
-            @param attr: controller attributes
-        """
-
-        manager = current.manager
-        auth = manager.auth
-        xml = manager.xml
-
-        resource = r.resource
-        _vars = r.get_vars
-
-        # Skip invalid records?
-        if "ignore_errors" in _vars:
-            ignore_errors = True
-        else:
-            ignore_errors = False
-
-        # Find all source names in the URL vars
-        def findnames(_vars, name):
-            nlist = []
-            if name in _vars:
-                names = _vars[name]
-                if isinstance(names, (list, tuple)):
-                    names = ",".join(names)
-                names = names.split(",")
-                for n in names:
-                    if n[0] == "(" and ")" in n[1:]:
-                        nlist.append(n[1:].split(")", 1))
-                    else:
-                        nlist.append([None, n])
-            return nlist
-        filenames = findnames(_vars, "filename")
-        fetchurls = findnames(_vars, "fetchurl")
-        source_url = None
-
-        # Get the source(s)
-        json_formats = manager.json_formats
-        csv_formats = manager.csv_formats
-        source = []
-        format = r.representation
-        if format in json_formats or format in csv_formats:
-            if filenames:
-                try:
-                    for f in filenames:
-                        source.append((f[0], open(f[1], "rb")))
-                except:
-                    source = []
-            elif fetchurls:
-                import urllib
-                try:
-                    for u in fetchurls:
-                        source.append((u[0], urllib.urlopen(u[1])))
-                except:
-                    source = []
-            elif r.http != "GET":
-                source = r.read_body()
-        else:
-            if filenames:
-                source = filenames
-            elif fetchurls:
-                source = fetchurls
-                # Assume only 1 URL for GeoRSS feed caching
-                source_url = fetchurls[0][1]
-            elif r.http != "GET":
-                source = r.read_body()
-        if not source:
-            if filenames or fetchurls:
-                # Error: source not found
-                r.error(400, "Invalid source")
-            else:
-                # No source specified => return resource structure
-                return r.get_struct(r, **attr)
-
-        # Find XSLT stylesheet
-        stylesheet = r.stylesheet(method="import")
-        # Target IDs
-        if r.method == "create":
-            id = None
-        else:
-            id = r.id
-
-        # Transformation mode?
-        if "xsltmode" in _vars:
-            args = dict(xsltmode=_vars["xsltmode"])
-        else:
-            args = dict()
-        # These 3 options are called by gis.show_map() & read by the
-        # GeoRSS Import stylesheet to populate the gis_cache table
-        # Source URL: For GeoRSS/KML Feed caching
-        if source_url:
-            args["source_url"] = source_url
-        # Data Field: For GeoRSS/KML Feed popups
-        if "data_field" in _vars:
-            args["data_field"] = _vars["data_field"]
-        # Image Field: For GeoRSS/KML Feed popups
-        if "image_field" in _vars:
-            args["image_field"] = _vars["image_field"]
-
-        # Format type?
-        if format in json_formats:
-            format = "json"
-        elif format in csv_formats:
-            format = "csv"
-        else:
-            format = "xml"
-
-        try:
-            output = resource.import_xml(source,
-                                         id=id,
-                                         format=format,
-                                         stylesheet=stylesheet,
-                                         ignore_errors=ignore_errors,
-                                         **args)
-        except IOError:
-            auth.permission.fail()
-        except SyntaxError:
-            e = sys.exc_info()[1]
-            if hasattr(e, "message"):
-                e = e.message
-            r.error(400, e)
-
-        return output
-
-    # -------------------------------------------------------------------------
-    @staticmethod
-    def get_struct(r, **attr):
-        """
-            Resource structure introspection method
-
-            @param r: the S3Request instance
-            @param attr: controller attributes
-        """
-
-        manager = current.manager
-        resource = r.resource
-        stylesheet = r.stylesheet()
-        json_formats = manager.json_formats
-        if format in json_formats:
-            as_json = True
-            content_type = "application/json"
-        else:
-            as_json = False
-            content_type = "text/xml"
-        _vars = r.get_vars
-        meta = str(_vars.get("meta", False)).lower() == "true"
-        opts = str(_vars.get("options", False)).lower() == "true"
-        refs = str(_vars.get("references", False)).lower() == "true"
-        output = resource.struct(meta=meta,
-                                 options=opts,
-                                 references=refs,
-                                 stylesheet=stylesheet,
-                                 as_json=as_json)
-        if output is None:
-            # Transformation error
-            xml = manager.xml
-            r.error(400, xml.error)
-        response = current.response
-        response.headers["Content-Type"] = content_type
-        return output
-
-    # -------------------------------------------------------------------------
-    @staticmethod
-    def get_fields(r, **attr):
-        """
-            Resource structure introspection method (single table)
-
-            @param r: the S3Request instance
-            @param attr: controller attributes
-        """
-
-        resource = r.resource
-        representation = r.representation
-        if representation == "xml":
-            output = resource.fields(component=r.component_name)
-            content_type = "text/xml"
-        elif representation == "s3json":
-            output = resource.fields(component=r.component_name,
-                                     as_json=True)
-            content_type = "application/json"
-        else:
-            r.error(501, r.ERROR.BAD_FORMAT)
-        response = current.response
-        response.headers["Content-Type"] = content_type
-        return output
-
-    # -------------------------------------------------------------------------
-    @staticmethod
-    def get_options(r, **attr):
-        """
-            Field options introspection method (single table)
-
-            @param r: the S3Request instance
-            @param attr: controller attributes
-        """
-
-        resource = r.resource
-        _vars = r.get_vars
-        if "field" in _vars:
-            items = _vars["field"]
-            if not isinstance(items, (list, tuple)):
-                items = [items]
-            fields = []
-            add_fields = fields.extend
-            for item in items:
-                f = item.split(",")
-                if f:
-                    add_fields(f)
-        else:
-            fields = None
-        only_last = False
-        if "only_last" in _vars:
-            only_last = _vars["only_last"]
-        show_uids = False
-        if "show_uids" in _vars:
-            v = _vars["show_uids"]
-            if isinstance(v, (list, tuple)):
-                v = v[-1]
-            if v.lower() == "true":
-                show_uids = True
-        component = r.component_name
-        representation = r.representation
-        if representation == "xml":
-            output = resource.options(component=component,
-                                      fields=fields,
-                                      show_uids=show_uids)
-            content_type = "text/xml"
-        elif representation == "s3json":
-            output = resource.options(component=component,
-                                      fields=fields,
-                                      only_last=only_last,
-                                      as_json=True)
-            content_type = "application/json"
-        else:
-            r.error(501, r.ERROR.BAD_FORMAT)
-        response = current.response
-        response.headers["Content-Type"] = content_type
-        return output
-
-    # -------------------------------------------------------------------------
-    # Tools
-    # -------------------------------------------------------------------------
-    def __getattr__(self, name):
-        """
-            Called upon r.<name>:
-                - returns the value of the attribute
-                - falls back to current.request if the attribute is not
-                  defined here.
-                This allows to seamlessly replace web2py's request object
-                with this instance, and to override certain attributes of it.
-
-            @param name: the attribute name
-        """
-
-        request = current.request
-        if name in self.__dict__:
-            return self.__dict__[name]
-        elif name in (request or {}):
-            return request[name]
-        else:
-            raise AttributeError
-
-    # -------------------------------------------------------------------------
-    def transformable(self, method=None):
-        """
-            Check the request for a transformable format
-
-            @param method: "import" for import methods, else None
-        """
-
-        if self.representation in ("html", "aadata", "popup", "iframe"):
-            return False
-
-        stylesheet = self.stylesheet(method=method, skip_error=True)
-
-        if self.representation != "xml" and not stylesheet:
-            return False
-        else:
-            return True
-
-    # -------------------------------------------------------------------------
-    def actuate_link(self, component_id=None):
-        """
-            Determine whether to actuate a link or not
-
-            @param component_id: the component_id (if not self.component_id)
-        """
-
-        if not component_id:
-            component_id = self.component_id
-        if self.component:
-            single = component_id != None
-            component = self.component
-            if component.link:
-                actuate = self.component.actuate
-                if "linked" in self.get_vars:
-                    linked = self.get_vars.get("linked", False)
-                    linked = linked in ("true", "True")
-                    if linked:
-                        actuate = "replace"
-                    else:
-                        actuate = "hide"
-                if actuate == "link":
-                    if self.method != "delete" and self.http != "DELETE":
-                        return single
-                    else:
-                        return not single
-                elif actuate == "replace":
-                    return True
-                #elif actuate == "embed":
-                    #raise NotImplementedError
-                else:
-                    return False
-            else:
-                return True
-        else:
-            return False
-
-    # -------------------------------------------------------------------------
-    def unauthorised(self):
-        """
-            Action upon unauthorised request
-        """
-
-        auth = current.manager.auth
-        auth.permission.fail()
-
-    # -------------------------------------------------------------------------
-    def error(self, status, message, tree=None, next=None):
-        """
-            Action upon error
-
-            @param status: HTTP status code
-            @param message: the error message
-            @param tree: the tree causing the error
-        """
-
-        xml = current.manager.xml
-
-        if self.representation == "html":
-            current.session.error = message
-            if next is not None:
-                redirect(next)
-            else:
-                redirect(URL(r=self, f="index"))
-        else:
-            headers = {"Content-Type":"application/json"}
-            print >> sys.stderr, "ERROR: %s" % message
-            raise HTTP(status,
-                       body=xml.json_message(success=False,
-                                             status_code=status,
-                                             message=message,
-                                             tree=tree),
-                       web2py_header=message,
-                       **headers)
-
-    # -------------------------------------------------------------------------
-    def url(self, id=None, method=None, representation=None, vars=None):
-        """
-            Returns the URL of this request
-
-            @param id: the record ID
-            @param method: the URL method
-            @param representation: the representation for the URL
-            @param vars: the URL query variables
-        """
-
-        if vars is None:
-            vars = self.get_vars
-        elif isinstance(vars, str):
-            # We've come from a dataTable_vars which has the vars as
-            # a JSON string, but with the wrong quotation marks
-            vars = json.loads(vars.replace("'", "\""))
-
-        if "format" in vars:
-            del vars["format"]
-
-        args = []
-        read = False
-
-        component_id = self.component_id
-        if id is None:
-            id = self.id
-        else:
-            read = True
-
-        if not representation:
-            representation = self.representation
-        if method is None:
-            method = self.method
-        elif method=="":
-            method = None
-            if not read:
-                if self.component:
-                    component_id = None
-                else:
-                    id = None
-        else:
-            if id is None:
-                id = self.id
-            else:
-                id = str(id)
-                if len(id) == 0:
-                    id = "[id]"
-
-        if self.component:
-            if id:
-                args.append(id)
-            args.append(self.component_name)
-            if component_id:
-                args.append(component_id)
-            if method:
-                args.append(method)
-        else:
-            if id:
-                args.append(id)
-            if method:
-                args.append(method)
-
-        f = self.function
-        if not representation==self.DEFAULT_REPRESENTATION:
-            if len(args) > 0:
-                args[-1] = "%s.%s" % (args[-1], representation)
-            else:
-                f = "%s.%s" % (f, representation)
-
-        return URL(r=self,
-                   c=self.controller,
-                   f=f,
-                   args=args, vars=vars)
-
-    # -------------------------------------------------------------------------
-    def target(self):
-        """
-            Get the target table of the current request
-
-            @returns: a tuple of (prefix, name, table, tablename) of the target
-                resource of this request
-
-            @todo: update for link table support
-        """
-
-        component = self.component
-        if component is not None:
-            link = self.component.link
-            if link and not self.actuate_link():
-                return(link.prefix,
-                       link.name,
-                       link.table,
-                       link.tablename)
-            return (component.prefix,
-                    component.name,
-                    component.table,
-                    component.tablename)
-        else:
-            return (self.prefix,
-                    self.name,
-                    self.table,
-                    self.tablename)
-
-    # -------------------------------------------------------------------------
-    def stylesheet(self, method=None, skip_error=False):
-        """
-            Find the XSLT stylesheet for this request
-
-            @param method: "import" for data imports, else None
-            @param skip_error: do not raise an HTTP error status
-                               if the stylesheet cannot be found
-        """
-
-        stylesheet = None
-        format = self.representation
-        if self.component:
-            resourcename = self.component.name
-        else:
-            resourcename = self.name
-
-        # Native S3XML?
-        if format == "xml":
-            return stylesheet
-
-        # External stylesheet specified?
-        if "transform" in self.vars:
-            return self.vars["transform"]
-
-        # Stylesheet attached to the request?
-        extension = self.XSLT_EXTENSION
-        filename = "%s.%s" % (resourcename, extension)
-        if filename in self.post_vars:
-            p = self.post_vars[filename]
-            import cgi
-            if isinstance(p, cgi.FieldStorage) and p.filename:
-                stylesheet = p.file
-            return stylesheet
-
-        # Internal stylesheet?
-        folder = self.folder
-        path = self.XSLT_PATH
-        if method != "import":
-            method = "export"
-        filename = "%s.%s" % (method, extension)
-        import os
-        stylesheet = os.path.join(folder, path, format, filename)
-        if not os.path.exists(stylesheet):
-            if not skip_error:
-                self.error(501, "%s: %s" % (self.ERROR.BAD_TEMPLATE,
-                                            stylesheet))
-            else:
-                stylesheet = None
-
-        return stylesheet
-
-    # -------------------------------------------------------------------------
-    def read_body(self):
-        """
-            Read data from request body
-        """
-
-        import cgi
-
-        self.files = Storage()
-        content_type = self.env.get("content_type", None)
-
-        source = []
-        if content_type and content_type.startswith("multipart/"):
-            ext = ".%s" % self.representation
-            vars = self.post_vars
-            for v in vars:
-                p = vars[v]
-                if isinstance(p, cgi.FieldStorage) and p.filename:
-                    self.files[p.filename] = p.file
-                    if p.filename.endswith(ext):
-                        source.append((v, p.file))
-                elif v.endswith(ext):
-                    if isinstance(p, cgi.FieldStorage):
-                        source.append((v, p.value))
-                    elif isinstance(p, basestring):
-                        source.append((v, StringIO(p)))
-        else:
-            s = self.body
-            s.seek(0)
-            source.append(s)
-
-        return source
-
-# =============================================================================
-
-class S3Resource(object):
-    """ API for resources """
-
-    # -------------------------------------------------------------------------
-    # Constructor
-    # -------------------------------------------------------------------------
-    def __init__(self, manager, prefix, name,
-                 id=None,
-                 uid=None,
-                 filter=None,
-                 vars=None,
-                 parent=None,
-                 linked=None,
-                 linktable=None,
-                 components=None,
-                 include_deleted=False):
-        """
-            Constructor
-
-            @param manager: the S3RequestManager
-            @param prefix: prefix of the resource name (=module name)
-            @param name: name of the resource (without prefix)
-            @param id: record ID (or list of record IDs)
-            @param uid: record UID (or list of record UIDs)
-            @param filter: filter query (DAL resources only)
-            @param vars: dictionary of URL query variables
-            @param parent: the parent resource
-            @param linked: the linked resource
-            @param linktable: the link table
-            @param components: component name (or list of component names)
-        """
-
-        # DB and manager
-        manager = current.manager
-        db = current.db
-        s3db = current.s3db
-
-        self.ERROR = manager.ERROR
-
-        # Export/Import hooks
-        self.exporter = manager.exporter
-        self.xml = manager.xml
-
-        # Authorization hooks
-        self.permit = manager.permit
-        self.accessible_query = current.auth.s3_accessible_query
-
-        # Audit hook
-        self.audit = manager.audit
-
-        # Basic properties
-        self.prefix = prefix
-        self.name = name
-        self.alias = name
-
-        # Tablename and table
-        tablename = "%s_%s" % (prefix, name)
-        try:
-            table = s3db[tablename]
-        except:
-            manager.error = "Undefined table: %s" % tablename
-            raise KeyError(manager.error)
-        self.tablename = tablename
-        self.table = table
-
-        # Resource Filter
-        self.rfilter = None
-        self.fquery = None
-        self.fvfltr = None
-
-        self.include_deleted = include_deleted
-        self.values = Storage() # @todo: needed? => not internally
-
-        # The Rows
-        self._rows = None
-        self._rowindex = None
-        self.rfields = None
-        self.dfields = None
-        self._ids = []
-        self._uids = []
-        self._length = None
-        self._slice = False # @todo: needed? => not internally
-
-        # Request attributes
-        self.vars = None # set during build_query
-        self.lastid = None
-        self.files = Storage()
-
-        # Component properties
-        self.link = None
-        self.linktable = None
-        self.actuate = None
-        self.lkey = None
-        self.rkey = None
-        self.pkey = None
-        self.fkey = None
-        self.multiple = True
-        self.parent = parent # the parent resource
-        self.linked = linked # the linked resource
-
-        # Primary resource - attach components
-        model = manager.model
-        self.components = Storage()
-        self.links = Storage()
-        if self.parent is None:
-            # Attach components
-            hooks = model.get_components(self.table, names=components)
-            for alias in hooks:
-                # Create as resource
-                c = hooks[alias]
-                component = S3Resource(manager, c.prefix, c.name,
-                                       parent=self,
-                                       linktable=c.linktable,
-                                       include_deleted=self.include_deleted)
-
-                # Update component properties
-                component.pkey = c.pkey
-                component.fkey = c.fkey
-                component.linktable = c.linktable
-                component.lkey = c.lkey
-                component.rkey = c.rkey
-                component.actuate = c.actuate
-                component.autodelete = c.autodelete
-                component.autocomplete = c.autocomplete
-                component.alias = c.alias
-                component.multiple = c.multiple
-                component.values = c.values
-
-                # Copy properties to the link
-                if component.link is not None:
-                    link = component.link
-                    link.pkey = component.pkey
-                    link.fkey = component.lkey
-                    link.alias = component.alias
-                    link.actuate = component.actuate
-                    link.autodelete = component.autodelete
-                    link.multiple = component.multiple
-                    self.links[link.name] = link
-
-                self.components[alias] = component
-
-            # Build query
-            self.build_query(id=id, uid=uid, filter=filter, vars=vars)
-
-        # Component - attach link table
-        if linktable is not None:
-            # Create as resource
-            tn = linktable._tablename
-            prefix, name = tn.split("_", 1)
-            self.link = S3Resource(manager, prefix, name,
-                                   parent=self.parent,
-                                   linked=self,
-                                   include_deleted=self.include_deleted)
-
-        # CRUD
-        self.crud = manager.crud()
-        self.crud.resource = self
-
-        # Pending Imports
-        self.skip_import = False
-        self.job = None
-        self.error = None
-        self.error_tree = None
-
-        # Search
-        self.search = model.get_config(self.tablename, "search_method", None)
-        if not self.search:
-            if "name" in self.table:
-                T = current.T
-                self.search = manager.search(
-                                name="search_simple",
-                                label=T("Name"),
-                                comment=T("Enter a name to search for. You may use % as wildcard. Press 'Search' without input to list all items."),
-                                field=["name"])
-            else:
-                self.search = manager.search()
-
-    # -------------------------------------------------------------------------
-    # Query handling
-    # -------------------------------------------------------------------------
-    def build_query(self, id=None, uid=None, filter=None, vars=None):
-        """
-            Query builder
-
-            @param id: record ID or list of record IDs to include
-            @param uid: record UID or list of record UIDs to include
-            @param filter: filtering query (DAL only)
-            @param vars: dict of URL query variables
-        """
-
-        # Reset the rows counter
-        self._length = None
-
-        self.rfilter = S3ResourceFilter(self,
-                                        id=id,
-                                        uid=uid,
-                                        filter=filter,
-                                        vars=vars)
-        return self.rfilter
-
-    # -------------------------------------------------------------------------
-    def add_filter(self, f=None, c=None):
-        """
-            Extend the current resource filter
-
-            @param f: a Query or a S3ResourceQuery instance
-            @param c: alias of the component this filter concerns,
-                      automatically adds the respective component join
-                      (not needed for S3ResourceQuery instances)
-        """
-
-        if f is None:
-            return
-        if self.rfilter is None:
-            self.rfilter = S3ResourceFilter(self)
-        self.rfilter.add_filter(f, component=c)
-
-    # -------------------------------------------------------------------------
-    def add_component_filter(self, alias, f=None):
-        """
-            Extend the resource filter of a particular component, does
-            not affect the master resource filter (as opposed to add_filter)
-
-            @param alias: the alias of the component
-            @param f: a Query or a S3ResourceQuery instance
-        """
-
-        if f is None:
-            return
-        if self.rfilter is None:
-            self.rfilter = S3ResourceFilter(self)
-        self.rfilter.add_filter(f, component=alias, master=False)
-
-    # -------------------------------------------------------------------------
-    def get_query(self):
-        """ Get the effective query """
-
-        if self.rfilter is None:
-            self.build_query()
-        return self.rfilter.get_query()
-
-    # -------------------------------------------------------------------------
-    def get_filter(self):
-        """ Get the effective virtual fields filter """
-
-        if self.rfilter is None:
-            self.build_query()
-        return self.rfilter.get_filter()
-
-    # -------------------------------------------------------------------------
-    def clear_query(self):
-        """ Removes the current query (does not remove the set!) """
-
-        self.rfilter = None
-        components = self.components
-        if components:
-            for c in components:
-                components[c].clear_query()
-
-    # -------------------------------------------------------------------------
-    # Data access
-    # -------------------------------------------------------------------------
-    def select(self, *fields, **attributes):
-        """
-            Select records with the current query
-
-            @param fields: fields to select
-            @param attributes: select attributes
-        """
-
-        db = current.db
-        manager = current.manager
-        audit = manager.audit
-        prefix = self.prefix
-        name = self.name
-
-        rfilter = self.rfilter
-        if rfilter is None:
-            rfilter = self.build_query()
-        query = rfilter.get_query()
-        vfltr = rfilter.get_filter()
-
-        if vfltr is not None:
-            attr = Storage(attributes)
-            if "limitby" in attr:
-                limitby = attr["limitby"]
-                start = limitby[0]
-                limit = limitby[1]
-                if limit is not None:
-                    limit = limit - start
-                del attr["limitby"]
-                self._slice = True
-            else:
-                start = limit = None
-            attributes = attr
-            # @todo: override fields => needed for vfilter
-        elif "limitby" in attributes:
-            self._slice = True
-
-        # Get the rows
-        rows = db(query).select(*fields, **attributes)
-        if vfltr is not None:
-            rows = rfilter(rows, start=start, limit=limit)
-
-        # Audit
-        audit("list", prefix, name)
-
-        # Keep the rows for later access
-        self._rows = rows
-        return rows
-
-    # -------------------------------------------------------------------------
-    def load(self, start=None, limit=None):
-        """
-            Load records from this resource
-
-            @param start: the index of the first record to load
-            @param limit: the maximum number of records to load
-        """
-
-        manager = current.manager
-        xml = manager.xml
-        table = self.table
-
-        if not len(table.virtualfields):
-            if self.tablename == "gis_location":
-                fields = [f for f in table if f.name != "wkt"]
-            else:
-                fields = [f for f in table]
-        else:
-            fields = None
-
-        if self._rows is not None:
-            self.clear()
-
-        query = self.get_query()
-        vfltr = self.get_filter()
-        rfilter = self.rfilter
-
-        limitby = None
-        multiple = rfilter.multiple
-        if not multiple:
-            if self.parent and self.parent.count() == 1:
-                start = 0
-                limit = 1
-                limitby = (0, 1)
-        else:
-            limitby = self.limitby(start=start, limit=limit)
-
-        if vfltr:
-            if not limitby:
-                start = None
-                limit = None
-            if fields is not None:
-                fnames = [f.name for f in fields]
-                rows = self.sqltable(fnames,
-                                     start=start,
-                                     limit=limit,
-                                     as_rows=True)
-            else:
-                rows = self.sqltable(None,
-                                     start=start,
-                                     limit=limit,
-                                     as_rows=True)
-            if rows is None:
-                rows = []
-            if not limitby:
-                self._length = len(rows)
-            else:
-                self._slice = True
-        else:
-            if limitby:
-                if fields is not None:
-                    rows = self.select(limitby=limitby, *fields)
-                else:
-                    rows = self.select(table.ALL, limitby=limitby)
-                self._slice = True
-            else:
-                if fields is not None:
-                    rows = self.select(*fields)
-                else:
-                    rows = self.select(table.ALL)
-                self._length = len(rows)
-        id = table._id.name
-        self._ids = [row[id] for row in rows]
-        uid = manager.xml.UID
-        if uid in table.fields:
-            self._uids = [row[uid] for row in rows]
-        self._rows = rows
-        return rows
-
-    # -------------------------------------------------------------------------
-    def insert(self, **fields):
-        """
-            Insert a record into this resource
-
-            @param fields: dict of field/value pairs to insert
-        """
-
-        # Check permission
-        authorised = self.permit("create", self.tablename)
-        if not authorised:
-            raise IOError("Operation not permitted: INSERT INTO %s" %
-                            self.tablename)
-
-        # Insert new record
-        record_id = self.table.insert(**fields)
-
-        # Audit
-        if record_id:
-            record = Storage(fields).update(id=record_id)
-            self.audit("create", self.prefix, self.name, form=record)
-
-        return record_id
-
-    # -------------------------------------------------------------------------
-    def delete(self,
-               ondelete=None,
-               format=None,
-               cascade=False):
-        """
-            Delete all (deletable) records in this resource
-
-            @param ondelete: on-delete callback
-            @param format: the representation format of the request (optional)
-
-            @returns: number of records deleted
-
-            @todo: Fix for Super Entities where we need row[table._id.name]
-            @todo: optimize
-        """
-
-        db = current.db
-        manager = current.manager
-        model = manager.model
-
-        settings = manager.s3.crud
-        archive_not_delete = settings.archive_not_delete
-
-        table = self.table
-
-        # Reset error
-        manager.error = None
-
-        # Get all rows
-        if "uuid" in table.fields:
-            rows = self.select(table._id, table.uuid)
-        else:
-            rows = self.select(table._id)
-
-        if not rows:
-            # No rows in this resource => return success here
-            return 0
-
-        numrows = 0 # number of rows deleted
-        if archive_not_delete and "deleted" in self.table:
-
-            # Don't delete, but set deleted-flag
-
-            # Find deletable rows
-            references = self.table._referenced_by
-            rfields = [(tn, fn) for tn, fn in references
-                                if db[tn][fn].ondelete == "RESTRICT"]
-            restricted = []
-            ids = [row.id for row in rows]
-            for tn, fn in rfields:
-                rtable = db[tn]
-                rfield = rtable[fn]
-                query = (rfield.belongs(ids))
-                if "deleted" in rtable:
-                    query &= (rtable.deleted != True)
-                rrows = db(query).select(rfield)
-                restricted += [r[fn] for r in rrows if r[fn] not in restricted]
-            deletable = [row.id for row in rows if row.id not in restricted]
-
-
-            # Get custom ondelete-cascade
-            ondelete_cascade = model.get_config(self.tablename, "ondelete_cascade")
-
-            for row in rows:
-
-                # Check permission to delete this row
-                if not self.permit("delete", self.table, record_id=row.id):
-                    continue
-
-                # Store prior error
-                error = manager.error
-                manager.error = None
-
-                # Run custom ondelete_cascade
-                if ondelete_cascade:
-                    callback(ondelete_cascade, row, tablename=self.tablename)
-                    if manager.error:
-                        # Row is not deletable
-                        continue
-                    if row.id not in deletable:
-                        # Check deletability again
-                        restrict = False
-                        for tn, fn in rfields:
-                            rtable = db[tn]
-                            rfield = rtable[fn]
-                            query = (rfield == row.id)
-                            if "deleted" in rtable:
-                                query &= (rtable.deleted != True)
-                            rrow = db(query).select(rfield,
-                                                    limitby=(0, 1)).first()
-                            if rrow:
-                                restrict = True
-                        if not restrict:
-                            deletable.append(row.id)
-
-                if row.id not in deletable:
-                    # Row is not deletable => skip with error status
-                    manager.error = self.ERROR.INTEGRITY_ERROR
-                    continue
-
-                for tn, fn in references:
-                    rtable = db[tn]
-                    rfield = rtable[fn]
-
-                    if rfield.ondelete == "CASCADE":
-
-                        # Delete the referencing records
-                        rprefix, rname = tn.split("_", 1)
-                        query = rfield == row.id
-                        rresource = manager.define_resource(rprefix, rname, filter=query)
-                        ondelete = model.get_config(tn, "ondelete")
-                        rresource.delete(ondelete=ondelete, cascade=True)
-
-                        if manager.error:
-                            # Can't delete the reference
-                            break
-
-                    elif rfield.ondelete == "SET NULL":
-                        try:
-                            db(rfield == row.id).update(**{fn:None})
-                        except:
-                            # Can't set the reference to None
-                            manager.error = self.ERROR.INTEGRITY_ERROR
-                            break
-
-                    elif rfield.ondelete == "SET DEFAULT":
-                        try:
-                            db(rfield == row.id).update(**{fn:rfield.default})
-                        except:
-                            # Can't set the reference to default value
-                            manager.error = self.ERROR.INTEGRITY_ERROR
-                            break
-
-                if manager.error:
-                    # Rollback all cascade actions on error
-                    if not cascade:
-                        db.rollback()
-                    continue
-
-                else:
-                    # Cascade successful!
-
-                    # Linked table auto-delete
-                    component = self.linked
-                    if component and self.autodelete and component.autodelete:
-                        rkey = component.rkey
-                        if rkey in table:
-                            this = db(table._id == row[table._id.name]).select(table._id, table[rkey],
-                                                                               limitby=(0, 1)).first()
-                            query = (table._id != this[table._id.name]) & \
-                                    (table[rkey] == this[rkey])
-                            if "deleted" in table:
-                                query != (table.deleted != True)
-                            remaining = db(query).select(table._id, limitby=(0, 1)).first()
-                            if not remaining:
-                                query = component.table[component.fkey] == this[rkey]
-                                linked = manager.define_resource(component.prefix,
-                                                                 component.name,
-                                                                 filter=query)
-                                ondelete = model.get_config(component.tablename, "ondelete")
-                                linked.delete(ondelete=ondelete, cascade=True)
-
-                    # Clear session
-                    if manager.get_session(prefix=self.prefix,
-                                           name=self.name) == row.id:
-                        manager.clear_session(prefix=self.prefix, name=self.name)
-
-                    # Pull back prior error status
-                    manager.error = error
-                    error = None
-
-                    # Collect fields
-                    fields = dict(deleted=True)
-
-                    if "deleted_fk" in self.table:
-                        # "Park" foreign keys to resolve constraints,
-                        # "un-delete" will have to restore valid FKs
-                        # from this field!
-                        record = self.table[row.id]
-                        fk = {}
-                        for f in self.table.fields:
-                            ftype = str(self.table[f].type)
-                            if record[f] is not None and \
-                                (ftype[:9] == "reference" or \
-                                 ftype[:14] == "list:reference"):
-                                fk[f] = record[f]
-                                fields[f] = None
-                            else:
-                                continue
-                        if fk:
-                            fields.update(deleted_fk=json.dumps(fk))
-
-                    # Update the row to set deleted=True, finally
-                    db(self.table.id == row.id).update(**fields)
-
-                    numrows += 1
-                    self.audit("delete", self.prefix, self.name,
-                                record=row.id, representation=format)
-                    model.delete_super(self.table, row)
-                    if ondelete:
-                        callback(ondelete, row)
-
-                    # Commit after each row to not be rolled back by
-                    # subsequent cascade errors
-                    if not cascade:
-                        db.commit()
-
-        else:
-            # Hard delete
-            for row in rows:
-
-                # Check permission to delete this row
-                if not self.permit("delete", self.table, record_id=row.id):
-                    continue
-
-                # Clear session
-                if manager.get_session(prefix=self.prefix,
-                                       name=self.name) == row.id:
-                    manager.clear_session(prefix=self.prefix, name=self.name)
-
-                try:
-                    del table[row.id]
-                except:
-                    # Row is not deletable
-                    manager.error = self.ERROR.INTEGRITY_ERROR
-                    continue
-                else:
-                    # Successfully deleted
-                    numrows += 1
-                    self.audit("delete", self.prefix, self.name,
-                                record=row.id, representation=format)
-                    model.delete_super(self.table, row)
-                    if ondelete:
-                        callback(ondelete, row)
-
-        if numrows == 0 and not deletable:
-            # No deletable rows found
-            manager.error = self.ERROR.INTEGRITY_ERROR
-
-        return numrows
-
-    # -------------------------------------------------------------------------
-    def count(self, left=None, distinct=False):
-        """
-            Get the total number of available records in this resource
-
-            @param left: left outer joins, if required
-            @param distinct: only count distinct rows
-        """
-
-        db = current.db
-        if self.rfilter is None:
-            self.build_query()
-        if self._length is None:
-            self._length = self.rfilter.count(left=left,
-                                              distinct=distinct)
-        return self._length
-
-    # -------------------------------------------------------------------------
-    def clear(self):
-        """
-            Removes the current set
-        """
-
-        self._rows = None
-        self._rowindex = None
-        self._length = None
-        self._ids = []
-        self._uids = []
-        self.files = Storage()
-        self._slice = False
-
-        if self.components:
-            for c in self.components:
-                self.components[c].clear()
-
-    # -------------------------------------------------------------------------
-    def records(self, fields=None):
-        """
-            Get the current set
-
-            @returns: a Set or an empty list if no set is loaded
-        """
-
-        if self._rows is None:
-            return Rows(current.db)
-        else:
-            if fields is not None:
-                self._rows.colnames = map(str, fields)
-            return self._rows
-
-    # -------------------------------------------------------------------------
-    def __getitem__(self, key):
-        """
-            Retrieves a record from the current set by its ID
-
-            @param key: the record ID
-            @returns: a Row
-
-            @todo: doesn't work for joins (i.e. where _id not in Row)
-        """
-
-        index = self._rowindex
-        if index is None:
-            _id = self.table._id.name
-            rows = self._rows
-            if rows:
-                index = Storage([(str(row[_id]), row) for row in rows])
-            else:
-                index = Storage()
-            self._rowindex = index
-        key = str(key)
-        if key in index:
-            return index[key]
-        raise IndexError
-
-    # -------------------------------------------------------------------------
-    def __iter__(self):
-        """
-            Iterate over the selected rows
-        """
-
-        if self._rows is None:
-            self.load()
-        rows = self._rows
-        for i in xrange(len(rows)):
-            yield rows[i]
-        return
-
-    # -------------------------------------------------------------------------
-    def __call__(self, key, component=None):
-        """
-            Retrieves component records of a record in the current set
-
-            @param key: the record ID
-            @param component: the name of the component
-                              (None to get the primary record)
-            @returns: a record (if component is None) or a list of records
-        """
-
-        if not component:
-            return self[key]
-        else:
-            master = self[key]
-            try:
-                c = self.components[component]
-            except:
-                try:
-                    c = self.links[component]
-                except:
-                    raise AttributeError
-            if c._rows is None:
-                c.load()
-            rows = c._rows
-            pkey, fkey = c.pkey, c.fkey
-            master_id = master[pkey]
-            if c.link:
-                lkey, rkey = c.lkey, c.rkey
-                lids = [r[rkey] for r in c.link if master_id == r[lkey]]
-                rows = [record for record in rows if record[fkey] in lids]
-            else:
-                rows = [record for record in rows if master_id == record[fkey]]
-            return rows
-
-    # -------------------------------------------------------------------------
-    def get_id(self):
-        """ Get all record IDs of the current set """
-
-        if not self._ids:
-            self.__load_ids()
-        if not self._ids:
-            return None
-        elif len(self._ids) == 1:
-            return self._ids[0]
-        else:
-            return self._ids
-
-    # -------------------------------------------------------------------------
-    def get_uid(self):
-        """ Get all record UIDs of the current set """
-
-        UID = current.manager.xml.UID
-        if UID not in self.table.fields:
-            return None
-        if not self._uids:
-            self.__load_ids()
-        if not self._uids:
-            return None
-        elif len(self._uids) == 1:
-            return self._uids[0]
-        else:
-            return self._uids
-
-    # -------------------------------------------------------------------------
-    def __load_ids(self):
-        """ Loads the IDs/UIDs of all records matching the current filter """
-
-        UID = current.manager.xml.UID
-        table = self.table
-        pkey = table._id.name
-        query = self.get_query()
-        vfltr = self.get_filter()
-        if UID in table.fields:
-            fields = (table[pkey], table[UID])
-        else:
-            fields = (table[pkey], )
-        if vfltr is not None:
-            rows = self.sqltable(*fields, as_rows=True)
-        else:
-            rows = current.db(query).select(*fields)
-        if UID in table.fields:
-            self._uids = [row[UID] for row in rows]
-        self._ids = [row[pkey] for row in rows]
-        return self._ids
-
-    # -------------------------------------------------------------------------
-    # Representation
-    # -------------------------------------------------------------------------
-    def __repr__(self):
-        """
-            String representation of this resource
-        """
-
-        if self._rows:
-            ids = [r.id for r in self]
-            return "<S3Resource %s %s>" % (self.tablename, ids)
-        else:
-            return "<S3Resource %s>" % self.tablename
-
-    # -------------------------------------------------------------------------
-    def __len__(self):
-        """
-            The number of currently loaded rows
-        """
-
-        if self._rows is not None:
-            return len(self._rows)
-        else:
-            return 0
-
-    # -------------------------------------------------------------------------
-    def __nonzero__(self):
-        """
-            Boolean test of this resource
-        """
-
-        return self is not None
-
-    # -------------------------------------------------------------------------
-    def __contains__(self, item):
-        """
-            Tests whether a record is currently loaded
-        """
-
-        id = item.get("id", None)
-        uid = item.get(current.manager.xml.UID, None)
-
-        if (id or uid) and not self._ids:
-            self.__load_ids()
-        if id and id in self._ids:
-            return 1
-        elif uid and uid in self._uids:
-            return 1
-        else:
-            return 0
-
-    # -------------------------------------------------------------------------
-    # XML Export
-    # -------------------------------------------------------------------------
-    def export_xml(self,
-                   start=None,
-                   limit=None,
-                   msince=None,
-                   marker=None,
-                   dereference=True,
-                   mcomponents=None,
-                   rcomponents=None,
-                   stylesheet=None,
-                   as_tree=False,
-                   as_json=False,
-                   pretty_print=False, **args):
-        """
-            Export this resource as S3XML
-
-            @param start: index of the first record to export (slicing)
-            @param limit: maximum number of records to export (slicing)
-            @param msince: export only records which have been modified
-                            after this datetime
-            @param marker: default GIS marker
-            @param dereference: include referenced resources
-            @param mcomponents: components of the master resource to
-                                include (list of tablenames), empty list
-                                for all
-            @param rcomponents: components of referenced resources to
-                                include (list of tablenames), empty list
-                                for all
-            @param stylesheet: path to the XSLT stylesheet (if required)
-            @param as_tree: return the ElementTree (do not convert into string)
-            @param as_json: represent the XML tree as JSON
-            @param pretty_print: insert newlines/indentation in the output
-            @param args: dict of arguments to pass to the XSLT stylesheet
-        """
-
-        import uuid
-
-        manager = current.manager
-        xml = manager.xml
-
-        output = None
-        args = Storage(args)
-
-        # Export as element tree
-        tree = self.export_tree(start=start,
-                                limit=limit,
-                                msince=msince,
-                                marker=marker,
-                                dereference=dereference,
-                                mcomponents=mcomponents,
-                                rcomponents=rcomponents)
-
-        # XSLT transformation
-        if tree and stylesheet is not None:
-            tfmt = xml.ISOFORMAT
-            args.update(domain=manager.domain,
-                        base_url=manager.s3.base_url,
-                        prefix=self.prefix,
-                        name=self.name,
-                        utcnow=datetime.datetime.utcnow().strftime(tfmt),
-                        msguid=uuid.uuid4().urn)
-            tree = xml.transform(tree, stylesheet, **args)
-
-        # Convert into the requested format
-        # (Content Headers are set by the calling function)
-        if tree:
-            if as_tree:
-                output = tree
-            elif as_json:
-                output = xml.tree2json(tree, pretty_print=pretty_print)
-            else:
-                output = xml.tostring(tree, pretty_print=pretty_print)
-
-        return output
-
-    # -------------------------------------------------------------------------
-    def export_tree(self,
-                    start=0,
-                    limit=None,
-                    skip=[],
-                    msince=None,
-                    marker=None,
-                    dereference=True,
-                    mcomponents=None,
-                    rcomponents=None):
-        """
-            Export the resource as element tree
-
-            @param start: index of the first record to export
-            @param limit: maximum number of records to export
-            @param msince: minimum modification date of the records
-            @param marker: default GIS marker
-            @param skip: list of fieldnames to skip
-            @param show_urls: show record URLs in the export
-            @param mcomponents: components of the master resource to
-                                include (list of tablenames), empty list
-                                for all
-            @param rcomponents: components of referenced resources to
-                                include (list of tablenames), empty list
-                                for all
-            @param dereference: also export referenced records
-
-        """
-
-        db = current.db
-
-        manager = current.manager
-        model = manager.model
-        xml = manager.xml
-        audit = manager.audit
-
-        if manager.show_urls:
-            base_url = manager.s3.base_url
-        else:
-            base_url = None
-
-        # Split reference/data fields
-        (rfields, dfields) = self.split_fields(skip=skip)
-
-        # Filter for MCI>=0 (setting)
-        table = self.table
-        if xml.filter_mci and "mci" in table.fields:
-            mci_filter = (table.mci >= 0)
-            self.add_filter(mci_filter)
-
-        # Total number of results
-        results = self.count()
-
-        # Load slice
-        self.load(start=start, limit=limit)
-
-        layer_id = current.request.get_vars.layer
-        if layer_id:
-            # We're being called as a GIS Feature Layer, so lookup Marker & Popup
-            marker = current.gis.get_marker_and_popup(layer_id, marker)
-
-        # Build the tree
-        root = etree.Element(xml.TAG.root)
-        export_map = Storage()
-        reference_map = []
-        prefix = self.prefix
-        name = self.name
-        if base_url:
-            url = "%s/%s/%s" % (base_url, prefix, name)
-        else:
-            url = "/%s/%s" % (prefix, name)
-        export_resource = self.__export_resource
-        for record in self._rows:
-            element = export_resource(record,
-                                      rfields=rfields,
-                                      dfields=dfields,
-                                      parent=root,
-                                      base_url=url,
-                                      reference_map=reference_map,
-                                      export_map=export_map,
-                                      components=mcomponents,
-                                      skip=skip,
-                                      msince=msince,
-                                      marker=marker)
-            if element is None:
-                results -= 1
-
-        # Add referenced resources to the tree
-        depth = dereference and manager.MAX_DEPTH or 0
-        while reference_map and depth:
-            depth -= 1
-            load_map = dict()
-            get_exported = export_map.get
-            for ref in reference_map:
-                if "table" in ref and "id" in ref:
-                    tname = ref["table"]
-                    ids = ref["id"]
-                    if not isinstance(ids, list):
-                        ids = [ids]
-                    # Exclude records which are already in the tree
-                    exported = get_exported(tname, [])
-                    ids = [x for x in ids if x not in exported]
-                    if not ids:
-                        continue
-                    # Append the new ids to load_map[tname]
-                    if tname in load_map:
-                        ids = [x for x in ids if x not in load_map[tname]]
-                        load_map[tname] += ids
-                    else:
-                        load_map[tname] = ids
-
-            reference_map = []
-            REF = xml.ATTRIBUTE.ref
-            for tablename in load_map:
-                load_list = load_map[tablename]
-                prefix, name = tablename.split("_", 1)
-                rresource = manager.define_resource(prefix, name,
-                                                    id=load_list,
-                                                    components=[])
-                table = rresource.table
-                if manager.s3.base_url:
-                    url = "%s/%s/%s" % (manager.s3.base_url, prefix, name)
-                else:
-                    url = "/%s/%s" % (prefix, name)
-                rfields, dfields = rresource.split_fields(skip=skip)
-                rresource.load()
-                export_resource = rresource.__export_resource
-                for record in rresource:
-                    element = export_resource(record,
-                                              rfields=rfields,
-                                              dfields=dfields,
-                                              parent=root,
-                                              base_url=url,
-                                              reference_map=reference_map,
-                                              export_map=export_map,
-                                              components=rcomponents,
-                                              skip=skip,
-                                              msince=msince,
-                                              marker=marker)
-
-                    # Mark as referenced element (for XSLT)
-                    if element is not None:
-                        element.set(REF, "True")
-
-        # Complete the tree
-        return xml.tree(None,
-                        root=root,
-                        domain=manager.domain,
-                        url=base_url,
-                        results=results,
-                        start=start,
-                        limit=limit)
-
-    # -------------------------------------------------------------------------
-    def __export_resource(self,
-                          record,
-                          rfields=[],
-                          dfields=[],
-                          parent=None,
-                          base_url=None,
-                          reference_map=None,
-                          export_map=None,
-                          components=None,
-                          skip=[],
-                          msince=None,
-                          marker=None,
-                          popup_label=None,
-                          popup_fields=None):
-        """
-            Add a <resource> to the element tree
-
-            @param record: the record
-            @param rfields: list of reference fields to export
-            @param dfields: list of data fields to export
-            @param parent: the parent element
-            @param base_url: the base URL of the resource
-            @param reference_map: the reference map of the request
-            @param export_map: the export map of the request
-            @param components: list of components to include from referenced
-                               resources (tablenames)
-            @param skip: fields to skip
-            @param msince: the minimum update datetime for exported records
-            @param marker: the marker for GIS encoding
-        """
-
-        manager = current.manager
-        xml = manager.xml
-        download_url = manager.s3.download_url
-
-        action = "read"
-        representation = "xml"
-
-        # Construct the record URL
-        if base_url:
-            record_url = "%s/%s" % (base_url, record.id)
-        else:
-            record_url = None
-
-        # Export the record
-        add = False
-        export = self.__export_record
-        element, rmap = export(record,
-                               rfields=rfields,
-                               dfields=dfields,
-                               parent=parent,
-                               export_map=export_map,
-                               url=record_url,
-                               msince=msince,
-                               marker=marker)
-        if element is not None:
-            add = True
-
-        # Export components
-        if components is not None:
-            for component in self.components.values():
-
-                # Shall this component be included?
-                if components and component.tablename not in components:
-                    continue
-
-                # Add MCI filter to component
-                ctable = component.table
-                if xml.filter_mci and xml.MCI in ctable.fields:
-                    mci_filter = (ctable[xml.MCI] >= 0)
-                    component.add_filter(mci_filter)
-
-                # Split fields
-                _skip = skip+[component.fkey]
-                crfields, cdfields = component.split_fields(skip=_skip)
-
-                # Load records if necessary
-                if component._rows is None:
-                    component.load()
-
-                # Construct the component base URL
-                if record_url:
-                    component_url = "%s/%s" % (record_url, component.alias)
-                else:
-                    component_url = None
-
-                # Find related records
-                crecords = self(record.id, component=component.alias)
-                if not component.multiple and len(crecords):
-                    crecords = [crecords[0]]
-
-                # Export records
-                export = component.__export_record
-                map_record = component.__map_record
-                for crecord in crecords:
-                    # Construct the component record URL
-                    if component_url:
-                        crecord_url = "%s/%s" % (component_url, crecord.id)
-                    else:
-                        crecord_url = None
-                    # Export the component record
-                    celement, crmap = export(crecord,
-                                             rfields=crfields,
-                                             dfields=cdfields,
-                                             parent=element,
-                                             export_map=export_map,
-                                             url=crecord_url,
-                                             msince=msince)
-                    if celement is not None:
-                        add = True # keep the parent record
-                        map_record(crecord, crmap,
-                                   reference_map, export_map)
-
-        # Update reference_map and export_map
-        if add:
-            self.__map_record(record, rmap, reference_map, export_map)
-        elif parent is not None and element is not None:
-            idx = parent.index(element)
-            if idx:
-                del parent[idx]
-            return None
-
-        return element
-
-    # -------------------------------------------------------------------------
-    def __export_record(self,
-                        record,
-                        rfields=[],
-                        dfields=[],
-                        parent=None,
-                        export_map=None,
-                        url=None,
-                        msince=None,
-                        marker=None):
-        """
-            Exports a single record to the element tree.
-
-            @param record: the record
-            @param rfields: list of foreign key fields to export
-            @param dfields: list of data fields to export
-            @param parent: the parent element
-            @param export_map: the export map of the current request
-            @param url: URL of the record
-            @param msince: minimum last update time
-            @param marker: the marker for GIS encoding
-        """
-
-        manager = current.manager
-        xml = manager.xml
-
-        tablename = self.tablename
-        table = self.table
-
-        default = (None, None)
-
-        # Do not export the record if it already is in the export map
-        if tablename in export_map and record.id in export_map[tablename]:
-            return default
-
-        # Do not export the record if it hasn't been modified since msince
-        MTIME = xml.MTIME
-        if msince is not None:
-            if MTIME in record and record[MTIME] <= msince:
-                return default
-
-        # Audit read
-        prefix = self.prefix
-        name = self.name
-        audit = manager.audit
-        if audit:
-            audit("read", prefix, name,
-                  record=record.id, representation="xml")
-
-        # Reference map for this record
-        rmap = xml.rmap(table, record, rfields)
-
-        # Generate the element
-        element = xml.resource(parent, table, record,
-                               fields=dfields,
-                               url=url)
-        # Add the references
-        xml.add_references(element, rmap,
-                           show_ids=manager.show_ids)
-
-        # GIS-encode the element
-        download_url = manager.s3.download_url
-        xml.gis_encode(self, record, rmap,
-                       download_url=download_url,
-                       marker=marker)
-
-        return (element, rmap)
-
-    # -------------------------------------------------------------------------
-    def __map_record(self, record, rmap, reference_map, export_map):
-        """
-            Add the record to the export map, and update the
-            reference map with the record's references
-
-            @param record: the record
-            @param rmap: the reference map of the record
-            @param reference_map: the reference map of the request
-            @param export_map: the export map of the request
-        """
-
-        tablename = self.tablename
-        record_id = record.id
-
-        if rmap:
-            reference_map.extend(rmap)
-        if tablename in export_map:
-            export_map[tablename].append(record_id)
-        else:
-            export_map[tablename] = [record_id]
-        return
-
-    # -------------------------------------------------------------------------
-    # XML Import
-    # -------------------------------------------------------------------------
-    def import_xml(self, source,
-                   files=None,
-                   id=None,
-                   format="xml",
-                   stylesheet=None,
-                   extra_data=None,
-                   ignore_errors=False,
-                   job_id=None,
-                   commit_job=True,
-                   delete_job=False,
-                   strategy=None,
-                   update_policy=None,
-                   conflict_policy=None,
-                   last_sync=None,
-                   onconflict=None,
-                   **args):
-        """
-            XML Importer
-
-            @param source: the data source, accepts source=xxx, source=[xxx, yyy, zzz] or
-                           source=[(resourcename1, xxx), (resourcename2, yyy)], where the
-                           xxx has to be either an ElementTree or a file-like object
-            @param files: attached files (None to read in the HTTP request)
-            @param id: ID (or list of IDs) of the record(s) to update (performs only update)
-            @param format: type of source = "xml", "json" or "csv"
-            @param stylesheet: stylesheet to use for transformation
-            @param extra_data: for CSV imports, dict of extra cols to add to each row
-            @param ignore_errors: skip invalid records silently
-            @param job_id: resume from previous import job_id
-            @param commit_job: commit the job to the database
-            @param delete_job: delete the import job from the queue
-            @param strategy: tuple of allowed import methods (create/update/delete)
-            @param update_policy: policy for updates (sync)
-            @param conflict_policy: policy for conflict resolution (sync)
-            @param last_sync: last synchronization datetime (sync)
-            @param onconflict: callback hook for conflict resolution (sync)
-            @param args: parameters to pass to the transformation stylesheet
-        """
-
-        manager = current.manager
-        xml = manager.xml
-        permit = manager.permit
-
-        tree = None
-
-        self.job = None
-
-        # Check permission for the resource
-        authorised = permit("create", self.table) and \
-                     permit("update", self.table)
-        if not authorised:
-            raise IOError("Insufficient permissions")
-
-        if not job_id:
-
-            # Resource data
-            prefix = self.prefix
-            name = self.name
-
-            # Additional stylesheet parameters
-            tfmt = xml.ISOFORMAT
-            utcnow = datetime.datetime.utcnow().strftime(tfmt)
-            domain = manager.domain
-            base_url = manager.s3.base_url
-            args.update(domain=domain,
-                        base_url=base_url,
-                        prefix=prefix,
-                        name=name,
-                        utcnow=utcnow)
-
-            # Build import tree
-            if not isinstance(source, (list, tuple)):
-                source = [source]
-            for item in source:
-                if isinstance(item, (list, tuple)):
-                    resourcename, s = item[:2]
-                else:
-                    resourcename, s = None, item
-                if isinstance(s, etree._ElementTree):
-                    t = s
-                elif format == "json":
-                    if isinstance(s, basestring):
-                        source = StringIO(s)
-                        t = xml.json2tree(s)
-                    else:
-                        t = xml.json2tree(s)
-                elif format == "csv":
-                    t = xml.csv2tree(s,
-                                     resourcename=resourcename,
-                                     extra_data=extra_data)
-                else:
-                    t = xml.parse(s)
-                if not t:
-                    if xml.error:
-                        raise SyntaxError(xml.error)
-                    else:
-                        raise SyntaxError("Invalid source")
-
-                if stylesheet is not None:
-                    t = xml.transform(t, stylesheet, **args)
-                    if not t:
-                        raise SyntaxError(xml.error)
-
-                if not tree:
-                    tree = t.getroot()
-                else:
-                    tree.extend(list(t.getroot()))
-
-            if files is not None and isinstance(files, dict):
-                self.files = Storage(files)
-
-        else:
-            # job ID given
-            pass
-
-        success = self.import_tree(id, tree,
-                                   ignore_errors=ignore_errors,
-                                   job_id=job_id,
-                                   commit_job=commit_job,
-                                   delete_job=delete_job,
-                                   strategy=strategy,
-                                   update_policy=update_policy,
-                                   conflict_policy=conflict_policy,
-                                   last_sync=last_sync,
-                                   onconflict=onconflict)
-
-        self.files = Storage()
-
-        # Response message
-        if format == "json":
-            # Whilst all Responses are JSON, it's easier to debug by having the
-            # response appear in the browser than launching a text editor
-            current.response.headers["Content-Type"] = "application/json"
-        if self.error_tree is not None:
-            tree = xml.tree2json(self.error_tree)
-        else:
-            tree = None
-        if success is True:
-            return xml.json_message(message=self.error, tree=tree)
-        elif success and hasattr(success, "job_id"):
-            self.job = success
-            return xml.json_message(message=self.error, tree=tree)
-        else:
-            return xml.json_message(False, 400,
-                                    message=self.error, tree=tree)
-
-    # -------------------------------------------------------------------------
-    def import_tree(self, id, tree,
-                    job_id=None,
-                    ignore_errors=False,
-                    delete_job=False,
-                    commit_job=True,
-                    strategy=None,
-                    update_policy=None,
-                    conflict_policy=None,
-                    last_sync=None,
-                    onconflict=None):
-        """
-            Import data from an S3XML element tree.
-
-            @param id: record ID or list of record IDs to update
-            @param tree: the element tree
-            @param ignore_errors: continue at errors (=skip invalid elements)
-
-            @param job_id: restore a job from the job table (ID or UID)
-            @param delete_job: delete the import job from the job table
-            @param commit_job: commit the job (default)
-
-            @todo: update for link table support
-        """
-
-        manager = current.manager
-        db = current.db
-        xml = manager.xml
-        permit = manager.auth.s3_has_permission
-        audit = manager.audit
-        tablename = self.tablename
-        table = self.table
-
-        if job_id is not None:
-
-            # Restore a job from the job table
-            self.error = None
-            self.error_tree = None
-            try:
-                import_job = S3ImportJob(manager, table,
-                                         job_id=job_id,
-                                         strategy=strategy,
-                                         update_policy=update_policy,
-                                         conflict_policy=conflict_policy,
-                                         last_sync=last_sync,
-                                         onconflict=onconflict)
-            except:
-                self.error = self.ERROR.BAD_SOURCE
-                return False
-
-            # Delete the job?
-            if delete_job:
-                import_job.delete()
-                return True
-
-            # Load all items
-            job_id = import_job.job_id
-            item_table = import_job.item_table
-            items = db(item_table.job_id == job_id).select()
-            load_item = import_job.load_item
-            for item in items:
-                success = load_item(item)
-                if not success:
-                    self.error = import_job.error
-                    self.error_tree = import_job.error_tree
-            import_job.restore_references()
-
-            # this is only relevant for commit_job=True
-            if commit_job:
-                if self.error and not ignore_errors:
-                    return False
-            else:
-                return import_job
-
-            # Call the import pre-processor to prepare tables
-            # and cleanup the tree as necessary
-            if manager.import_prep:
-                tree = import_job.get_tree()
-                callback(manager.import_prep,
-                         # takes tuple (resource, tree) as argument
-                         (self, tree),
-                         tablename=tablename)
-                # Skip import?
-                if self.skip_import:
-                    _debug("Skipping import to %s" % self.tablename)
-                    self.skip_import = False
-                    return True
-
-        else:
-            # Create a new job from an element tree
-            # Do not import into tables without "id" field
-            if "id" not in table.fields:
-                self.error = self.ERROR.BAD_RESOURCE
-                return False
-
-            # Reset error and error tree
-            self.error = None
-            self.error_tree = None
-
-            # Call the import pre-processor to prepare tables
-            # and cleanup the tree as necessary
-            if manager.import_prep:
-                if not isinstance(tree, etree._ElementTree):
-                    tree = etree.ElementTree(tree)
-                callback(manager.import_prep,
-                         # takes tuple (resource, tree) as argument
-                         (self, tree),
-                         tablename=tablename)
-                # Skip import?
-                if self.skip_import:
-                    _debug("Skipping import to %s" % self.tablename)
-                    self.skip_import = False
-                    return True
-
-            # Select the elements for this table
-            elements = xml.select_resources(tree, tablename)
-            if not elements:
-                # nothing to import => still ok
-                return True
-
-            # Find matching elements, if a target record ID is given
-            UID = xml.UID
-            if id and UID in table:
-                if not isinstance(id, (tuple, list)):
-                    query = (table._id == id)
-                else:
-                    query = (table._id.belongs(id))
-                originals = db(query).select(table[UID])
-                uids = [row[UID] for row in originals]
-                matches = []
-                import_uid = xml.import_uid
-                append = matches.append
-                for element in elements:
-                    element_uid = import_uid(element.get(UID, None))
-                    if not element_uid:
-                        continue
-                    if element_uid in uids:
-                        append(element)
-                if not matches:
-                    first = elements[0]
-                    if len(elements) and not first.get(UID, None):
-                        first.set(UID, uids[0])
-                        matches = [first]
-                if not matches:
-                    self.error = self.ERROR.NO_MATCH
-                    return False
-                else:
-                    elements = matches
-
-            # Import all matching elements
-            import_job = S3ImportJob(manager, table,
-                                     tree=tree,
-                                     files=self.files,
-                                     strategy=strategy,
-                                     update_policy=update_policy,
-                                     conflict_policy=conflict_policy,
-                                     last_sync=last_sync,
-                                     onconflict=onconflict)
-            add_item = import_job.add_item
-            for element in elements:
-                success = add_item(element=element,
-                                   components=self.components)
-                if not success:
-                    self.error = import_job.error
-                    self.error_tree = import_job.error_tree
-            if self.error and not ignore_errors:
-                return False
-
-        # Commit the import job
-        import_job.commit(ignore_errors=ignore_errors)
-        self.error = import_job.error
-        if self.error:
-            if ignore_errors:
-                self.error = "%s - invalid items ignored" % self.error
-            self.error_tree = import_job.error_tree
-        if not commit_job:
-            db.rollback()
-            import_job.store()
-            return import_job
-        else:
-            # Remove the job when committed
-            if job_id is not None:
-                import_job.delete()
-
-        return self.error is None or ignore_errors
-
-    # -------------------------------------------------------------------------
-    # XML introspection
-    # -------------------------------------------------------------------------
-    def options(self,
-                component=None,
-                fields=None,
-                only_last=False,
-                show_uids=False,
-                as_json=False):
-        """
-            Export field options of this resource as element tree
-
-            @param component: name of the component which the options are
-                requested of, None for the primary table
-            @param fields: list of names of fields for which the options
-                are requested, None for all fields (which have options)
-            @param as_json: convert the output into JSON
-            @param only_last: Obtain the latest record (performance bug fix,
-                timeout at s3_tb_refresh for non-dropdown form fields)
-        """
-
-        db = current.db
-
-        if component is not None:
-            c = self.components.get(component, None)
-            if c:
-                tree = c.options(fields=fields,
-                                 only_last=only_last,
-                                 show_uids=show_uids,
-                                 as_json=as_json)
-                return tree
-            else:
-                raise AttributeError
-        else:
-            if as_json and only_last and len(fields) == 1:
-                component_tablename = "%s_%s" % (self.prefix, self.name)
-                field = db[component_tablename][fields[0]]
-                req = field.requires
-                if isinstance(req, IS_EMPTY_OR):
-                    req = req.other
-                if not isinstance(req, IS_ONE_OF):
-                    raise RuntimeError, "not isinstance(req, IS_ONE_OF)"
-                kfield = db[req.ktable][req.kfield]
-                rows = db().select(kfield,
-                                   orderby=~kfield,
-                                   limitby=(0, 1))
-                res = []
-                for row in rows:
-                    val = row[req.kfield]
-                    represent = field.represent(val)
-                    if isinstance(represent, A):
-                        represent = represent.components[0]
-                    res.append({"@value": val, "$": represent})
-                return json.dumps({'option': res})
-
-            tree = self.xml.get_options(self.prefix,
-                                        self.name,
-                                        show_uids=show_uids,
-                                        fields=fields)
-
-            if as_json:
-                return self.xml.tree2json(tree, pretty_print=False)
-            else:
-                return self.xml.tostring(tree, pretty_print=False)
-
-    # -------------------------------------------------------------------------
-    def fields(self, component=None, as_json=False):
-        """
-            Export a list of fields in the resource as element tree
-
-            @param component: name of the component to lookup the fields
-                              (None for primary table)
-            @param as_json: convert the output XML into JSON
-        """
-
-        if component is not None:
-            c = self.components.get(component, None)
-            if c:
-                tree = c.fields()
-                return tree
-            else:
-                raise AttributeError
-        else:
-            tree = self.xml.get_fields(self.prefix, self.name)
-
-            if as_json:
-                return self.xml.tree2json(tree, pretty_print=True)
-            else:
-                return self.xml.tostring(tree, pretty_print=True)
-
-    # -------------------------------------------------------------------------
-    def struct(self,
-               meta=False,
-               options=False,
-               references=False,
-               stylesheet=None,
-               as_json=False,
-               as_tree=False):
-        """
-            Get the structure of the resource
-
-            @param options: include option lists in option fields
-            @param references: include option lists even for reference fields
-            @param stylesheet: the stylesheet to use for transformation
-            @param as_json: convert into JSON after transformation
-        """
-
-        manager = current.manager
-        xml = manager.xml
-
-        # Get the structure of the main resource
-        root = etree.Element(xml.TAG.root)
-        main = xml.get_struct(self.prefix, self.name,
-                              parent=root,
-                              meta=meta,
-                              options=options,
-                              references=references)
-
-        # Include the selected components
-        for component in self.components.values():
-            prefix = component.prefix
-            name = component.name
-            sub = xml.get_struct(prefix, name,
-                                 parent=main,
-                                 meta=meta,
-                                 options=options,
-                                 references=references)
-
-        # Transformation
-        tree = etree.ElementTree(root)
-        if stylesheet is not None:
-            tfmt = xml.ISOFORMAT
-            args = dict(domain=manager.domain,
-                        base_url=manager.s3.base_url,
-                        prefix=self.prefix,
-                        name=self.name,
-                        utcnow=datetime.datetime.utcnow().strftime(tfmt))
-
-            tree = xml.transform(tree, stylesheet, **args)
-            if tree is None:
-                return None
-
-        # Return tree if requested
-        if as_tree:
-            return tree
-
-        # Otherwise string-ify it
-        if as_json:
-            return xml.tree2json(tree, pretty_print=True)
-        else:
-            return xml.tostring(tree, pretty_print=True)
-
-    # -------------------------------------------------------------------------
-    # Utility functions
-    # -------------------------------------------------------------------------
-    def readable_fields(self, subset=None):
-        """
-            Get a list of all readable fields in the resource table
-
-            @param subset: list of fieldnames to limit the selection to
-        """
-
-        fkey = None
-        table = self.table
-
-        if self.parent and self.linked is None:
-            component = self.parent.components.get(self.alias, None)
-            if component:
-                fkey = component.fkey
-        elif self.linked is not None:
-            component = self.linked
-            if component:
-                fkey = component.lkey
-
-        if subset:
-            return [table[f] for f in subset
-                    if f in table.fields and table[f].readable and f != fkey]
-        else:
-            return [table[f] for f in table.fields
-                    if table[f].readable and f != fkey]
-
-    # -------------------------------------------------------------------------
-    def get_lfields(self, fields):
-        """
-            @todo: docstring
-            @todo: rename into get_fields or parse_field_selectors or something?
-            @todo: optimize
-        """
-
-        db = current.db
-        table = self.table
-        tablename = self.tablename
-
-        # Collect the extra fields
-        flist = list(fields)
-        append = flist.append
-        for vtable in table.virtualfields:
-            if hasattr(vtable, "extra_fields"):
-                extra_fields = vtable.extra_fields
-                for ef in extra_fields:
-                    if ef not in flist:
-                        append(ef)
-
-        lfields = []
-        joins = Storage()
-        left = Storage()
-
-        append = lfields.append
-        name = self.name
-        get_lfield = self.get_lfield
-
-        for f in flist:
-            # Allow to override the field label
-            if isinstance(f, tuple):
-                label, selector = f
-            else:
-                label, selector = None, f
-            if "." not in selector:
-                selector = "%s.%s" % (name, selector)
-            try:
-                lfield = get_lfield(selector)
-            except (KeyError, SyntaxError):
-                continue
-            if label is None:
-                field = lfield.field
-                if field:
-                    label = field.label
-                else:
-                    label = lfield.fname.capitalize()
-            lfield.label = label
-            if lfield.join:
-                joins[selector] = lfield.join
-            if lfield.left:
-                left.update(lfield.left)
-            lfield.show = f in fields
-            append(lfield)
-
-        lefts = []
-        append = lefts.append
-        for tn in left:
-            ljoins = left[tn]
-            for lj in ljoins:
-                append(lj)
-        return (lfields, joins, lefts)
-
-    # -------------------------------------------------------------------------
-    def get_lfield(self, selector, join=None, left=None):
-        """
-            Resolve a field selector against a resource
-
-            @param selector: the selector
-            @param join: join query to append to
-
-            @returns: a Storage like:
-                {
-                    selector    => the selector
-                    field       => Field instance or None (for virtual fields)
-                    join        => inner join (for fk-references)
-                    left        => left outer joins (for component/linktable references)
-                    tname       => tablename for the field
-                    fname       => fieldname for the field
-                    colname     => column name in the row
-                }
-            @todo: rename into something like get_field or parse_field_selector?
-        """
-
-        db = current.db
-        s3db = current.s3db
-        manager = current.manager
-        xml = manager.xml
-        tablename = self.tablename
-
-        distinct = False
-        original = selector
-        if join is None:
-            join = []
-        if left is None:
-            left = Storage()
-        if "$" in selector:
-            selector, tail = selector.split("$", 1)
-        else:
-            tail = None
-        if "." in selector:
-            tn, fn = selector.split(".", 1)
-        else:
-            tn = None
-            fn = selector
-
-        if tn and tn != self.name:
-            # Build component join
-            if tn in self.components:
-                c = self.components[tn]
-                ctn = c.tablename
-                distinct = c.link is not None
-                j = c.get_join()
-                left[ctn] = [c.table.on(j)]
-                tn = ctn
-            else:
-                raise KeyError("%s is not a component of %s" % (tn, tablename))
-        else:
-            tn = tablename
-            if tail:
-                original = "%s$%s" % (fn, tail)
-            else:
-                original = fn
-
-        # Load the table
-        table = s3db[tn]
-        if table is None:
-            raise KeyError("undefined table %s" % tn)
-        else:
-            if fn == "uid":
-                fn = xml.UID
-            if fn == "id":
-                f = table._id
-            elif fn in table.fields:
-                f = table[fn]
-            else:
-                f = None
-
-        if tail:
-            # Resolve the key
-            j = None
-            ltable = None
-            fkey = None
-            ktablename = None
-
-            if not f:
-                # Find the link table name
-                LSEP = ":"
-                lkey = rkey = lname = None
-                if LSEP in fn:
-                    lname, rkey = fn.rsplit(LSEP, 1)
-                    if LSEP in lname:
-                        lkey, lname = lname.split(LSEP, 1)
-                    ltable = s3db.table(lname)
-                    if not ltable and lkey is None:
-                        (lkey, lname, rkey) = (lname, rkey, lkey)
-                else:
-                    lname = fn
-                if ltable is None:
-                    ltable = s3db.table(lname)
-                    if not ltable:
-                        raise SyntaxError("%s.%s is not a foreign key" % (tn, fn))
-                pkey = table._id.name
-                # Check the left key
-                if lkey is None:
-                    search_lkey = True
-                else:
-                    if lkey not in ltable.fields:
-                        raise KeyError("No field %s in %s" % (lkey, lname))
-                    lkey_field = ltable[lkey]
-                    ftype = str(lkey_field.type)
-                    if ftype[:9] == "reference":
-                        _tn = ftype[10:]
-                        if "." in _tn:
-                            _tn, pkey = _tn.split(".", 1)
-                        if _tn != tn:
-                            raise SyntaxError("Invalid link: %s.%s is not a foreign key for %s" %(lname, lkey, tn))
-                    else:
-                        raise SyntaxError("%s.%s is not a foreign key" % (lname, lkey))
-                    search_lkey = False
-                # Check the right key
-                if rkey is None:
-                    search_rkey = True
-                else:
-                    if rkey not in ltable.fields:
-                        raise KeyError("No field %s in %s" % (rkey, lname))
-                    rkey_field = ltable[rkey]
-                    ftype = str(rkey_field.type)
-                    if ftype[:9] == "reference":
-                        ktablename = ftype[10:]
-                        if "." in ktablename:
-                            ktablename, fkey = ktablename.split(".", 1)
-                    else:
-                        raise SyntaxError("%s.%s is not a foreign key" % (lname, lkey))
-                    search_rkey = False
-                # Key search
-                if search_lkey or search_rkey:
-                    for fname in ltable.fields:
-                        ftype = str(ltable[fname].type)
-                        if ftype[:9] != "reference":
-                            continue
-                        ktn = ftype[10:]
-                        key = None
-                        if "." in ktn:
-                            ktn, key = ktn.split(".", 1)
-                        if search_lkey and ktn == tn:
-                            if lkey is not None:
-                                raise SyntaxError("Ambiguous link: please specify left key in %s" % tn)
-                            else:
-                                lkey = fname
-                                if key:
-                                    pkey = key
-                        if search_rkey and ktn != tn:
-                            if rkey is not None:
-                                raise SyntaxError("Ambiguous link: please specify right key in %s" % tn)
-                            else:
-                                ktablename = ktn
-                                rkey = fname
-                                fkey = key
-                    if lkey is None:
-                        raise SyntaxError("Invalid link: no foreign key for %s in %s" % (tn, lname))
-                    else:
-                        lkey_field = ltable[lkey]
-                    if rkey is None:
-                        raise SyntaxError("Invalid link: no foreign key found in" % lname)
-                    else:
-                        rkey_field = ltable[rkey]
-                # Load the referenced table
-                ktable = s3db.table(ktablename)
-                if ktable is None:
-                    raise KeyError("Undefined table: %s" % ktablename)
-                # Generate the join
-                if not fkey:
-                    fkey = ktable._id.name
-                left[ktablename] = [ltable.on(table[pkey] == ltable[lkey]),
-                                    ktable.on(ltable[rkey] == ktable[fkey])]
-                distinct = True
-            else:
-                # Find the referenced table
-                ftype = str(f.type)
-                if ftype[:9] == "reference":
-                    ktablename = ftype[10:]
-                    multiple = False
-                elif ftype[:14] == "list:reference":
-                    ktablename = ftype[15:]
-                    multiple = True
-                else:
-                    raise SyntaxError("%s.%s is not a foreign key" % (tn, f))
-                # Find the primary key
-                if "." in ktablename:
-                    ktablename, pkey = ktablename.split(".", 1)
-                else:
-                    pkey = None
-                ktable = s3db.table(ktablename)
-                if ktable is None:
-                    raise KeyError("Undefined table %s" % ktablename)
-                if pkey is None:
-                    pkey = ktable._id
-                else:
-                    pkey = ktable[pkey]
-                j = (f == pkey)
-                # Add the join
-                join.append(j)
-
-            # Define the referenced resource
-            prefix, name = ktablename.split("_", 1)
-            kresource = manager.define_resource(prefix, name, vars=[])
-
-            # Resolve the tail
-            field = kresource.get_lfield(tail, join=join, left=left)
-            field.update(selector=original,
-                         distinct=field.distinct or distinct)
-            return field
-        else:
-            field = Storage(selector=original,
-                            tname = tn,
-                            fname = fn,
-                            colname = "%s.%s" % (tn, fn),
-                            field=f,
-                            join=join,
-                            left=left,
-                            distinct=distinct)
-            return field
-
-    # -------------------------------------------------------------------------
-    def split_fields(self, skip=[]):
-        """
-            Split the readable fields in the resource table into
-            reference and non-reference fields.
-
-            @param skip: list of field names to skip
-        """
-
-        manager = current.manager
-        xml = manager.xml
-
-        UID = xml.UID
-        IGNORE_FIELDS = xml.IGNORE_FIELDS
-        FIELDS_TO_ATTRIBUTES = xml.FIELDS_TO_ATTRIBUTES
-
-        table = self.table
-        tablename = self.tablename
-
-        if tablename == "gis_location" and "wkt" not in skip:
-            # Skip Bulky WKT fields
-            skip.append("wkt")
-
-        rfields = self.rfields
-        dfields = self.dfields
-
-        if rfields is None or dfields is None:
-            rfields = []
-            dfields = []
-            pkey = table._id.name
-            for f in table.fields:
-                if f == pkey or \
-                f == UID or \
-                f in skip or \
-                f in IGNORE_FIELDS:
-                    continue
-
-                ftype = str(table[f].type)
-                if (ftype[:9] == "reference" or \
-                    ftype[:14] == "list:reference") and \
-                f not in FIELDS_TO_ATTRIBUTES:
-                    rfields.append(f)
-                else:
-                    dfields.append(f)
-            self.rfields = rfields
-            self.dfields = dfields
-
-        return (rfields, dfields)
-
-    # -------------------------------------------------------------------------
-    def limitby(self, start=None, limit=None):
-        """
-            Convert start+limit parameters into a limitby tuple
-                - limit without start => start = 0
-                - start without limit => limit = ROWSPERPAGE
-                - limit 0 (or less)   => limit = 1
-                - start less than 0   => start = 0
-
-            @param start: index of the first record to select
-            @param limit: maximum number of records to select
-        """
-
-        if start is None:
-            if not limit:
-                return None
-            else:
-                start = 0
-
-        if not limit:
-            limit = current.manager.ROWSPERPAGE
-            if limit is None:
-                return None
-
-        if limit <= 0:
-            limit = 1
-        if start < 0:
-            start = 0
-
-        return (start, start + limit)
-
-    # -------------------------------------------------------------------------
-    def get_join(self):
-        """
-            Get a component join query for this resource
-        """
-
-        manager = current.manager
-        if self.parent is None:
-            return None
-        else:
-            ltable = self.parent.table
-        rtable = self.table
-        pkey = self.pkey
-        fkey = self.fkey
-        if self.linked:
-            return self.linked.get_join()
-        elif self.linktable:
-            linktable = self.linktable
-            lkey = self.lkey
-            rkey = self.rkey
-            join = ((ltable[pkey] == linktable[lkey]) &
-                    (linktable[rkey] == rtable[fkey]))
-            if manager.DELETED in linktable:
-                join = ((linktable[manager.DELETED] != True) & join)
-        else:
-            join = (ltable[pkey] == rtable[fkey])
-        return join
-
-    # -------------------------------------------------------------------------
-    def link_id(self, master_id, component_id):
-        """
-            Helper method to find the link table entry ID for
-            a pair of linked records.
-
-            @param master_id: the ID of the master record
-            @param component_id: the ID of the component record
-        """
-
-        if self.parent is None or self.linked is None:
-            return None
-
-        db = current.db
-
-        join = self.get_join()
-        ltable = self.table
-        mtable = self.parent.table
-        ctable = self.linked.table
-        query = join & \
-                (mtable._id == master_id) & \
-                (ctable._id == component_id)
-        row = db(query).select(ltable._id, limitby=(0, 1)).first()
-        if row:
-            return row[ltable._id.name]
-        else:
-            return None
-
-    # -------------------------------------------------------------------------
-    def component_id(self, master_id, link_id):
-        """
-            Helper method to find the component record ID for
-            a particular link of a particular master record
-
-            @param link: the link (S3Resource)
-            @param master_id: the ID of the master record
-            @param link_id: the ID of the link table entry
-        """
-
-        if self.parent is None or self.linked is None:
-            return None
-
-        db = current.db
-
-        join = self.get_join()
-        ltable = self.table
-        mtable = self.parent.table
-        ctable = self.linked.table
-        query = join & \
-                (mtable._id == master_id) & \
-                (ltable._id == link_id)
-        row = db(query).select(ctable._id, limitby=(0, 1)).first()
-        if row:
-            return row[ctable._id.name]
-        else:
-            return None
-
-    # -------------------------------------------------------------------------
-    def update_link(self, master, record):
-        """
-            Create a new link in a link table if it doesn't yet exist.
-            This function is meant to also update links in "embed"
-            actuation mode once this gets implemented, therefore the
-            method name "update_link".
-
-            @param master: the master record
-            @param record: the new component record to be linked
-        """
-
-        if self.parent is None or self.linked is None:
-            return None
-
-        # Find the keys
-        resource = self.linked
-        pkey = resource.pkey
-        lkey = resource.lkey
-        rkey = resource.rkey
-        fkey = resource.fkey
-        if pkey not in master:
-            return None
-        _lkey = master[pkey]
-        if fkey not in record:
-            return None
-        _rkey = record[fkey]
-        if not _lkey or not _rkey:
-            return None
-
-        # Create the link if it does not already exist
-        db = current.db
-        ltable = self.table
-        query = ((ltable[lkey] == _lkey) &
-                 (ltable[rkey] == _rkey))
-        row = db(query).select(ltable._id, limitby=(0, 1)).first()
-        if not row:
-            link_id = ltable.insert(**{lkey:_lkey, rkey:_rkey})
-        else:
-            link_id = row[ltable._id.name]
-        return link_id
-
-    # -------------------------------------------------------------------------
-    def sqltable(self,
-                 fields=None,
-                 start=0,
-                 limit=None,
-                 left=None,
-                 orderby=None,
-                 distinct=False,
-                 linkto=None,
-                 download_url=None,
-                 no_ids=False,
-                 as_page=False,
-                 as_list=False,
-                 as_rows=False,
-                 format=None):
-        """
-            DRY helper function for SQLTABLEs in CRUD
-
-            @param fields: list of fieldnames to display
-            @param start: index of the first record to display
-            @param limit: maximum number of records to display
-            @param left: left outer joins
-            @param orderby: orderby for the query
-            @param distinct: distinct for the query
-            @param linkto: hook to link record IDs
-            @param download_url: the default download URL of the application
-            @param as_page: return the list as JSON page
-            @param as_list: return the list as Python list
-            @param format: the representation format
-        """
-
-        query = self.get_query()
-        vfltr = self.get_filter()
-        rfilter = self.rfilter
-        distinct = self.rfilter.distinct or distinct
-
-        db = current.db
-        manager = current.manager
-        table = self.table
-
-        _left = left
-        if _left is None:
-            _left = []
-        elif not isinstance(left, list):
-            _left = [_left]
-
-        if fields is None:
-            fields = [f.name for f in self.readable_fields()]
-        if table._id.name not in fields and not no_ids:
-            fields.insert(0, table._id.name)
-        lfields, joins, ljoins = self.get_lfields(fields)
-        for join in ljoins:
-            if str(join) not in [str(q) for q in _left]:
-                _left.append(join)
-
-        colnames = [f.colname for f in lfields]
-        headers = dict(map(lambda f: (f.colname, f.label), lfields))
-
-        attributes = dict(distinct=distinct)
-        # Orderby
-        if orderby is not None:
-            attributes.update(orderby=orderby)
-        # Slice
-        if vfltr is None:
-            limitby = self.limitby(start=start, limit=limit)
-            if limitby is not None:
-                attributes.update(limitby=limitby)
-        else:
-            limitby = None
-
-        # Joins
-        qstr = str(query)
-        for join in joins.values():
-            for j in join:
-                if str(j) not in qstr:
-                    query &= j
-
-        # Left outer joins
-        if _left:
-            attributes.update(left=_left)
-
-        # Fields in the query
-        qfields = [f.field for f in lfields if f.field is not None]
-        if no_ids:
-            qfields.insert(0, table._id)
-
-        # Add orderby fields which are not in qfields
-        if distinct and orderby is not None:
-            qf = [str(f) for f in qfields]
-            if isinstance(orderby, str):
-                of = orderby.split(",")
-            elif not isinstance(orderby, (list, tuple)):
-                of = [orderby]
-            else:
-                of = orderby
-            for e in of:
-                if isinstance(e, Field) and str(e) not in qf:
-                    qfields.append(e)
-                    qf.append(str(e))
-                elif isinstance(e, str):
-                    fn = e.strip().split()[0].split(".", 1)
-                    tn, fn = ([table._tablename] + fn)[-2:]
-                    try:
-                        t = db[tn]
-                        f = t[fn]
-                    except:
-                        continue
-                    if str(f) not in qf:
-                        qfields.append(f)
-                        qf.append(str(e))
-
-        # Retrieve the rows
-        rows = db(query).select(*qfields, **attributes)
-        if not rows:
-            return None
-
-        if vfltr is not None:
-            rows = rfilter(rows, start=start, limit=limit)
-        if not rows:
-            return None
-
-        if as_rows:
-            return rows
-
-        # Fields to show
-        row = rows.first()
-        def __expand(tablename, row, lfields=lfields):
-            columns = []
-            if not row:
-                return columns
-            for f in lfields:
-                tname = f.tname
-                fname = f.fname
-                # @todo: this is not clean - it could even be Rows
-                if tname in row and type(row[tname]) is Row:
-                    columns += __expand(tname, row[tname], lfields=lfields)
-                elif (tname, fname) not in columns and fname in row:
-                    columns.append((tname, fname))
-            return columns
-        columns = __expand(table._tablename, row)
-        lfields = [lf for lf in lfields
-                   if lf.show and (lf.tname, lf.fname) in columns]
-        colnames = [f.colname for f in lfields]
-        rows.colnames = colnames
-
-        # Representation
-        repr_row = manager.represent
-        def __represent(f, row, columns=columns):
-            field = f.field
-            if field is not None:
-                return repr_row(field, record=row, linkto=linkto)
-            else:
-                tname = f.tname
-                fname = f.fname
-                if (tname, fname) in columns:
-                    if tname in row:
-                        row = row[tname]
-                    if fname in row:
-                        return str(row[fname])
-                    else:
-                        return None
-                else:
-                    return None
-
-        # Render as...
-        if as_page:
-            # ...JSON page (for pagination)
-            items = [[__represent(f, row) for f in lfields] for row in rows]
-        elif as_list:
-            # ...Python list
-            items = rows.as_list()
-        else:
-            # ...SQLTABLE
-            items = SQLTABLES3(rows,
-                               headers=headers,
-                               linkto=linkto,
-                               upload=download_url,
-                               _id="list",
-                               _class="dataTable display")
-        return items
-
-# =============================================================================
-
-class S3ResourceFilter:
-    """ Class representing a resource filter """
-
-    def __init__(self, resource, id=None, uid=None, filter=None, vars=None):
-        """
-            Constructor
-
-            @param resource: the S3Resource
-            @param id: the record ID (or list of record IDs)
-            @param uid: the record UID (or list of record UIDs)
-            @param filter: a filter query (Query or S3ResourceQuery)
-            @param vars: the dict of URL query parameters
-        """
-
-        self.resource = resource
-
-        self.mquery = None      # Master query
-        self.mvfltr = None      # Master virtual filter
-        self.cquery = Storage() # Component queries
-        self.cvfltr = Storage() # Component virtual filters
-        self.joins = Storage()  # Joins
-
-        self.query = None       # Effective query
-        self.vfltr = None       # Effective virtual filter
-
-        # cardinality, multiple results expected by default
-        self.multiple = True
-
-        # Distinct: needed if this filter contains joins
-        self.distinct = False
-
-        andq = self._andq
-        andf = self._andf
-
-        manager = current.manager
-        model = manager.model
-        DELETED = manager.DELETED
-
-        parent = resource.parent
-        name = resource.name
-        table = resource.table
-        tablename = resource.tablename
-
-        # Master query --------------------------------------------------------
-        #
-        # Accessible/available query
-        if resource.accessible_query is not None:
-            mquery = resource.accessible_query("read", table)
-        else:
-            mquery = (table._id > 0)
-
-        # Deletion status
-        if DELETED in table.fields and not resource.include_deleted:
-            remaining = (table[DELETED] != True)
-            mquery = remaining & mquery
-
-        # ID query
-        if id is not None:
-            if not isinstance(id, (list, tuple)):
-                self.multiple = False
-                mquery = mquery & (table._id == id)
-            else:
-                mquery = mquery & (table._id.belongs(id))
-
-        # UID query
-        if uid is not None and xml.UID in table:
-            if not isinstance(uid, (list, tuple)):
-                self.multiple = False
-                mquery = mquery & (table[xml.UID] == uid)
-            else:
-                mquery = mquery & (table[xml.UID].belongs(uid))
-
-        self.mquery = mquery
-
-
-        # Component or link table query ---------------------------------------
-        #
-        if parent:
-            pf = parent.rfilter
-            alias = resource.alias
-
-            # Use the master virtual filter
-            mvfltr = pf.mvfltr
-
-            # Use the master query of the parent plus the component join
-            mquery &= pf.mquery
-            mquery &= resource.get_join()
-
-            # Add the sub-joins for this component
-            joins = pf.joins
-            if alias in joins:
-                subjoins = joins[alias]
-                for tn in subjoins:
-                    join = subjoins[tn]
-                    for q in join:
-                        mquery = andq(mquery, q)
-
-            # Add the subqueries and filters for this component
-            if alias in pf.cquery:
-                mquery = andq(mquery, pf.cquery[alias])
-            if alias in pf.cvfltr:
-                mvfltr = andf(mvfltr, pf.cvfltr[alias])
-
-            # If this component has a link table, add the subqueries
-            # and filters for the link table
-            if resource.link is not None:
-                lname = resource.link.name
-                if lname in pf.cquery:
-                    mquery = andq(mquery, pf.cquery[lname])
-                if lname in pf.cvfltr:
-                    mvfltr = andf(mvfltr, pf.cvfltr[lname])
-
-            # Otherwise, if this is a linktable, add the subqueries
-            # and filters for the linked table
-            elif resource.linked is not None:
-                cname = resource.linked.alias
-                if cname in pf.cquery:
-                    mquery = andq(mquery, pf.cquery[cname])
-                if cname in pf.cvfltr:
-                    mvfltr = andf(mvfltr, pf.cvfltr[cname])
-
-            # Set effective query and filter
-            self.mquery = mquery
-            self.query = mquery
-            self.mvfltr = mvfltr
-            self.vfltr = mvfltr
-
-        # Master resource query -----------------------------------------------
-        #
-        else:
-            # URL queries -----------------------------------------------------
-            #
-            if vars:
-                resource.vars = Storage(vars)
-
-                # Parse URL query
-                r, v, j, d = self.parse_url_query(resource, vars)
-                self.cquery = r
-                self.cvfltr = v
-                self.joins = j
-                self.distinct = d
-
-                # Parse bbox query
-                bbox = self.parse_bbox_query(resource, vars)
-                if bbox is not None:
-                    self.mquery &= bbox
-
-                # Extend the master query by URL filters for this resource
-                if name in self.cquery:
-                    self.mquery &= self.cquery[name]
-                    del self.cquery[name]
-                # Master virtual filter
-                if name in self.cvfltr:
-                    self.mvfltr = self.cvfltr[name]
-                    del self.cvfltr[name]
-
-            # Effective query -------------------------------------------------
-            #
-            self.vfltr = self.mvfltr
-            self.query = self.mquery
-
-            auth = current.auth
-            aq = auth.s3_accessible_query
-
-            cquery = self.cquery
-            cvfltr = self.cvfltr
-
-            # Add all component subqueries
-            for alias in cquery:
-                cq = cquery[alias]
-                if alias in resource.components:
-                    component = resource.components[alias]
-                else:
-                    continue
-                ctable = component.table
-                ctablename = component.tablename
-                accessible = aq("read", ctable)
-                self.query = andq(self.query, accessible)
-                if DELETED in ctable.fields:
-                    remaining = ctable[DELETED] != True
-                    self.query = andq(self.query, remaining)
-                self.query &= cq
-
-            # Add all component vfilters
-            for alias in cvfltr:
-                cf = cvfltr[alias]
-                if alias != name:
-                    component = None
-                    if alias in resource.components:
-                        component = resource.components[alias]
-                    else:
-                        continue
-                    ctable = component.table
-                    ctablename = component.tablename
-                    accessible = aq("read", ctable)
-                    self.query = andq(self.query, accessible)
-                    if DELETED in ctable.fields:
-                        remaining = ctable[DELETED] != True
-                        self.query = andq(self.query, remaining)
-                self.vfltr = andf(self.vfltr, cf)
-
-            # Add all joins
-            joined = []
-            for alias in self.joins:
-                if alias == name or \
-                   alias in self.cquery or alias in self.cvfltr:
-                    joins = self.joins[alias]
-                    for tn in joins:
-                        if tn in joined: # or tn == name (?)
-                            continue
-                        else:
-                            join = joins[tn]
-                        for q in join:
-                            self.query = andq(self.query, q)
-                        joined.append(tn)
-
-        # Add additional filters
-        if filter is not None:
-            self.add_filter(filter)
-        if resource.fquery is not None:
-            self._add_query(resource.fquery)
-        if resource.fvfltr is not None:
-            self._add_vfltr(resource.fvfltr)
-
-        _debug(self)
-
-    # -------------------------------------------------------------------------
-    @staticmethod
-    def parse_url_query(resource, vars):
-        """
-            URL query parser
-
-            @param resource: the resource
-            @param vars: the URL query vars (GET vars)
-        """
-
-        rquery = Storage()
-        vfltr = Storage()
-        joins = Storage()
-        distinct = False
-
-        if vars is None:
-            return rquery, vfltr, joins
-        queries = [(k, vars[k]) for k in vars if k.find(".") > 0]
-        for k, val in queries:
-            op = None
-            if "__" in k:
-                fn, op = k.split("__", 1)
-            else:
-                fn = k
-            if op and op[-1] == "!":
-                op = op.rstrip("!")
-                invert = True
-            else:
-                invert = False
-            if not op:
-                op = "eq"
-                if fn[-1] == "!":
-                    invert = True
-                    fn = fn.rstrip("!")
-            v = S3ResourceFilter._parse_value(val)
-            try:
-                q = S3ResourceQuery(op, S3QueryField(fn), v)
-            except SyntaxError:
-                # Probably invalid operator, skip
-                continue
-            if invert:
-                q = ~q
-            alias, f = fn.split(".", 1)
-            # Extract the required joins
-            qj, d = q.joins(resource)
-            if qj:
-                distinct = distinct or d
-                if alias in joins:
-                    joins[alias].update(qj)
-                else:
-                    joins[alias] = qj
-            # Try to translate into a real query
-            r = q.query(resource)
-            if r is not None:
-                # This translates into a real query
-                try:
-                    str(r)
-                except ValueError:
-                    # Invalid value type for this query, skip
-                    continue
-                query = rquery.get(alias, None)
-                if query is None:
-                    query = r
-                else:
-                    query = query & r
-                rquery[alias] = query
-            else:
-                # Virtual query
-                query = vfltr.get(alias, None)
-                if query is None:
-                    query = q
-                else:
-                    query = query & q
-                vfltr[alias] = query
-        return rquery, vfltr, joins, distinct
-
-    # -------------------------------------------------------------------------
-    @staticmethod
-    def parse_bbox_query(resource, vars):
-        """
-            Generate a Query from a URL boundary box query
-
-            @param resource: the resource
-            @param vars: the URL get vars
-        """
-
-        table = resource.table
-        tablename = resource.tablename
-        fields = table.fields
-
-        if tablename == "gis_feature_query" or \
-           tablename == "gis_cache":
-            gtable = table
-        else:
-            gtable = current.s3db.gis_location
-
-        bbox_query = None
-        if vars:
-            for k in vars:
-                if k[:4] == "bbox":
-                    fname = None
-                    if k.find(".") != -1:
-                        fname = k.split(".")[1]
-                    elif tablename not in ("gis_location",
-                                           "gis_feature_query"):
-                        for f in fields:
-                            if str(table[f].type) == "reference gis_location":
-                                fname = f
-                                break
-                    if fname is not None and fname not in fields:
-                        # Field not found - ignore
-                        continue
-                    try:
-                        minLon, minLat, maxLon, maxLat = vars[k].split(",")
-                    except:
-                        # Badly-formed bbox - ignore
-                        continue
-                    else:
-                        bbox_filter = (gtable.lon > float(minLon)) & \
-                                      (gtable.lon < float(maxLon)) & \
-                                      (gtable.lat > float(minLat)) & \
-                                      (gtable.lat < float(maxLat))
-                        if fname is not None:
-                            # Need a join
-                            join = (gtable.id == table[fname])
-                            bbox = (join & bbox_filter)
-                        else:
-                            bbox = bbox_filter
-                    if bbox_query is None:
-                        bbox_query = bbox
-                    else:
-                        bbox_query = bbox_query & bbox
-        return bbox_query
-
-    # -------------------------------------------------------------------------
-    @staticmethod
-    def _parse_value(value):
-        """
-            Parses the value(s) of a URL variable, respects
-            quoted values, resolves the NONE keyword
-
-            @param value: the value as either string or list of strings
-            @note: does not support quotes within quoted strings
-        """
-
-        if type(value) is list:
-            value = ",".join[value]
-        vlist = []
-        w = ""
-        quote = False
-        for c in value:
-            if c == '"':
-                w += c
-                quote = not quote
-            elif c == "," and not quote:
-                if w == "NONE":
-                    w = None
-                vlist.append(w)
-                w = ""
-            else:
-                w += c
-        if w == "NONE":
-            w = None
-        vlist.append(w)
-        if len(vlist) == 1:
-            return vlist[0]
-        return vlist
-
-    # -------------------------------------------------------------------------
-    def __call__(self, rows, start=None, limit=None):
-        """
-            Filter a set of rows by the effective virtual filter
-
-            @param rows: a Rows object
-            @param start: index of the first matching record to select
-            @param limit: maximum number of records to select
-        """
-
-        vfltr = self.vfltr
-        if rows is None or vfltr is None:
-            return rows
-        resource = self.resource
-        if start is None:
-            start = 0
-        first = start
-        if limit is not None:
-            last = start + limit
-            if last < first:
-                first, last = last, first
-            if first < 0:
-                first = 0
-            if last < 0:
-                last = 0
-        else:
-            last = None
-        i = 0
-        result = []
-        append = result.append
-        for row in rows:
-            if last is not None and i >= last:
-                break
-            success = vfltr(resource, row, virtual=True)
-            if success or success is None:
-                if i >= first:
-                    append(row)
-                i += 1
-        return Rows(rows.db, result, colnames=rows.colnames)
-
-    # -------------------------------------------------------------------------
-    def count(self, left=None, distinct=False):
-        """
-            Get the total number of matching records
-
-            @param left: left outer joins
-            @param distinct: count only distinct rows
-        """
-
-        db = current.db
-        model = current.manager.model
-        resource = self.resource
-        distinct = self.distinct or distinct
-        if resource is None:
-            return 0
-        table = resource.table
-        tablename = resource.tablename
-        _left = left
-        if _left is None:
-            _left = []
-        elif not isinstance(left, list):
-            _left = [_left]
-        if self.vfltr is None:
-            if distinct:
-                rows = db(self.query).select(table._id,
-                                             left=_left,
-                                             distinct=distinct)
-                return len(rows)
-            else:
-                cnt = table[table._id.name].count()
-                row = db(self.query).select(cnt, left=_left).first()
-                if row:
-                    return(row[cnt])
-                else:
-                    return 0
-        else:
-            list_fields = model.get_config(tablename, "list_fields")
-            sqltable = resource.sqltable
-            rows = sqltable(fields=list_fields,
-                            left=_left,
-                            distinct=distinct,
-                            as_list=True)
-        if rows is None:
-            return 0
-        return len(rows)
-
-    # -------------------------------------------------------------------------
-    def get_query(self):
-        """ Return the effective query """
-        return self.query
-
-    # -------------------------------------------------------------------------
-    def get_filter(self):
-        """ Return the effective virtual filter """
-        return self.vfltr
-
-    # -------------------------------------------------------------------------
-    def add_filter(self, f, component=None, master=True):
-        """
-            Extend this filter
-
-            @param f: a Query or S3ResourceQuery object
-            @param component: component this filter concerns
-            @param master: filter both master and component
-        """
-
-        if isinstance(f, S3ResourceQuery):
-            q = f.query(self.resource)
-            if q is not None:
-                self._add_query(q, component=component, master=master)
-            else:
-                self._add_vfltr(f, component=component, master=master)
-        else:
-            self._add_query(f, component=component, master=master)
-        return
-
-    # -------------------------------------------------------------------------
-    def _add_vfltr(self, f, component=None, master=True):
-        """
-            Extend this filter by a virtual filter
-
-            @param f: the filter
-            @param component: name of the component the filter applies for,
-                              None for the master resource
-            @param master: whether to apply the filter to both component
-                           and master (False=filter the component only)
-
-            @status: not tested
-        """
-
-        resource = self.resource
-        if component and component in resource.components:
-            c = resource.components[component]
-            c.fvfltr = f
-        else:
-            c = None
-        if master:
-            alias = resource.alias
-            if component and c:
-                alias = c.alias
-                join = c.get_join()
-                if str(join) not in str(self.query):
-                    if self.query is not None:
-                        self.query &= join
-                    else:
-                        self.query = join
-            elif component:
-                return
-            if self.vfltr is not None:
-                self.vfltr &= f
-            else:
-                self.vfltr = f
-            qj, d = f.joins(resource)
-            if qj:
-                self.distinct = self.distinct or d
-                if alias in joins:
-                    joins[alias].update(qj)
-                else:
-                    joins[alias] = qj
-        return
-
-    # -------------------------------------------------------------------------
-    def _add_query(self, q, component=None, master=True):
-        """
-            Extend this filter by a DAL filter query
-
-            @param q: the filter query
-            @param component: name of the component the filter query
-                              applies for, None for the master resource
-            @param master: whether to apply the filter query to both
-                           component and master
-                           (False=filter the component only)
-
-            @status: not tested
-        """
-
-        resource = self.resource
-        if component and component in resource.components:
-            c = resource.components[component]
-            c.fquery = q
-        else:
-            c = None
-        if master:
-            if component and c:
-                join = c.get_join()
-                if str(join) not in str(self.query):
-                    if self.query is not None:
-                        self.query &= join
-                    else:
-                        self.query = join
-            elif component:
-                return
-            if self.query is not None:
-                self.query &= q
-            else:
-                self.query = q
-        return
-
-    # -------------------------------------------------------------------------
-    def __nonzero__(self):
-        """ Boolean test of the instance """
-
-        return self.resource is not None and self.query is not None
-
-    # -------------------------------------------------------------------------
-    def __repr__(self):
-        """ String representation of the instance """
-
-        resource = self.resource
-        r = self.cquery
-        v = self.cvfltr
-        j = self.joins
-
-        rq = ["..%s: %s" % (key, r[key]) for key in r]
-        vq = ["..%s: %s" % (key, v[key].represent(resource)) for key in v]
-
-        jq = ["..%s:\n%s" % (alias,
-                "\n".join(["....%s:\n%s" % (tn,
-                  "\n".join(["......%s" % q
-                    for q in j[alias][tn]])
-                ) for tn in j[alias]])
-              ) for alias in j]
-
-        rqueries = "\n".join(rq)
-        vqueries = "\n".join(vq)
-        jqueries = "\n".join(jq)
-
-        if self.vfltr:
-            vf = self.vfltr.represent(resource)
-        else:
-            vf = ""
-
-        if self.mvfltr:
-            mvf = self.mvfltr.represent(resource)
-        else:
-            mvf = ""
-
-        represent = "\nS3ResourceFilter %s%s" \
-                    "\nMaster query: %s" \
-                    "\nMaster virtual filter: %s" \
-                    "\nComponent queries:\n%s" \
-                    "\nComponent virtual filters:\n%s" \
-                    "\nJoins:\n%s" \
-                    "\nEffective query: %s" \
-                    "\nEffective virtual filter: %s" % (
-                    resource.tablename,
-                    self.distinct and " (distinct)" or "",
-                    self.mquery,
-                    mvf,
-                    rqueries,
-                    vqueries,
-                    jqueries,
-                    self.query,
-                    vf)
-
-        return represent
-
-    # -------------------------------------------------------------------------
-    @staticmethod
-    def _andq(query, q):
-
-        if query is None:
-            query = q
-        else:
-            if str(q) not in str(query):
-                query &= q
-        return query
-
-    # -------------------------------------------------------------------------
-    @staticmethod
-    def _andf(vfltr, f):
-
-        if vfltr is None:
-            vfltr = f
-        else:
-            vfltr &= f
-        return vfltr
-
-# =============================================================================
-
-class S3QueryField:
-    """ Helper class to construct a resource query """
-
-    def __init__(self, name, type=None):
-        """ Constructor """
-
-        if not isinstance(name, str) or not name:
-            raise SyntaxError("name required")
-        self.name = name
-        self.type = type
-
-    # -------------------------------------------------------------------------
-    def __lt__(self, value):
-        return S3ResourceQuery(S3ResourceQuery.LT, self, value)
-
-    # -------------------------------------------------------------------------
-    def __le__(self, value):
-        return S3ResourceQuery(S3ResourceQuery.LE, self, value)
-
-    # -------------------------------------------------------------------------
-    def __eq__(self, value):
-        return S3ResourceQuery(S3ResourceQuery.EQ, self, value)
-
-    # -------------------------------------------------------------------------
-    def __ne__(self, value):
-        return S3ResourceQuery(S3ResourceQuery.NE, self, value)
-
-    # -------------------------------------------------------------------------
-    def __ge__(self, value):
-        return S3ResourceQuery(S3ResourceQuery.GE, self, value)
-
-    # -------------------------------------------------------------------------
-    def __gt__(self, value):
-        return S3ResourceQuery(S3ResourceQuery.GT, self, value)
-
-    # -------------------------------------------------------------------------
-    def like(self, value):
-        return S3ResourceQuery(S3ResourceQuery.LIKE, self, value)
-
-    # -------------------------------------------------------------------------
-    def belongs(self, value):
-        return S3ResourceQuery(S3ResourceQuery.BELONGS, self, value)
-
-    # -------------------------------------------------------------------------
-    def contains(self, value):
-        return S3ResourceQuery(S3ResourceQuery.CONTAINS, self, value)
-
-    # -------------------------------------------------------------------------
-    def represent(self, resource):
-
-        try:
-            lfield = resource.get_lfield(self.name)
-        except:
-            return "#undef#_%s" % self.name
-        return lfield.colname
-
-    # -------------------------------------------------------------------------
-    @classmethod
-    def extract(cls, resource, row, field):
-        """
-            Extract a value from a Row
-
-            @param resource: the resource
-            @param row: the Row
-            @param field: the field
-
-            @returns: field if field is not a Field/S3QueryField instance,
-                      the value from the row otherwise
-        """
-
-        if isinstance(field, Field):
-            field = field.name
-            if "." in field:
-                tname, fname = field.split(".", 1)
-            else:
-                tname = None
-                fname = field
-        elif isinstance(field, S3QueryField):
-            field = field.name
-            lf = resource.get_lfield(field)
-            tname = lf.tname
-            fname = lf.fname
-        elif isinstance(field, dict):
-            tname = field.get("tname", None)
-            fname = field.get("fname", None)
-            if not fname:
-                return None
-        else:
-            return field
-        if fname in row:
-            value = row[fname]
-        elif tname is not None and \
-             tname in row and fname in row[tname]:
-            value = row[tname][fname]
-        else:
-            raise KeyError("Field not found: %s" % field)
-        return value
-
-    # -------------------------------------------------------------------------
-    def resolve(self, resource):
-        """
-            Resolve this field against a resource
-
-            @param resource: the resource
-        """
-        return resource.get_lfield(self.name)
-
-# =============================================================================
-
-class S3ResourceQuery:
-    """ Helper class representing a resource query """
-
-    # Supported operators
-    NOT = "not"
-    AND = "and"
-    OR = "or"
-    LT = "lt"
-    LE = "le"
-    EQ = "eq"
-    NE = "ne"
-    GE = "ge"
-    GT = "gt"
-    LIKE = "like"
-    BELONGS = "belongs"
-    CONTAINS = "contains"
-
-    OPERATORS = [NOT, AND, OR, LT, LE, EQ, NE, GE, GT, LIKE, BELONGS, CONTAINS]
-
-    # -------------------------------------------------------------------------
-    def __init__(self, op, left=None, right=None):
-        """ Constructor """
-
-        if op not in self.OPERATORS:
-            raise SyntaxError("Invalid operator: %s" % op)
-
-        self.op = op
-
-        self.left = left
-        self.right = right
-
-    # -------------------------------------------------------------------------
-    def __and__(self, other):
-        """ AND """
-
-        return S3ResourceQuery(self.AND, self, other)
-
-    # -------------------------------------------------------------------------
-    def __or__(self, other):
-        """ OR """
-
-        return S3ResourceQuery(self.OR, self, other)
-
-    # -------------------------------------------------------------------------
-    def __invert__(self):
-        """ NOT """
-
-        if self.op == self.NOT:
-            return self.left
-        else:
-            return S3ResourceQuery(self.NOT, self)
-
-    # -------------------------------------------------------------------------
-    def joins(self, resource):
-        """
-            Get a Storage {tablename: [list of joins]} for this query
-
-            @param resource: the resource to resolve the query against
-        """
-
-        op = self.op
-        l = self.left
-        r = self.right
-        distinct = False
-        if op in (self.AND, self.OR):
-            ljoins, ld = l.joins(resource)
-            rjoins, rd = r.joins(resource)
-            ljoins.update(rjoins)
-            return (ljoins, ld or rd)
-        elif op == self.NOT:
-            return l.joins(resource)
-        if isinstance(l, S3QueryField):
-            # Try to resolve l against the resource
-            try:
-                lfield = l.resolve(resource)
-            except:
-                return (Storage(), False)
-            tname = lfield.tname
-            join = lfield.join
-            distinct = lfield.distinct
-            # in filters, we need the left joins in the WHERE clause:
-            if lfield.left:
-                ljoins = lfield.left.values()
-                join.extend([q.second for j in ljoins for q in j])
-            return (Storage({tname:join}), distinct)
-        return(Storage(), False)
-
-    # -------------------------------------------------------------------------
-    def query(self, resource):
-        """
-            Convert this S3ResourceQuery into a DAL query, ignoring virtual
-            fields (the neccessary joins for this query can be constructed
-            with the joins() method)
-
-            @param resource: the resource to resolve the query against
-        """
-
-        op = self.op
-        l = self.left
-        r = self.right
-
-        # Resolve query components --------------------------------------------
-        #
-        if op == self.AND:
-            l = l.query(resource)
-            r = r.query(resource)
-            if l is None or r is None:
-                return None
-            else:
-                return l & r
-        elif op == self.OR:
-            l = l.query(resource)
-            r = r.query(resource)
-            if l is None or r is None:
-                return None
-            else:
-                return l | r
-        elif op == self.NOT:
-            l = l.query(resource)
-            if l is None:
-                return None
-            else:
-                return ~l
-
-        # Resolve the fields --------------------------------------------------
-        #
-        if isinstance(l, S3QueryField):
-            try:
-                lf = resource.get_lfield(l.name)
-            except:
-                return None
-            lfield = lf.field
-            if lfield is None:
-                return None # virtual field
-        elif isinstance(l, Field):
-            lfield = l
-        else:
-            return None # not a field at all
-        if isinstance(r, S3QueryField):
-            try:
-                lf = resource.get_lfield(r.name)
-            except:
-                return None
-            rfield = lf.field
-            if rfield is None:
-                return None # virtual field
-        else:
-            rfield = r
-
-        # Resolve the operator ------------------------------------------------
-        #
-        invert = False
-        query_bare = self._query_bare
-        ftype = str(lfield.type)
-        if isinstance(rfield, (list, tuple)) and ftype[:4] != "list":
-            if op == self.EQ:
-                op = self.BELONGS
-            elif op == self.NE:
-                op = self.BELONGS
-                invert = True
-            elif op != self.BELONGS:
-                query = None
-                for v in rfield:
-                    q = query_bare(op, lfield, v)
-                    if q is not None:
-                        if query is None:
-                            query = q
-                        else:
-                            query |= q
-                return query
-        query = query_bare(op, lfield, rfield)
-        if invert:
-            query = ~(query)
-        return query
-
-    # -------------------------------------------------------------------------
-    def _query_bare(self, op, l, r):
-        """
-            Translate a filter expression into a DAL query
-
-            @param op: the operator
-            @param l: the left operand
-            @param r: the right operand
-        """
-
-        if op == self.CONTAINS:
-            q = l.contains(r)
-        elif op == self.BELONGS:
-            if type(r) is list and None in r:
-                _r = [item for item in r if item is not None]
-                q = ((l.belongs(_r)) | (l == None))
-            else:
-                q = l.belongs(r)
-        elif op == self.LIKE:
-            q = l.lower().like("%%%s%%" % str(r).lower())
-        elif op == self.LT:
-            q = l < r
-        elif op == self.LE:
-            q = l <= r
-        elif op == self.EQ:
-            q = l == r
-        elif op == self.NE:
-            q = l != r
-        elif op == self.GE:
-            q = l >= r
-        elif op == self.GT:
-            q = l > r
-        else:
-            q = None
-        return q
-
-    # -------------------------------------------------------------------------
-    def __call__(self, resource, row, virtual=True):
-        """
-            Probe whether the row matches the query
-
-            @param resource: the resource to resolve the query against
-            @param row: the DB row
-            @param virtual: execute only virtual queries
-        """
-
-        if self.op == self.AND:
-            l = self.left(resource, row)
-            r = self.right(resource, row)
-            if l is None:
-                return r
-            if r is None:
-                return l
-            return l and r
-        elif self.op == self.OR:
-            l = self.left(resource, row)
-            r = self.right(resource, row)
-            if l is None:
-                return r
-            if r is None:
-                return l
-            return l or r
-        elif self.op == self.NOT:
-            l = self.left(resource, row)
-            if l is None:
-                return None
-            else:
-                return not l
-
-        real = False
-        left = self.left
-        if isinstance(left, S3QueryField):
-            lfield = left.resolve(resource)
-            if lfield.field is not None:
-                real = True
-        else:
-            lfield = left
-            if isinstance(left, Field):
-                real = True
-        right = self.right
-        if isinstance(right, S3QueryField):
-            rfield = right.resolve(resource)
-            if rfield.field is None:
-                real = False
-        else:
-            rfield = right
-        if virtual and real:
-            return None
-
-        extract = lambda f: S3QueryField.extract(resource, row, f)
-        try:
-            l = extract(lfield)
-            r = extract(rfield)
-        except (KeyError, SyntaxError):
-            return None
-
-        op = self.op
-        invert = False
-        probe = self._probe
-        if isinstance(rfield, (list, tuple)) and \
-           not isinstance(lfield, (list, tuple)):
-            if op == self.EQ:
-                op = self.BELONGS
-            elif op == self.NE:
-                op = self.BELONGS
-                invert = True
-            elif op != self.BELONGS:
-                for v in r:
-                    try:
-                        r = probe(op, l, v)
-                    except (TypeError, ValueError):
-                        r = False
-                    if r:
-                        return True
-                return False
-        try:
-            r = probe(op, l, r)
-        except (TypeError, ValueError):
-            return False
-        if invert and r is not None:
-            return not r
-        else:
-            return r
-
-    # -------------------------------------------------------------------------
-    def _probe(self, op, l, r):
-        """
-            Probe whether the value pair matches the query
-
-            @param l: the left value
-            @param r: the right value
-        """
-
-        result = False
-
-        contains = self._contains
-        convert = S3TypeConverter.convert
-        if op == self.CONTAINS:
-            r = convert(l, r)
-            result = contains(l, r)
-        elif op == self.BELONGS:
-            r = convert(l, r)
-            result = contains(r, l)
-        elif op == self.LIKE:
-            result = str(r) in str(l)
-        else:
-            r = convert(l, r)
-            if op == self.LT:
-                result = l < r
-            elif op == self.LE:
-                result = l <= r
-            elif op == self.EQ:
-                result = l == r
-            elif op == self.NE:
-                result = l != r
-            elif op == self.GE:
-                result = l >= r
-            elif op == self.GT:
-                result = l > r
-        return result
-
-    # -------------------------------------------------------------------------
-    @staticmethod
-    def _contains(a, b):
-        """
-            Probe whether a contains b
-        """
-
-        if a is None:
-            return False
-        try:
-            if isinstance(a, basestring):
-                return str(b) in a
-            elif isinstance(a, (list, tuple)):
-                if isinstance(b, (list, tuple)):
-                    l = [item for item in b if item not in a]
-                    if l:
-                        return False
-                    return True
-                else:
-                    return b in a
-            else:
-                return str(b) in str(a)
-        except:
-            return False
-
-    # -------------------------------------------------------------------------
-    def represent(self, resource):
-        """
-            Represent this query as a human-readable string.
-
-            @param resource: the resource to resolve the query against
-        """
-
-        op = self.op
-        l = self.left
-        r = self.right
-        if op == self.AND:
-            l = l.represent(resource)
-            r = r.represent(resource)
-            return "(%s and %s)" % (l, r)
-        elif op == self.OR:
-            l = l.represent(resource)
-            r = r.represent(resource)
-            return "(%s or %s)" % (l, r)
-        elif op == self.NOT:
-            l = l.represent(resource)
-            return "(not %s)" % l
-        else:
-            if isinstance(l, S3QueryField):
-                l = l.represent(resource)
-            elif isinstance(l, basestring):
-                l = '"%s"' % l
-            if isinstance(r, S3QueryField):
-                r = r.represent(resource)
-            elif isinstance(r, basestring):
-                r = '"%s"' % r
-            if op == self.CONTAINS:
-                return "(%s in %s)" % (r, l)
-            elif op == self.BELONGS:
-                return "(%s in %s)" % (l, r)
-            elif op == self.LIKE:
-                return "(%s in %s)" % (r, l)
-            elif op == self.LT:
-                return "(%s < %s)" % (l, r)
-            elif op == self.LE:
-                return "(%s <= %s)" % (l, r)
-            elif op == self.EQ:
-                return "(%s == %s)" % (l, r)
-            elif op == self.NE:
-                return "(%s != %s)" % (l, r)
-            elif op == self.GE:
-                return "(%s >= %s)" % (l, r)
-            elif op == self.GT:
-                return "(%s > %s)" % (l, r)
-            else:
-                return "(%s ?%s? %s)" % (l, op, r)
-
-# =============================================================================
-
-class S3TypeConverter:
-    """ Universal data type converter """
-
-    @classmethod
-    def convert(cls, a, b):
-        """
-            Convert b into the data type of a
-
-            @raise TypeError: if any of the data types are not supported
-                              or the types are incompatible
-            @raise ValueError: if the value conversion fails
-        """
-
-        if b is None:
-            return None
-        if type(b) is type(a) or isinstance(b, type(a)):
-            return b
-        if isinstance(a, (list, tuple)):
-            if isinstance(b, (list, tuple)):
-                return b
-            elif isinstance(b, basestring):
-                if "," in b:
-                    b = b.split(",")
-                else:
-                    b = [b]
-            else:
-                b = [b]
-            if len(a):
-                cnv = cls.convert
-                return [cnv(a[0], item) for item in b]
-            else:
-                return b
-        if isinstance(a, basestring):
-            return cls._str(b)
-        if isinstance(a, int):
-            return cls._int(b)
-        if isinstance(a, bool):
-            return cls._bool(b)
-        if isinstance(a, long):
-            return cls._long(b)
-        if isinstance(a, float):
-            return cls._float(b)
-        if isinstance(a, datetime.datetime):
-            return cls._datetime(b)
-        if isinstance(a, datetime.date):
-            return cls._date(b)
-        if isinstance(a, datetime.time):
-            return cls._time(b)
-        raise TypeError
-
-    # -------------------------------------------------------------------------
-    @staticmethod
-    def _bool(b):
-        """ Convert into bool """
-
-        if isinstance(b, bool):
-            return b
-        if isinstance(b, basestring):
-            if b.lower() == "true":
-                return True
-            elif b.lower() == "false":
-                return False
-        raise TypeError
-
-    # -------------------------------------------------------------------------
-    @staticmethod
-    def _str(b):
-        """ Convert into string """
-
-        if isinstance(b, basestring):
-            return b
-        if isinstance(b, datetime.date):
-            raise TypeError # @todo: implement
-        if isinstance(b, datetime.datetime):
-            raise TypeError # @todo: implement
-        if isinstance(b, datetime.time):
-            raise TypeError # @todo: implement
-        return str(b)
-
-    # -------------------------------------------------------------------------
-    @staticmethod
-    def _int(b):
-        """ Convert into int """
-
-        if isinstance(b, int):
-            return b
-        return int(b)
-
-    # -------------------------------------------------------------------------
-    @staticmethod
-    def _long(b):
-        """ Convert into long """
-
-        if isinstance(b, long):
-            return b
-        return long(b)
-
-    # -------------------------------------------------------------------------
-    @staticmethod
-    def _float(b):
-        """ Convert into float """
-
-        if isinstance(b, long):
-            return b
-        return float(b)
-
-    # -------------------------------------------------------------------------
-    @staticmethod
-    def _datetime(b):
-        """ Convert into datetime.datetime """
-
-        if isinstance(b, datetime.datetime):
-            return b
-        elif isinstance(b, basestring):
-            manager = current.manager
-            xml = manager.xml
-            tfmt = xml.ISOFORMAT
-            (y,m,d,hh,mm,ss,t0,t1,t2) = time.strptime(v, tfmt)
-            return datetime.datetime(y,m,d,hh,mm,ss)
-        else:
-            raise TypeError
-
-    # -------------------------------------------------------------------------
-    @staticmethod
-    def _date(b):
-        """ Convert into datetime.date """
-
-        if isinstance(b, datetime.date):
-            return b
-        elif isinstance(b, basestring):
-            validator = IS_DATE(format=settings.get_L10n_date_format())
-            value, error = validator(v)
-            if error:
-                raise ValueError
-            return value
-        else:
-            raise TypeError
-
-    # -------------------------------------------------------------------------
-    @staticmethod
-    def _time(b):
-        """ Convert into datetime.time """
-
-        if isinstance(b, datetime.time):
-            return b
-        elif isinstance(b, basestring):
-            validator = IS_TIME()
-            value, error = validator(v)
-            if error:
-                raise ValueError
-            return value
-        else:
-            raise TypeError
-
-# END =========================================================================
+# -*- coding: utf-8 -*-
+
+"""
+    S3 RESTful API
+
+    @see: U{B{I{S3XRC}} <http://eden.sahanafoundation.org/wiki/S3XRC>}
+
+    @requires: U{B{I{gluon}} <http://web2py.com>}
+    @requires: U{B{I{lxml}} <http://codespeak.net/lxml>}
+
+    @author: Dominic König <dominic[at]aidiq.com>
+
+    @copyright: 2009-2012 (c) Sahana Software Foundation
+    @license: MIT
+
+    Permission is hereby granted, free of charge, to any person
+    obtaining a copy of this software and associated documentation
+    files (the "Software"), to deal in the Software without
+    restriction, including without limitation the rights to use,
+    copy, modify, merge, publish, distribute, sublicense, and/or sell
+    copies of the Software, and to permit persons to whom the
+    Software is furnished to do so, subject to the following
+    conditions:
+
+    The above copyright notice and this permission notice shall be
+    included in all copies or substantial portions of the Software.
+
+    THE SOFTWARE IS PROVIDED "AS IS", WITHOUT WARRANTY OF ANY KIND,
+    EXPRESS OR IMPLIED, INCLUDING BUT NOT LIMITED TO THE WARRANTIES
+    OF MERCHANTABILITY, FITNESS FOR A PARTICULAR PURPOSE AND
+    NONINFRINGEMENT. IN NO EVENT SHALL THE AUTHORS OR COPYRIGHT
+    HOLDERS BE LIABLE FOR ANY CLAIM, DAMAGES OR OTHER LIABILITY,
+    WHETHER IN AN ACTION OF CONTRACT, TORT OR OTHERWISE, ARISING
+    FROM, OUT OF OR IN CONNECTION WITH THE SOFTWARE OR THE USE OR
+    OTHER DEALINGS IN THE SOFTWARE.
+"""
+
+__all__ = ["S3RequestManager",
+           "S3Request",
+           "S3Resource",
+           "S3ResourceFilter",
+           "S3QueryField"]
+
+import sys
+import datetime
+import time
+try:
+    from cStringIO import StringIO    # Faster, where available
+except:
+    from StringIO import StringIO
+
+try:
+    from lxml import etree
+except ImportError:
+    print >> sys.stderr, "ERROR: lxml module needed for XML handling"
+    raise
+
+from gluon.storage import Storage
+from gluon.sql import Row, Rows
+from gluon import *
+from gluon.tools import callback
+import gluon.contrib.simplejson as json
+
+from s3validators import IS_ONE_OF
+from s3tools import SQLTABLES3
+from s3xml import S3XML
+from s3model import S3Model, S3ModelExtensions
+from s3export import S3Exporter
+from s3method import S3Method
+from s3import import S3ImportJob
+from s3sync import S3Sync
+
+DEBUG = False
+if DEBUG:
+    print >> sys.stderr, "S3REST: DEBUG MODE"
+    def _debug(m):
+        print >> sys.stderr, m
+else:
+    _debug = lambda m: None
+
+# =============================================================================
+
+class S3RequestManager(object):
+    """
+        Request Manager
+    """
+
+    DELETED = "deleted"
+
+    HOOKS = "s3"
+    RCVARS = "rcvars"
+
+    MAX_DEPTH = 10
+
+    # Prefixes of resources that must not be manipulated from remote
+    # Can be amended from CLI using: s3mgr.PROTECTED = []
+    PROTECTED = ("admin",)
+
+    # -------------------------------------------------------------------------
+    def __init__(self):
+        """
+            Constructor
+
+        """
+
+        self.deployment_settings = current.deployment_settings
+
+        # Ensure we have a "s3" Storage in response
+        if "s3" not in current.response:
+            current.response.s3 = Storage()
+
+        # Error messages
+        T = current.T
+        self.ERROR = Storage(
+            BAD_RECORD = T("Record not found"),
+            BAD_METHOD = T("Unsupported method"),
+            BAD_FORMAT = T("Unsupported data format"),
+            BAD_REQUEST = T("Invalid request"),
+            BAD_TEMPLATE = T("XSLT stylesheet not found"),
+            BAD_RESOURCE = T("Nonexistent or invalid resource"),
+            PARSE_ERROR = T("XML parse error"),
+            TRANSFORMATION_ERROR = T("XSLT transformation error"),
+            BAD_SOURCE = T("Invalid XML source"),
+            NO_MATCH = T("No matching element found in the data source"),
+            VALIDATION_ERROR = T("Validation error"),
+            DATA_IMPORT_ERROR = T("Data import error"),
+            NOT_PERMITTED = T("Operation not permitted"),
+            NOT_IMPLEMENTED = T("Not implemented"),
+            INTEGRITY_ERROR = T("Integrity error: record can not be deleted while it is referenced by other records")
+        )
+
+        self.LABEL = Storage(CREATE=T("CREATE"),
+                             READ=T("READ"),
+                             UPDATE=T("UPDATE"),
+                             DELETE=T("DELETE"),
+                             COPY=T("COPY"))
+
+        # Settings
+        self.s3 = current.response.s3
+        self.domain = current.request.env.server_name
+        self.rlink_tablename = "s3_rlink"
+
+        self.show_urls = True
+        self.show_ids = False
+
+        # Errors
+        self.error = None
+
+        # Toolkits
+        self.audit = current.s3_audit
+        self.auth = auth = current.auth
+        self.gis = current.gis
+
+        # Register
+        current.manager = self
+
+        # Helpers
+        self.model = S3ModelExtensions()
+        self.configure = self.model.configure
+        self.load = S3Model.table
+        self.loader = self.model.loader
+
+        self.xml = S3XML()
+        self.exporter = S3Exporter()
+        self.sync = S3Sync()
+
+        # Codecs
+        self.codecs = Storage()
+
+        # Default method handlers (override in config)
+        self.crud = S3Method()
+        self.search = S3Method()
+
+        # Hooks
+        self.permit = auth.s3_has_permission
+        self.messages = None
+        self.import_prep = None
+        self.log = None
+
+        # JSON/CSV formats and content-type headers
+        self.json_formats = []
+        self.csv_formats = []
+        self.content_type = Storage()
+
+
+    # -------------------------------------------------------------------------
+    # REST interface wrappers
+    # -------------------------------------------------------------------------
+    def define_resource(self, prefix, name,
+                        id=None,
+                        uid=None,
+                        filter=None,
+                        vars=None,
+                        parent=None,
+                        components=None,
+                        include_deleted=False):
+        """
+            Defines a resource
+
+            @param prefix: the application prefix
+            @param name: the resource name (without application prefix)
+            @param id: record ID or list of record IDs
+            @param uid: record UID or list of record UIDs
+            @param filter: web2py query to filter the resource query
+            @param vars: dict of URL query parameters
+            @param parent: the parent resource (if this is a component)
+            @param components: list of component (names)
+        """
+
+        resource = S3Resource(self, prefix, name,
+                              id=id,
+                              uid=uid,
+                              filter=filter,
+                              vars=vars,
+                              parent=parent,
+                              components=components,
+                              include_deleted=include_deleted)
+
+        return resource
+
+    # -------------------------------------------------------------------------
+    def parse_request(self, *args, **vars):
+        """
+            Wrapper function for S3Request
+
+            @see: S3Request.__init__() for argument list details
+        """
+
+        self.error = None
+        headers={"Content-Type":"application/json"}
+        try:
+            r = S3Request(self, *args, **vars)
+        except SyntaxError:
+            print >> sys.stderr, "ERROR: %s" % self.error
+            raise HTTP(400, body=self.xml.json_message(False, 400,
+                                                       message=self.error),
+                       web2py_header=self.error,
+                       **headers)
+        except KeyError:
+            print >> sys.stderr, "ERROR: %s" % self.error
+            raise HTTP(404, body=self.xml.json_message(False, 404,
+                                                       message=self.error),
+                       web2py_header=self.error,
+                       **headers)
+        except:
+            raise
+        return r
+
+    # -------------------------------------------------------------------------
+    # Session variables
+    # -------------------------------------------------------------------------
+    def get_session(self, prefix, name):
+        """
+            Reads the last record ID for a resource from a session
+
+            @param prefix: the prefix of the resource name (=module name)
+            @param name: the name of the resource (=without prefix)
+        """
+
+        session = current.session
+
+        tablename = "%s_%s" % (prefix, name)
+        if self.RCVARS in session and tablename in session[self.RCVARS]:
+            return session[self.RCVARS][tablename]
+        else:
+            return None
+
+    # -------------------------------------------------------------------------
+    def store_session(self, prefix, name, id):
+        """
+            Stores a record ID for a resource in a session
+
+            @param prefix: the prefix of the resource name (=module name)
+            @param name: the name of the resource (=without prefix)
+            @param id: the ID to store
+        """
+
+        session = current.session
+
+        RCVARS = self.RCVARS
+
+        if RCVARS not in session:
+            session[RCVARS] = Storage()
+        if RCVARS in session:
+            tablename = "%s_%s" % (prefix, name)
+            session[RCVARS][tablename] = id
+        return True # always return True to make this chainable
+
+    # -------------------------------------------------------------------------
+    def clear_session(self, prefix=None, name=None):
+        """
+            Clears one or all record IDs stored in a session
+
+            @param prefix: the prefix of the resource name (=module name)
+            @param name: the name of the resource (=without prefix)
+        """
+
+        session = current.session
+
+        RCVARS = self.RCVARS
+
+        if prefix and name:
+            tablename = "%s_%s" % (prefix, name)
+            if RCVARS in session and tablename in session[RCVARS]:
+                del session[RCVARS][tablename]
+        else:
+            if RCVARS in session:
+                del session[RCVARS]
+
+        return True # always return True to make this chainable
+
+    # -------------------------------------------------------------------------
+    # Utilities
+    # -------------------------------------------------------------------------
+    @staticmethod
+    def validate(table, record, fieldname, value):
+        """
+            Validates a single value
+
+            @param table: the database table
+            @param record: the existing database record, if available
+            @param fieldname: name of the field
+            @param value: value to check
+        """
+
+        try:
+            field = table[fieldname]
+        except:
+            raise AttributeError("No field %s in %s" % (fieldname,
+                                                        table._tablename))
+        if field:
+            if record:
+                v = record.get(fieldname, None)
+                if v and v == value:
+                    return (value, None)
+            try:
+                value, error = field.validate(value)
+            except:
+                return (None, None)
+            else:
+                return (value, error)
+
+    # -------------------------------------------------------------------------
+    def represent(self, field,
+                  value=None,
+                  record=None,
+                  linkto=None,
+                  strip_markup=False,
+                  xml_escape=False,
+                  non_xml_output=False,
+                  extended_comments=False):
+        """
+            Represent a field value
+
+            @param field: the field (Field)
+            @param value: the value
+            @param record: record to retrieve the value from
+            @param linkto: function or format string to link an ID column
+            @param strip_markup: strip away markup from representation
+            @param xml_escape: XML-escape the output
+            @param non_xml_output: Needed for output such as pdf or xls
+            @param extended_comments: Typically the comments are abbreviated
+        """
+
+        xml = self.xml
+        xml_encode = xml.xml_encode
+
+        NONE = str(current.T("None")).decode("utf-8")
+        cache = current.cache
+        fname = field.name
+
+        # Get the value
+        if record is not None:
+            tablename = str(field.table)
+            if tablename in record and isinstance(record[tablename], Row):
+                text = val = record[tablename][field.name]
+            else:
+                text = val = record[field.name]
+        else:
+            text = val = value
+
+        # Always XML-escape content markup if it is intended for xml output
+        # This code is needed (for example) for a data table that includes a link
+        # Such a table can be seen at inv/inv_item
+        # where the table displays a link to the warehouse
+        if non_xml_output == False:
+            if not xml_escape and val is not None:
+                ftype = str(field.type)
+                if ftype in ("string", "text"):
+                    val = text = xml_encode(str(val))
+                elif ftype == "list:string":
+                    val = text = [xml_encode(str(v)) for v in val]
+
+        # Get text representation
+        if field.represent:
+            try:
+                key = "%s_repr_%s" % (field, val)
+                unicode(key)
+            except (UnicodeEncodeError, UnicodeDecodeError):
+                text = field.represent(val)
+            else:
+                text = str(cache.ram(key,
+                                     lambda: field.represent(val),
+                                     time_expire=60))
+        else:
+            if val is None:
+                text = NONE
+            elif fname == "comments" and not extended_comments:
+                ur = unicode(text, "utf8")
+                if len(ur) > 48:
+                    text = "%s..." % ur[:45].encode("utf8")
+            else:
+                text = str(text)
+
+        # Strip away markup from text
+        if strip_markup and "<" in text:
+            try:
+                markup = etree.XML(text)
+                text = markup.xpath(".//text()")
+                if text:
+                    text = " ".join(text)
+                else:
+                    text = ""
+            except etree.XMLSyntaxError:
+                text = text.replace("<", "<!-- <").replace(">", "> -->")
+
+        # Link ID field
+        if fname == "id" and linkto:
+            id = str(val)
+            try:
+                href = linkto(id)
+            except TypeError:
+                href = linkto % id
+            href = str(href).replace(".aadata", "")
+            return A(text, _href=href).xml()
+
+        # XML-escape text
+        elif xml_escape:
+            text = xml_encode(text)
+
+        try:
+            text = text.decode("utf-8")
+        except:
+            pass
+
+        return text
+
+    # -------------------------------------------------------------------------
+    def original(self, table, record):
+        """
+            Find the original record for a possible duplicate:
+                - if the record contains a UUID, then only that UUID is used
+                  to match the record with an existing DB record
+                - otherwise, if the record contains some values for unique
+                  fields, all of them must match the same existing DB record
+
+            @param table: the table
+            @param record: the record as dict or S3XML Element
+        """
+
+        db = current.db
+
+        xml = self.xml
+        xml_decode = xml.xml_decode
+
+        VALUE = xml.ATTRIBUTE.value
+        UID = xml.UID
+        ATTRIBUTES_TO_FIELDS = xml.ATTRIBUTES_TO_FIELDS
+
+        # Get primary keys
+        pkeys = [f for f in table.fields if table[f].unique]
+        pvalues = Storage()
+
+        # Get the values from record
+        get = record.get
+        if isinstance(record, etree._Element):
+            xpath = record.xpath
+            xexpr = "%s[@%s='%%s']" % (xml.TAG.data, xml.ATTRIBUTE.field)
+            for f in pkeys:
+                v = None
+                if f == UID or f in ATTRIBUTES_TO_FIELDS:
+                    v = get(f, None)
+                else:
+                    child = xpath(xexpr % f)
+                    if child:
+                        child = child[0]
+                        v = child.get(VALUE, xml_decode(child.text))
+                if v:
+                    pvalues[f] = v
+        elif isinstance(record, dict):
+            for f in pkeys:
+                v = get(f, None)
+                if v:
+                    pvalues[f] = v
+        else:
+            raise TypeError
+
+        # Build match query
+        query = None
+        for f in pvalues:
+            if f == UID:
+                continue
+            _query = (table[f] == pvalues[f])
+            if query is not None:
+                query = query | _query
+            else:
+                query = _query
+
+        # Try to find exactly one match by non-UID unique keys
+        if query:
+            original = db(query).select(table.ALL, limitby=(0, 2))
+            if len(original) == 1:
+                return original.first()
+
+        # If no match, then try to find a UID-match
+        if UID in pvalues:
+            uid = self.xml.import_uid(pvalues[UID])
+            query = (table[UID] == uid)
+            original = db(query).select(table.ALL, limitby=(0, 1)).first()
+            if original:
+                return original
+
+        # No match or multiple matches
+        return None
+
+# =============================================================================
+
+class S3Request(object):
+    """
+        Class to handle RESTful requests
+    """
+
+    def __init__(self,
+                 manager,
+                 prefix=None,
+                 name=None,
+                 c=None,
+                 f=None,
+                 args=None,
+                 vars=None,
+                 extension=None,
+                 get_vars=None,
+                 post_vars=None,
+                 http=None):
+        """
+            Constructor
+
+            @param manager: the S3RequestManager
+            @param prefix: the table name prefix
+            @param name: the table name
+            @param c: the controller prefix
+            @param f: the controller function
+            @param args: list of request arguments
+            @param vars: dict of request variables
+            @param extension: the format extension (representation)
+            @param get_vars: the URL query variables (overrides vars)
+            @param post_vars: the POST variables (overrides vars)
+            @param http: the HTTP method (GET, PUT, POST, or DELETE)
+
+            @note: all parameters fall back to the attributes of the
+                   current web2py request object
+        """
+
+        manager = current.manager
+
+        # Common settings
+        self.UNAUTHORISED = current.T("Not Authorized")
+        self.INTERACTIVE_FORMATS = manager.s3.interactive_view_formats
+        self.DEFAULT_REPRESENTATION = "html"
+        self.ERROR = manager.ERROR
+        self.HOOKS = manager.HOOKS # HOOKS = "s3"
+
+        # XSLT Paths
+        self.XSLT_PATH = "static/formats"
+        self.XSLT_EXTENSION = "xsl"
+
+        # Attached files
+        self.files = Storage()
+
+        # Allow override of controller/function
+        self.controller = c or self.controller
+        self.function = f or self.function
+        if "." in self.function:
+            self.function, ext = self.function.split(".", 1)
+            if extension is None:
+                extension = ext
+        auth = manager.auth
+        if c or f:
+            if not auth.permission(c=self.controller, f=self.function):
+                auth.permission.fail()
+
+        # Allow override of request attributes
+        if args is not None:
+            if isinstance(args, (list, tuple)):
+                self.args = args
+            else:
+                self.args = [args]
+        if get_vars is not None:
+            self.get_vars = get_vars
+            self.vars = get_vars.copy()
+            if post_vars is not None:
+                self.vars.update(post_vars)
+            else:
+                self.vars.update(self.post_vars)
+        if post_vars is not None:
+            self.post_vars = post_vars
+            if get_vars is None:
+                self.vars = post_vars.copy()
+                self.vars.update(self.get_vars)
+        if get_vars is None and post_vars is None and vars is not None:
+            self.vars = vars
+            self.get_vars = vars
+            self.post_vars = dict()
+        self.extension = extension or current.request.extension
+        self.http = http or current.request.env.request_method
+
+        # Main resource attributes
+        self.prefix = prefix or self.controller
+        self.name = name or self.function
+
+        # Parse the request
+        self.__parse()
+        self.custom_action = None
+        vars = Storage(self.get_vars)
+
+        # Interactive representation format?
+        self.interactive = self.representation in self.INTERACTIVE_FORMATS
+
+        # Show information on deleted records?
+        include_deleted = False
+        if self.representation=="xml" and "include_deleted" in vars:
+            include_deleted = True
+        if "components" in vars:
+            cnames = vars["components"]
+            if isinstance(cnames, list):
+                cnames = ",".join(cnames)
+            cnames = cnames.split(",")
+            if len(cnames) == 1 and cnames[0].lower() == "none":
+                cnames = []
+        else:
+            cnames = None
+
+        # Append component ID to the URL query
+        component_name = self.component_name
+        component_id = self.component_id
+        if component_name and component_id:
+            varname = "%s.id" % component_name
+            if varname in vars:
+                var = vars[varname]
+                if not isinstance(var, (list, tuple)):
+                    var = [var]
+                var.append(component_id)
+                vars[varname] = var
+            else:
+                vars[varname] = component_id
+
+        # Define the target resource
+        _filter = current.response[manager.HOOKS].filter # manager.HOOKS="s3"
+        components = component_name
+        if components is None:
+            components = cnames
+        self.resource = manager.define_resource(self.prefix,
+                                                self.name,
+                                                id=self.id,
+                                                filter=_filter,
+                                                vars=vars,
+                                                components=components,
+                                                include_deleted=include_deleted)
+
+        self.tablename = self.resource.tablename
+        table = self.table = self.resource.table
+
+        # Try to load the master record
+        self.record = None
+        uid = self.vars.get("%s.uid" % self.name, None)
+        if self.id or uid and not isinstance(uid, (list, tuple)):
+            # Single record expected
+            self.resource.load()
+            if len(self.resource) == 1:
+                self.record = self.resource.records().first()
+                id = table._id.name
+                self.id = self.record[id]
+                manager.store_session(self.resource.prefix,
+                                      self.resource.name,
+                                      self.id)
+            else:
+                manager.error = manager.ERROR.BAD_RECORD
+                if self.representation == "html":
+                    current.session.error = manager.error
+                    self.component = None # => avoid infinite loop
+                    redirect(URL(r=current.request, c=self.controller))
+                else:
+                    raise KeyError(manager.error)
+
+        # Identify the component
+        self.component = None
+        self.pkey = None # @todo: deprecate
+        self.fkey = None # @todo: deprecate
+        self.multiple = True # @todo: deprecate
+
+        if self.component_name:
+            c = self.resource.components.get(self.component_name, None)
+            if c:
+                self.component = c
+                self.pkey, self.fkey = c.pkey, c.fkey # @todo: deprecate
+                self.multiple = c.multiple # @todo: deprecate
+            else:
+                manager.error = "%s not a component of %s" % (
+                                        self.component_name,
+                                        self.resource.tablename)
+                raise SyntaxError(manager.error)
+
+        # Identify link table and link ID
+        self.link = None
+        self.link_id = None
+
+        if self.component is not None:
+            self.link = self.component.link
+        if self.link and self.id and self.component_id:
+            self.link_id = self.link.link_id(self.id, self.component_id)
+            if self.link_id is None:
+                manager.error = manager.ERROR.BAD_RECORD
+                if self.representation == "html":
+                    current.session.error = manager.error
+                    self.component = None # => avoid infinite loop
+                    redirect(URL(r=current.request, c=self.controller))
+                else:
+                    raise KeyError(manager.error)
+
+        # Store method handlers
+        self._handler = Storage()
+        self.set_handler("export_tree", self.get_tree,
+                         http=["GET"], transform=True)
+        self.set_handler("import_tree", self.put_tree,
+                         http=["GET", "PUT", "POST"], transform=True)
+        self.set_handler("fields", self.get_fields,
+                         http=["GET"], transform=True)
+        self.set_handler("options", self.get_options,
+                         http=["GET"], transform=True)
+        self.set_handler("sync", manager.sync,
+                         http=["GET", "PUT", "POST"], transform=True)
+
+        self.set_handler("sync_log", manager.sync.log,
+                         http=["GET"], transform=True)
+        self.set_handler("sync_log", manager.sync.log,
+                         http=["GET"], transform=False)
+
+        # Initialize CRUD
+        self.resource.crud(self, method="_init")
+        if self.component is not None:
+            self.component.crud(self, method="_init")
+
+    # -------------------------------------------------------------------------
+    # Method handler configuration
+    # -------------------------------------------------------------------------
+    def set_handler(self, method, handler,
+                    http=None,
+                    representation=None,
+                    transform=False):
+        """
+            Set a method handler for this request
+
+            @param method: the method name
+            @param handler: the handler function
+            @type handler: handler(S3Request, **attr)
+        """
+
+        HTTP = ["GET", "PUT", "POST", "DELETE"]
+
+        if http is None:
+            http = HTTP
+        if not isinstance(http, (list, tuple)):
+            http = [http]
+        if transform:
+            representation = ["__transform__"]
+        elif representation is None:
+            representation = [self.DEFAULT_REPRESENTATION]
+        if not isinstance(representation, (list, tuple)):
+            representation = [representation]
+        if not isinstance(method, (list, tuple)):
+            method = [method]
+
+        handlers = self._handler
+        for h in http:
+            if h not in HTTP:
+                continue
+            if h not in handlers:
+                handlers[h] = Storage()
+            format_hooks = handlers[h]
+            for r in representation:
+                if r not in format_hooks:
+                    format_hooks[r] = Storage()
+                method_hooks = format_hooks[r]
+                for m in method:
+                    if m is None:
+                        _m = "__none__"
+                    else:
+                        _m = m
+                    method_hooks[_m] = handler
+
+    # -------------------------------------------------------------------------
+    def get_handler(self, method, transform=False):
+        """
+            Get a method handler for this request
+
+            @param method: the method name
+            @returns: the handler function
+        """
+
+        http = self.http
+        representation = self.representation
+
+        if transform:
+            representation = "__transform__"
+        elif representation is None:
+            representation = self.DEFAULT_REPRESENTATION
+        if method is None:
+            method = "__none__"
+
+        if http not in self._handler:
+            http = "GET"
+        if http not in self._handler:
+            return None
+        else:
+            format_hooks = self._handler[http]
+
+        if representation not in format_hooks:
+            representation = self.DEFAULT_REPRESENTATION
+        if representation not in format_hooks:
+            return None
+        else:
+            method_hooks = format_hooks[representation]
+
+        if method not in method_hooks:
+            method = "__none__"
+        if method not in method_hooks:
+            return None
+        else:
+            return method_hooks[method]
+
+    # -------------------------------------------------------------------------
+    # Request Parser
+    # -------------------------------------------------------------------------
+    def __parse(self):
+        """ Parses the web2py request object """
+
+        request = current.request
+        manager = current.manager
+
+        self.id = None
+        self.component_name = None
+        self.component_id = None
+        self.method = None
+
+        representation = self.extension
+
+        # Get the names of all components
+        model = manager.model
+        tablename = "%s_%s" % (self.prefix, self.name)
+        components = model.get_components(tablename)
+        if components:
+            components = components.keys()
+        else:
+            components = []
+
+        # Map request args, catch extensions
+        f = []
+        append = f.append
+        args = self.args
+        if len(args) > 4:
+            args = args[:4]
+        method = self.name
+        for arg in args:
+            if "." in arg:
+                arg, representation = arg.rsplit(".", 1)
+            if method is None:
+                method = arg
+            elif arg.isdigit():
+                append((method, arg))
+                method = None
+            else:
+                append((method, None))
+                method = arg
+        if method:
+            append((method, None))
+
+        self.id = f[0][1]
+
+        # Sort out component name and method
+        l = len(f)
+        if l > 1:
+            m = f[1][0].lower()
+            i = f[1][1]
+            if m in components:
+                self.component_name = m
+                self.component_id = i
+            else:
+                self.method = m
+                if not self.id:
+                    self.id = i
+        if self.component_name and l > 2:
+            self.method = f[2][0].lower()
+            if not self.component_id:
+                self.component_id = f[2][1]
+
+        # ?format= overrides extensions
+        if "format" in self.vars:
+            ext = self.vars["format"]
+            if isinstance(ext, list):
+                ext = ext[-1]
+            representation = ext or representation
+        if not representation:
+            self.representation = self.DEFAULT_REPRESENTATION
+        else:
+            self.representation = representation.lower()
+
+    # -------------------------------------------------------------------------
+    # REST Interface
+    # -------------------------------------------------------------------------
+    def __call__(self, **attr):
+        """
+            Execute this request
+
+            @param attr: Parameters for the method handler
+        """
+
+        manager = current.manager
+        request = current.request
+        response = current.response
+        session = current.session
+
+        hooks = current.response.get(self.HOOKS, None)
+        self.next = None
+
+        bypass = False
+        output = None
+        preprocess = None
+        postprocess = None
+
+        # Enforce primary record ID
+        if not self.id and self.representation == "html":
+            if self.component or self.method in ("read", "update"):
+                count = self.resource.count()
+                if self.vars is not None and count == 1:
+                    self.resource.load()
+                    self.record = self.resource._rows.first()
+                else:
+                    if hasattr(self.resource.search, "search_interactive"):
+                        redirect(URL(r=self, f=self.name, args="search",
+                                     vars={"_next": self.url(id="[id]")}))
+                    else:
+                        session.error = self.ERROR.BAD_RECORD
+                        redirect(URL(r=self, c=self.prefix, f=self.name))
+
+        # Pre-process
+        if hooks is not None:
+            preprocess = hooks.get("prep", None)
+        if preprocess:
+            pre = preprocess(self)
+            if pre and isinstance(pre, dict):
+                bypass = pre.get("bypass", False) is True
+                output = pre.get("output", None)
+                if not bypass:
+                    success = pre.get("success", True)
+                    if not success:
+                        if self.representation == "html" and output:
+                            if isinstance(output, dict):
+                                output.update(r=self)
+                            return output
+                        else:
+                            status = pre.get("status", 400)
+                            message = pre.get("message",
+                                              self.ERROR.BAD_REQUEST)
+                            self.error(status, message)
+            elif not pre:
+                self.error(400, self.ERROR.BAD_REQUEST)
+
+        # Default view
+        if self.representation not in ("html", "popup"):
+            response.view = "xml.html"
+
+        # Content type
+        content_type = manager.content_type
+        response.headers["Content-Type"] = \
+            content_type.get(self.representation, "text/html")
+
+        # Custom action?
+        if not self.custom_action:
+            model = manager.model
+            self.custom_action = model.get_method(self.prefix, self.name,
+                                                  component_name=self.component_name,
+                                                  method=self.method)
+        # Method handling
+        http = self.http
+        handler = None
+        if not bypass:
+            # Find the method handler
+            if self.method and self.custom_action:
+                handler = self.custom_action
+            elif http == "GET":
+                handler = self.__GET()
+            elif http == "PUT":
+                handler = self.__PUT()
+            elif http == "POST":
+                handler = self.__POST()
+            elif http == "DELETE":
+                handler = self.__DELETE()
+            else:
+                self.error(405, self.ERROR.BAD_METHOD)
+            # Invoke the method handler
+            if handler is not None:
+                output = handler(self, **attr)
+            elif self.method == "search":
+                output = self.resource.search(self, **attr)
+            else:
+                # Fall back to CRUD
+                output = self.resource.crud(self, **attr)
+
+        # Post-process
+        if hooks is not None:
+            postprocess = hooks.get("postp", None)
+        if postprocess is not None:
+            output = postprocess(self, output)
+        if output is not None and isinstance(output, dict):
+            # Put a copy of r into the output for the view
+            # to be able to make use of it
+            output.update(r=self)
+
+        # Redirection
+        if self.next is not None and \
+           (self.http != "GET" or self.method == "clear"):
+            if isinstance(output, dict):
+                form = output.get("form", None)
+                if form:
+                    if not hasattr(form, "errors"):
+                        form = form[0]
+                    if form.errors:
+                        return output
+            session.flash = response.flash
+            session.confirmation = response.confirmation
+            session.error = response.error
+            session.warning = response.warning
+            redirect(self.next)
+
+        return output
+
+    # -------------------------------------------------------------------------
+    def __GET(self):
+        """
+            Get the GET method handler
+        """
+
+        method = self.method
+        manager = current.manager
+        model = manager.model
+
+        tablename = self.component and self.component.tablename or self.tablename
+
+        transform = False
+        if method is None or method in ("read", "display"):
+            if self.transformable():
+                method = "export_tree"
+                transform = True
+            elif self.component:
+                if self.interactive and self.resource.count() == 1:
+                    # Load the record
+                    if not self.resource._rows:
+                        self.resource.load(start=0, limit=1)
+                    if self.resource._rows:
+                        self.record = self.resource._rows[0]
+                        self.id = self.resource.get_id()
+                        self.uid = self.resource.get_uid()
+                if self.multiple and not self.component_id:
+                    method = "list"
+                else:
+                    method = "read"
+            else:
+                if self.id or method in ("read", "display"):
+                    # Enforce single record
+                    if not self.resource._rows:
+                        self.resource.load(start=0, limit=1)
+                    if self.resource._rows:
+                        self.record = self.resource._rows[0]
+                        self.id = self.resource.get_id()
+                        self.uid = self.resource.get_uid()
+                    else:
+                        self.error(404, self.ERROR.BAD_RECORD)
+                    method = "read"
+                else:
+                    method = "list"
+
+        elif method in ("create", "update"):
+            if self.transformable(method="import"):
+                method = "import_tree"
+                transform = True
+
+        elif method == "delete":
+            return self.__DELETE()
+
+        elif method == "clear" and not r.component:
+            manager.clear_session(self.prefix, self.name)
+            if "_next" in self.vars:
+                request_vars = dict(_next=self._next)
+            else:
+                request_vars = {}
+            if self.representation == "html" and \
+               self.resource.search.search_interactive:
+                self.next = URL(r=self,
+                                f=self.name,
+                                args="search",
+                                vars=request_vars)
+            else:
+                self.next = URL(r=self, f=self.name)
+            return lambda r, **attr: None
+        elif self.transformable():
+            transform = True
+
+        return self.get_handler(method, transform=transform)
+
+    # -------------------------------------------------------------------------
+    def __PUT(self):
+        """
+            Get the PUT method handler
+        """
+
+        method = self.method
+        transform = self.transformable(method="import")
+
+        if not self.method and transform:
+            method = "import_tree"
+
+        return self.get_handler(method, transform=transform)
+
+    # -------------------------------------------------------------------------
+    def __POST(self):
+        """
+            Get the POST method handler
+        """
+
+        method = self.method
+
+        if method == "delete":
+            return self.__DELETE()
+        else:
+            if self.transformable(method="import"):
+                return self.__PUT()
+            else:
+                post_vars = self.post_vars
+                table = self.target()[2]
+                if "deleted" in table and "id" not in post_vars: # and "uuid" not in post_vars:
+                    original = current.manager.original(table, post_vars)
+                    if original and original.deleted:
+                        self.post_vars.update(id=original.id)
+                        self.vars.update(id=original.id)
+                return self.__GET()
+
+    # -------------------------------------------------------------------------
+    def __DELETE(self):
+        """
+            Get the DELETE method handler
+        """
+
+        return self.get_handler("delete")
+
+    # -------------------------------------------------------------------------
+    # Built-in method handlers
+    # -------------------------------------------------------------------------
+    @staticmethod
+    def get_tree(r, **attr):
+        """
+            XML Element tree export method
+
+            @param r: the S3Request instance
+            @param attr: controller attributes
+        """
+
+        manager = current.manager
+        resource = r.resource
+        _vars = r.get_vars
+
+        xml = manager.xml
+        json_formats = manager.json_formats
+        content_type = manager.content_type
+
+        # Find XSLT stylesheet
+        stylesheet = r.stylesheet()
+
+        # Slicing
+        start = _vars.get("start", None)
+        if start is not None:
+            try:
+                start = int(start)
+            except ValueError:
+                start = None
+        limit = _vars.get("limit", None)
+        if limit is not None:
+            try:
+                limit = int(limit)
+            except ValueError:
+                limit = None
+
+        # Default GIS marker
+        marker = _vars.get("marker", None)
+
+        # msince
+        msince = _vars.get("msince", None)
+        if msince is not None:
+            tfmt = xml.ISOFORMAT
+            try:
+                (y, m, d, hh, mm, ss, t0, t1, t2) = \
+                    time.strptime(msince, tfmt)
+                msince = datetime.datetime(y, m, d, hh, mm, ss)
+            except ValueError:
+                msince = None
+
+        # Show IDs (default: False)
+        if "show_ids" in _vars:
+            if _vars["show_ids"].lower() == "true":
+                manager.show_ids = True
+
+        # Show URLs (default: True)
+        if "show_urls" in _vars:
+            if _vars["show_urls"].lower() == "false":
+                manager.show_urls = False
+
+        # Components of the master resource (tablenames)
+        if "mcomponents" in _vars:
+            mcomponents = _vars["mcomponents"]
+            if str(mcomponents).lower() == "none":
+                mcomponents = None
+            elif not isinstance(mcomponents, list):
+                mcomponents = mcomponents.split(",")
+        else:
+            mcomponents = [] # all
+
+        # Components of referenced resources (tablenames)
+        if "rcomponents" in _vars:
+            rcomponents = _vars["rcomponents"]
+            if str(rcomponents).lower() == "none":
+                rcomponents = None
+            elif not isinstance(rcomponents, list):
+                rcomponents = rcomponents.split(",")
+        else:
+            rcomponents = None
+
+        # Add stylesheet parameters
+        args = Storage()
+        if stylesheet is not None:
+            if r.component:
+                args.update(id=r.id, component=r.component.tablename)
+            mode = _vars.get("xsltmode", None)
+            if mode is not None:
+                args.update(mode=mode)
+
+        # Set response headers
+        headers = current.response.headers
+        representation = r.representation
+        if representation in json_formats:
+            as_json = True
+            default = "application/json"
+        else:
+            as_json = False
+            default = "text/xml"
+        headers["Content-Type"] = content_type.get(representation, default)
+
+        # Export the resource
+        output = resource.export_xml(start=start,
+                                     limit=limit,
+                                     msince=msince,
+                                     marker=marker,
+                                     dereference=True,
+                                     mcomponents=mcomponents,
+                                     rcomponents=rcomponents,
+                                     stylesheet=stylesheet,
+                                     as_json=as_json,
+                                     **args)
+        # Transformation error?
+        if not output:
+            r.error(400, "XSLT Transformation Error: %s " % xml.error)
+
+        return output
+
+    # -------------------------------------------------------------------------
+    @staticmethod
+    def put_tree(r, **attr):
+        """
+            XML Element tree import method
+
+            @param r: the S3Request method
+            @param attr: controller attributes
+        """
+
+        manager = current.manager
+        auth = manager.auth
+        xml = manager.xml
+
+        resource = r.resource
+        _vars = r.get_vars
+
+        # Skip invalid records?
+        if "ignore_errors" in _vars:
+            ignore_errors = True
+        else:
+            ignore_errors = False
+
+        # Find all source names in the URL vars
+        def findnames(_vars, name):
+            nlist = []
+            if name in _vars:
+                names = _vars[name]
+                if isinstance(names, (list, tuple)):
+                    names = ",".join(names)
+                names = names.split(",")
+                for n in names:
+                    if n[0] == "(" and ")" in n[1:]:
+                        nlist.append(n[1:].split(")", 1))
+                    else:
+                        nlist.append([None, n])
+            return nlist
+        filenames = findnames(_vars, "filename")
+        fetchurls = findnames(_vars, "fetchurl")
+        source_url = None
+
+        # Get the source(s)
+        json_formats = manager.json_formats
+        csv_formats = manager.csv_formats
+        source = []
+        format = r.representation
+        if format in json_formats or format in csv_formats:
+            if filenames:
+                try:
+                    for f in filenames:
+                        source.append((f[0], open(f[1], "rb")))
+                except:
+                    source = []
+            elif fetchurls:
+                import urllib
+                try:
+                    for u in fetchurls:
+                        source.append((u[0], urllib.urlopen(u[1])))
+                except:
+                    source = []
+            elif r.http != "GET":
+                source = r.read_body()
+        else:
+            if filenames:
+                source = filenames
+            elif fetchurls:
+                source = fetchurls
+                # Assume only 1 URL for GeoRSS feed caching
+                source_url = fetchurls[0][1]
+            elif r.http != "GET":
+                source = r.read_body()
+        if not source:
+            if filenames or fetchurls:
+                # Error: source not found
+                r.error(400, "Invalid source")
+            else:
+                # No source specified => return resource structure
+                return r.get_struct(r, **attr)
+
+        # Find XSLT stylesheet
+        stylesheet = r.stylesheet(method="import")
+        # Target IDs
+        if r.method == "create":
+            id = None
+        else:
+            id = r.id
+
+        # Transformation mode?
+        if "xsltmode" in _vars:
+            args = dict(xsltmode=_vars["xsltmode"])
+        else:
+            args = dict()
+        # These 3 options are called by gis.show_map() & read by the
+        # GeoRSS Import stylesheet to populate the gis_cache table
+        # Source URL: For GeoRSS/KML Feed caching
+        if source_url:
+            args["source_url"] = source_url
+        # Data Field: For GeoRSS/KML Feed popups
+        if "data_field" in _vars:
+            args["data_field"] = _vars["data_field"]
+        # Image Field: For GeoRSS/KML Feed popups
+        if "image_field" in _vars:
+            args["image_field"] = _vars["image_field"]
+
+        # Format type?
+        if format in json_formats:
+            format = "json"
+        elif format in csv_formats:
+            format = "csv"
+        else:
+            format = "xml"
+
+        try:
+            output = resource.import_xml(source,
+                                         id=id,
+                                         format=format,
+                                         stylesheet=stylesheet,
+                                         ignore_errors=ignore_errors,
+                                         **args)
+        except IOError:
+            auth.permission.fail()
+        except SyntaxError:
+            e = sys.exc_info()[1]
+            if hasattr(e, "message"):
+                e = e.message
+            r.error(400, e)
+
+        return output
+
+    # -------------------------------------------------------------------------
+    @staticmethod
+    def get_struct(r, **attr):
+        """
+            Resource structure introspection method
+
+            @param r: the S3Request instance
+            @param attr: controller attributes
+        """
+
+        manager = current.manager
+        resource = r.resource
+        stylesheet = r.stylesheet()
+        json_formats = manager.json_formats
+        if format in json_formats:
+            as_json = True
+            content_type = "application/json"
+        else:
+            as_json = False
+            content_type = "text/xml"
+        _vars = r.get_vars
+        meta = str(_vars.get("meta", False)).lower() == "true"
+        opts = str(_vars.get("options", False)).lower() == "true"
+        refs = str(_vars.get("references", False)).lower() == "true"
+        output = resource.struct(meta=meta,
+                                 options=opts,
+                                 references=refs,
+                                 stylesheet=stylesheet,
+                                 as_json=as_json)
+        if output is None:
+            # Transformation error
+            xml = manager.xml
+            r.error(400, xml.error)
+        response = current.response
+        response.headers["Content-Type"] = content_type
+        return output
+
+    # -------------------------------------------------------------------------
+    @staticmethod
+    def get_fields(r, **attr):
+        """
+            Resource structure introspection method (single table)
+
+            @param r: the S3Request instance
+            @param attr: controller attributes
+        """
+
+        resource = r.resource
+        representation = r.representation
+        if representation == "xml":
+            output = resource.fields(component=r.component_name)
+            content_type = "text/xml"
+        elif representation == "s3json":
+            output = resource.fields(component=r.component_name,
+                                     as_json=True)
+            content_type = "application/json"
+        else:
+            r.error(501, r.ERROR.BAD_FORMAT)
+        response = current.response
+        response.headers["Content-Type"] = content_type
+        return output
+
+    # -------------------------------------------------------------------------
+    @staticmethod
+    def get_options(r, **attr):
+        """
+            Field options introspection method (single table)
+
+            @param r: the S3Request instance
+            @param attr: controller attributes
+        """
+
+        resource = r.resource
+        _vars = r.get_vars
+        if "field" in _vars:
+            items = _vars["field"]
+            if not isinstance(items, (list, tuple)):
+                items = [items]
+            fields = []
+            add_fields = fields.extend
+            for item in items:
+                f = item.split(",")
+                if f:
+                    add_fields(f)
+        else:
+            fields = None
+        only_last = False
+        if "only_last" in _vars:
+            only_last = _vars["only_last"]
+        show_uids = False
+        if "show_uids" in _vars:
+            v = _vars["show_uids"]
+            if isinstance(v, (list, tuple)):
+                v = v[-1]
+            if v.lower() == "true":
+                show_uids = True
+        component = r.component_name
+        representation = r.representation
+        if representation == "xml":
+            output = resource.options(component=component,
+                                      fields=fields,
+                                      show_uids=show_uids)
+            content_type = "text/xml"
+        elif representation == "s3json":
+            output = resource.options(component=component,
+                                      fields=fields,
+                                      only_last=only_last,
+                                      as_json=True)
+            content_type = "application/json"
+        else:
+            r.error(501, r.ERROR.BAD_FORMAT)
+        response = current.response
+        response.headers["Content-Type"] = content_type
+        return output
+
+    # -------------------------------------------------------------------------
+    # Tools
+    # -------------------------------------------------------------------------
+    def __getattr__(self, name):
+        """
+            Called upon r.<name>:
+                - returns the value of the attribute
+                - falls back to current.request if the attribute is not
+                  defined here.
+                This allows to seamlessly replace web2py's request object
+                with this instance, and to override certain attributes of it.
+
+            @param name: the attribute name
+        """
+
+        request = current.request
+        if name in self.__dict__:
+            return self.__dict__[name]
+        elif name in (request or {}):
+            return request[name]
+        else:
+            raise AttributeError
+
+    # -------------------------------------------------------------------------
+    def transformable(self, method=None):
+        """
+            Check the request for a transformable format
+
+            @param method: "import" for import methods, else None
+        """
+
+        if self.representation in ("html", "aadata", "popup", "iframe"):
+            return False
+
+        stylesheet = self.stylesheet(method=method, skip_error=True)
+
+        if self.representation != "xml" and not stylesheet:
+            return False
+        else:
+            return True
+
+    # -------------------------------------------------------------------------
+    def actuate_link(self, component_id=None):
+        """
+            Determine whether to actuate a link or not
+
+            @param component_id: the component_id (if not self.component_id)
+        """
+
+        if not component_id:
+            component_id = self.component_id
+        if self.component:
+            single = component_id != None
+            component = self.component
+            if component.link:
+                actuate = self.component.actuate
+                if "linked" in self.get_vars:
+                    linked = self.get_vars.get("linked", False)
+                    linked = linked in ("true", "True")
+                    if linked:
+                        actuate = "replace"
+                    else:
+                        actuate = "hide"
+                if actuate == "link":
+                    if self.method != "delete" and self.http != "DELETE":
+                        return single
+                    else:
+                        return not single
+                elif actuate == "replace":
+                    return True
+                #elif actuate == "embed":
+                    #raise NotImplementedError
+                else:
+                    return False
+            else:
+                return True
+        else:
+            return False
+
+    # -------------------------------------------------------------------------
+    def unauthorised(self):
+        """
+            Action upon unauthorised request
+        """
+
+        auth = current.manager.auth
+        auth.permission.fail()
+
+    # -------------------------------------------------------------------------
+    def error(self, status, message, tree=None, next=None):
+        """
+            Action upon error
+
+            @param status: HTTP status code
+            @param message: the error message
+            @param tree: the tree causing the error
+        """
+
+        xml = current.manager.xml
+
+        if self.representation == "html":
+            current.session.error = message
+            if next is not None:
+                redirect(next)
+            else:
+                redirect(URL(r=self, f="index"))
+        else:
+            headers = {"Content-Type":"application/json"}
+            print >> sys.stderr, "ERROR: %s" % message
+            raise HTTP(status,
+                       body=xml.json_message(success=False,
+                                             status_code=status,
+                                             message=message,
+                                             tree=tree),
+                       web2py_header=message,
+                       **headers)
+
+    # -------------------------------------------------------------------------
+    def url(self, id=None, method=None, representation=None, vars=None):
+        """
+            Returns the URL of this request
+
+            @param id: the record ID
+            @param method: the URL method
+            @param representation: the representation for the URL
+            @param vars: the URL query variables
+        """
+
+        if vars is None:
+            vars = self.get_vars
+        elif isinstance(vars, str):
+            # We've come from a dataTable_vars which has the vars as
+            # a JSON string, but with the wrong quotation marks
+            vars = json.loads(vars.replace("'", "\""))
+
+        if "format" in vars:
+            del vars["format"]
+
+        args = []
+        read = False
+
+        component_id = self.component_id
+        if id is None:
+            id = self.id
+        else:
+            read = True
+
+        if not representation:
+            representation = self.representation
+        if method is None:
+            method = self.method
+        elif method=="":
+            method = None
+            if not read:
+                if self.component:
+                    component_id = None
+                else:
+                    id = None
+        else:
+            if id is None:
+                id = self.id
+            else:
+                id = str(id)
+                if len(id) == 0:
+                    id = "[id]"
+
+        if self.component:
+            if id:
+                args.append(id)
+            args.append(self.component_name)
+            if component_id:
+                args.append(component_id)
+            if method:
+                args.append(method)
+        else:
+            if id:
+                args.append(id)
+            if method:
+                args.append(method)
+
+        f = self.function
+        if not representation==self.DEFAULT_REPRESENTATION:
+            if len(args) > 0:
+                args[-1] = "%s.%s" % (args[-1], representation)
+            else:
+                f = "%s.%s" % (f, representation)
+
+        return URL(r=self,
+                   c=self.controller,
+                   f=f,
+                   args=args, vars=vars)
+
+    # -------------------------------------------------------------------------
+    def target(self):
+        """
+            Get the target table of the current request
+
+            @returns: a tuple of (prefix, name, table, tablename) of the target
+                resource of this request
+
+            @todo: update for link table support
+        """
+
+        component = self.component
+        if component is not None:
+            link = self.component.link
+            if link and not self.actuate_link():
+                return(link.prefix,
+                       link.name,
+                       link.table,
+                       link.tablename)
+            return (component.prefix,
+                    component.name,
+                    component.table,
+                    component.tablename)
+        else:
+            return (self.prefix,
+                    self.name,
+                    self.table,
+                    self.tablename)
+
+    # -------------------------------------------------------------------------
+    def stylesheet(self, method=None, skip_error=False):
+        """
+            Find the XSLT stylesheet for this request
+
+            @param method: "import" for data imports, else None
+            @param skip_error: do not raise an HTTP error status
+                               if the stylesheet cannot be found
+        """
+
+        stylesheet = None
+        format = self.representation
+        if self.component:
+            resourcename = self.component.name
+        else:
+            resourcename = self.name
+
+        # Native S3XML?
+        if format == "xml":
+            return stylesheet
+
+        # External stylesheet specified?
+        if "transform" in self.vars:
+            return self.vars["transform"]
+
+        # Stylesheet attached to the request?
+        extension = self.XSLT_EXTENSION
+        filename = "%s.%s" % (resourcename, extension)
+        if filename in self.post_vars:
+            p = self.post_vars[filename]
+            import cgi
+            if isinstance(p, cgi.FieldStorage) and p.filename:
+                stylesheet = p.file
+            return stylesheet
+
+        # Internal stylesheet?
+        folder = self.folder
+        path = self.XSLT_PATH
+        if method != "import":
+            method = "export"
+        filename = "%s.%s" % (method, extension)
+        import os
+        stylesheet = os.path.join(folder, path, format, filename)
+        if not os.path.exists(stylesheet):
+            if not skip_error:
+                self.error(501, "%s: %s" % (self.ERROR.BAD_TEMPLATE,
+                                            stylesheet))
+            else:
+                stylesheet = None
+
+        return stylesheet
+
+    # -------------------------------------------------------------------------
+    def read_body(self):
+        """
+            Read data from request body
+        """
+
+        import cgi
+
+        self.files = Storage()
+        content_type = self.env.get("content_type", None)
+
+        source = []
+        if content_type and content_type.startswith("multipart/"):
+            ext = ".%s" % self.representation
+            vars = self.post_vars
+            for v in vars:
+                p = vars[v]
+                if isinstance(p, cgi.FieldStorage) and p.filename:
+                    self.files[p.filename] = p.file
+                    if p.filename.endswith(ext):
+                        source.append((v, p.file))
+                elif v.endswith(ext):
+                    if isinstance(p, cgi.FieldStorage):
+                        source.append((v, p.value))
+                    elif isinstance(p, basestring):
+                        source.append((v, StringIO(p)))
+        else:
+            s = self.body
+            s.seek(0)
+            source.append(s)
+
+        return source
+
+# =============================================================================
+
+class S3Resource(object):
+    """ API for resources """
+
+    # -------------------------------------------------------------------------
+    # Constructor
+    # -------------------------------------------------------------------------
+    def __init__(self, manager, prefix, name,
+                 id=None,
+                 uid=None,
+                 filter=None,
+                 vars=None,
+                 parent=None,
+                 linked=None,
+                 linktable=None,
+                 components=None,
+                 include_deleted=False):
+        """
+            Constructor
+
+            @param manager: the S3RequestManager
+            @param prefix: prefix of the resource name (=module name)
+            @param name: name of the resource (without prefix)
+            @param id: record ID (or list of record IDs)
+            @param uid: record UID (or list of record UIDs)
+            @param filter: filter query (DAL resources only)
+            @param vars: dictionary of URL query variables
+            @param parent: the parent resource
+            @param linked: the linked resource
+            @param linktable: the link table
+            @param components: component name (or list of component names)
+        """
+
+        # DB and manager
+        manager = current.manager
+        db = current.db
+        s3db = current.s3db
+
+        self.ERROR = manager.ERROR
+
+        # Export/Import hooks
+        self.exporter = manager.exporter
+        self.xml = manager.xml
+
+        # Authorization hooks
+        self.permit = manager.permit
+        self.accessible_query = current.auth.s3_accessible_query
+
+        # Audit hook
+        self.audit = manager.audit
+
+        # Basic properties
+        self.prefix = prefix
+        self.name = name
+        self.alias = name
+
+        # Tablename and table
+        tablename = "%s_%s" % (prefix, name)
+        try:
+            table = s3db[tablename]
+        except:
+            manager.error = "Undefined table: %s" % tablename
+            raise KeyError(manager.error)
+        self.tablename = tablename
+        self.table = table
+
+        # Resource Filter
+        self.rfilter = None
+        self.fquery = None
+        self.fvfltr = None
+
+        self.include_deleted = include_deleted
+        self.values = Storage() # @todo: needed? => not internally
+
+        # The Rows
+        self._rows = None
+        self._rowindex = None
+        self.rfields = None
+        self.dfields = None
+        self._ids = []
+        self._uids = []
+        self._length = None
+        self._slice = False # @todo: needed? => not internally
+
+        # Request attributes
+        self.vars = None # set during build_query
+        self.lastid = None
+        self.files = Storage()
+
+        # Component properties
+        self.link = None
+        self.linktable = None
+        self.actuate = None
+        self.lkey = None
+        self.rkey = None
+        self.pkey = None
+        self.fkey = None
+        self.multiple = True
+        self.parent = parent # the parent resource
+        self.linked = linked # the linked resource
+
+        # Primary resource - attach components
+        model = manager.model
+        self.components = Storage()
+        self.links = Storage()
+        if self.parent is None:
+            # Attach components
+            hooks = model.get_components(self.table, names=components)
+            for alias in hooks:
+                # Create as resource
+                c = hooks[alias]
+                component = S3Resource(manager, c.prefix, c.name,
+                                       parent=self,
+                                       linktable=c.linktable,
+                                       include_deleted=self.include_deleted)
+
+                # Update component properties
+                component.pkey = c.pkey
+                component.fkey = c.fkey
+                component.linktable = c.linktable
+                component.lkey = c.lkey
+                component.rkey = c.rkey
+                component.actuate = c.actuate
+                component.autodelete = c.autodelete
+                component.autocomplete = c.autocomplete
+                component.alias = c.alias
+                component.multiple = c.multiple
+                component.values = c.values
+
+                # Copy properties to the link
+                if component.link is not None:
+                    link = component.link
+                    link.pkey = component.pkey
+                    link.fkey = component.lkey
+                    link.alias = component.alias
+                    link.actuate = component.actuate
+                    link.autodelete = component.autodelete
+                    link.multiple = component.multiple
+                    self.links[link.name] = link
+
+                self.components[alias] = component
+
+            # Build query
+            self.build_query(id=id, uid=uid, filter=filter, vars=vars)
+
+        # Component - attach link table
+        if linktable is not None:
+            # Create as resource
+            tn = linktable._tablename
+            prefix, name = tn.split("_", 1)
+            self.link = S3Resource(manager, prefix, name,
+                                   parent=self.parent,
+                                   linked=self,
+                                   include_deleted=self.include_deleted)
+
+        # CRUD
+        self.crud = manager.crud()
+        self.crud.resource = self
+
+        # Pending Imports
+        self.skip_import = False
+        self.job = None
+        self.error = None
+        self.error_tree = None
+
+        # Search
+        self.search = model.get_config(self.tablename, "search_method", None)
+        if not self.search:
+            if "name" in self.table:
+                T = current.T
+                self.search = manager.search(
+                                name="search_simple",
+                                label=T("Name"),
+                                comment=T("Enter a name to search for. You may use % as wildcard. Press 'Search' without input to list all items."),
+                                field=["name"])
+            else:
+                self.search = manager.search()
+
+    # -------------------------------------------------------------------------
+    # Query handling
+    # -------------------------------------------------------------------------
+    def build_query(self, id=None, uid=None, filter=None, vars=None):
+        """
+            Query builder
+
+            @param id: record ID or list of record IDs to include
+            @param uid: record UID or list of record UIDs to include
+            @param filter: filtering query (DAL only)
+            @param vars: dict of URL query variables
+        """
+
+        # Reset the rows counter
+        self._length = None
+
+        self.rfilter = S3ResourceFilter(self,
+                                        id=id,
+                                        uid=uid,
+                                        filter=filter,
+                                        vars=vars)
+        return self.rfilter
+
+    # -------------------------------------------------------------------------
+    def add_filter(self, f=None, c=None):
+        """
+            Extend the current resource filter
+
+            @param f: a Query or a S3ResourceQuery instance
+            @param c: alias of the component this filter concerns,
+                      automatically adds the respective component join
+                      (not needed for S3ResourceQuery instances)
+        """
+
+        if f is None:
+            return
+        if self.rfilter is None:
+            self.rfilter = S3ResourceFilter(self)
+        self.rfilter.add_filter(f, component=c)
+
+    # -------------------------------------------------------------------------
+    def add_component_filter(self, alias, f=None):
+        """
+            Extend the resource filter of a particular component, does
+            not affect the master resource filter (as opposed to add_filter)
+
+            @param alias: the alias of the component
+            @param f: a Query or a S3ResourceQuery instance
+        """
+
+        if f is None:
+            return
+        if self.rfilter is None:
+            self.rfilter = S3ResourceFilter(self)
+        self.rfilter.add_filter(f, component=alias, master=False)
+
+    # -------------------------------------------------------------------------
+    def get_query(self):
+        """ Get the effective query """
+
+        if self.rfilter is None:
+            self.build_query()
+        return self.rfilter.get_query()
+
+    # -------------------------------------------------------------------------
+    def get_filter(self):
+        """ Get the effective virtual fields filter """
+
+        if self.rfilter is None:
+            self.build_query()
+        return self.rfilter.get_filter()
+
+    # -------------------------------------------------------------------------
+    def clear_query(self):
+        """ Removes the current query (does not remove the set!) """
+
+        self.rfilter = None
+        components = self.components
+        if components:
+            for c in components:
+                components[c].clear_query()
+
+    # -------------------------------------------------------------------------
+    # Data access
+    # -------------------------------------------------------------------------
+    def select(self, *fields, **attributes):
+        """
+            Select records with the current query
+
+            @param fields: fields to select
+            @param attributes: select attributes
+        """
+
+        db = current.db
+        manager = current.manager
+        audit = manager.audit
+        prefix = self.prefix
+        name = self.name
+
+        rfilter = self.rfilter
+        if rfilter is None:
+            rfilter = self.build_query()
+        query = rfilter.get_query()
+        vfltr = rfilter.get_filter()
+
+        if vfltr is not None:
+            attr = Storage(attributes)
+            if "limitby" in attr:
+                limitby = attr["limitby"]
+                start = limitby[0]
+                limit = limitby[1]
+                if limit is not None:
+                    limit = limit - start
+                del attr["limitby"]
+                self._slice = True
+            else:
+                start = limit = None
+            attributes = attr
+            # @todo: override fields => needed for vfilter
+        elif "limitby" in attributes:
+            self._slice = True
+
+        # Get the rows
+        rows = db(query).select(*fields, **attributes)
+        if vfltr is not None:
+            rows = rfilter(rows, start=start, limit=limit)
+
+        # Audit
+        audit("list", prefix, name)
+
+        # Keep the rows for later access
+        self._rows = rows
+        return rows
+
+    # -------------------------------------------------------------------------
+    def load(self, start=None, limit=None):
+        """
+            Load records from this resource
+
+            @param start: the index of the first record to load
+            @param limit: the maximum number of records to load
+        """
+
+        manager = current.manager
+        xml = manager.xml
+        table = self.table
+
+        if not len(table.virtualfields):
+            if self.tablename == "gis_location":
+                fields = [f for f in table if f.name != "wkt"]
+            else:
+                fields = [f for f in table]
+        else:
+            fields = None
+
+        if self._rows is not None:
+            self.clear()
+
+        query = self.get_query()
+        vfltr = self.get_filter()
+        rfilter = self.rfilter
+
+        limitby = None
+        multiple = rfilter.multiple
+        if not multiple:
+            if self.parent and self.parent.count() == 1:
+                start = 0
+                limit = 1
+                limitby = (0, 1)
+        else:
+            limitby = self.limitby(start=start, limit=limit)
+
+        if vfltr:
+            if not limitby:
+                start = None
+                limit = None
+            if fields is not None:
+                fnames = [f.name for f in fields]
+                rows = self.sqltable(fnames,
+                                     start=start,
+                                     limit=limit,
+                                     as_rows=True)
+            else:
+                rows = self.sqltable(None,
+                                     start=start,
+                                     limit=limit,
+                                     as_rows=True)
+            if rows is None:
+                rows = []
+            if not limitby:
+                self._length = len(rows)
+            else:
+                self._slice = True
+        else:
+            if limitby:
+                if fields is not None:
+                    rows = self.select(limitby=limitby, *fields)
+                else:
+                    rows = self.select(table.ALL, limitby=limitby)
+                self._slice = True
+            else:
+                if fields is not None:
+                    rows = self.select(*fields)
+                else:
+                    rows = self.select(table.ALL)
+                self._length = len(rows)
+        id = table._id.name
+        self._ids = [row[id] for row in rows]
+        uid = manager.xml.UID
+        if uid in table.fields:
+            self._uids = [row[uid] for row in rows]
+        self._rows = rows
+        return rows
+
+    # -------------------------------------------------------------------------
+    def insert(self, **fields):
+        """
+            Insert a record into this resource
+
+            @param fields: dict of field/value pairs to insert
+        """
+
+        # Check permission
+        authorised = self.permit("create", self.tablename)
+        if not authorised:
+            raise IOError("Operation not permitted: INSERT INTO %s" %
+                            self.tablename)
+
+        # Insert new record
+        record_id = self.table.insert(**fields)
+
+        # Audit
+        if record_id:
+            record = Storage(fields).update(id=record_id)
+            self.audit("create", self.prefix, self.name, form=record)
+
+        return record_id
+
+    # -------------------------------------------------------------------------
+    def delete(self,
+               ondelete=None,
+               format=None,
+               cascade=False):
+        """
+            Delete all (deletable) records in this resource
+
+            @param ondelete: on-delete callback
+            @param format: the representation format of the request (optional)
+
+            @returns: number of records deleted
+
+            @todo: Fix for Super Entities where we need row[table._id.name]
+            @todo: optimize
+        """
+
+        db = current.db
+        manager = current.manager
+        model = manager.model
+
+        settings = manager.s3.crud
+        archive_not_delete = settings.archive_not_delete
+
+        table = self.table
+
+        # Reset error
+        manager.error = None
+
+        # Get all rows
+        if "uuid" in table.fields:
+            rows = self.select(table._id, table.uuid)
+        else:
+            rows = self.select(table._id)
+
+        if not rows:
+            # No rows in this resource => return success here
+            return 0
+
+        numrows = 0 # number of rows deleted
+        if archive_not_delete and "deleted" in self.table:
+
+            # Don't delete, but set deleted-flag
+
+            # Find deletable rows
+            references = self.table._referenced_by
+            rfields = [(tn, fn) for tn, fn in references
+                                if db[tn][fn].ondelete == "RESTRICT"]
+            restricted = []
+            ids = [row.id for row in rows]
+            for tn, fn in rfields:
+                rtable = db[tn]
+                rfield = rtable[fn]
+                query = (rfield.belongs(ids))
+                if "deleted" in rtable:
+                    query &= (rtable.deleted != True)
+                rrows = db(query).select(rfield)
+                restricted += [r[fn] for r in rrows if r[fn] not in restricted]
+            deletable = [row.id for row in rows if row.id not in restricted]
+
+
+            # Get custom ondelete-cascade
+            ondelete_cascade = model.get_config(self.tablename, "ondelete_cascade")
+
+            for row in rows:
+
+                # Check permission to delete this row
+                if not self.permit("delete", self.table, record_id=row.id):
+                    continue
+
+                # Store prior error
+                error = manager.error
+                manager.error = None
+
+                # Run custom ondelete_cascade
+                if ondelete_cascade:
+                    callback(ondelete_cascade, row, tablename=self.tablename)
+                    if manager.error:
+                        # Row is not deletable
+                        continue
+                    if row.id not in deletable:
+                        # Check deletability again
+                        restrict = False
+                        for tn, fn in rfields:
+                            rtable = db[tn]
+                            rfield = rtable[fn]
+                            query = (rfield == row.id)
+                            if "deleted" in rtable:
+                                query &= (rtable.deleted != True)
+                            rrow = db(query).select(rfield,
+                                                    limitby=(0, 1)).first()
+                            if rrow:
+                                restrict = True
+                        if not restrict:
+                            deletable.append(row.id)
+
+                if row.id not in deletable:
+                    # Row is not deletable => skip with error status
+                    manager.error = self.ERROR.INTEGRITY_ERROR
+                    continue
+
+                for tn, fn in references:
+                    rtable = db[tn]
+                    rfield = rtable[fn]
+
+                    if rfield.ondelete == "CASCADE":
+
+                        # Delete the referencing records
+                        rprefix, rname = tn.split("_", 1)
+                        query = rfield == row.id
+                        rresource = manager.define_resource(rprefix, rname, filter=query)
+                        ondelete = model.get_config(tn, "ondelete")
+                        rresource.delete(ondelete=ondelete, cascade=True)
+
+                        if manager.error:
+                            # Can't delete the reference
+                            break
+
+                    elif rfield.ondelete == "SET NULL":
+                        try:
+                            db(rfield == row.id).update(**{fn:None})
+                        except:
+                            # Can't set the reference to None
+                            manager.error = self.ERROR.INTEGRITY_ERROR
+                            break
+
+                    elif rfield.ondelete == "SET DEFAULT":
+                        try:
+                            db(rfield == row.id).update(**{fn:rfield.default})
+                        except:
+                            # Can't set the reference to default value
+                            manager.error = self.ERROR.INTEGRITY_ERROR
+                            break
+
+                if manager.error:
+                    # Rollback all cascade actions on error
+                    if not cascade:
+                        db.rollback()
+                    continue
+
+                else:
+                    # Cascade successful!
+
+                    # Linked table auto-delete
+                    component = self.linked
+                    if component and self.autodelete and component.autodelete:
+                        rkey = component.rkey
+                        if rkey in table:
+                            this = db(table._id == row[table._id.name]).select(table._id, table[rkey],
+                                                                               limitby=(0, 1)).first()
+                            query = (table._id != this[table._id.name]) & \
+                                    (table[rkey] == this[rkey])
+                            if "deleted" in table:
+                                query != (table.deleted != True)
+                            remaining = db(query).select(table._id, limitby=(0, 1)).first()
+                            if not remaining:
+                                query = component.table[component.fkey] == this[rkey]
+                                linked = manager.define_resource(component.prefix,
+                                                                 component.name,
+                                                                 filter=query)
+                                ondelete = model.get_config(component.tablename, "ondelete")
+                                linked.delete(ondelete=ondelete, cascade=True)
+
+                    # Clear session
+                    if manager.get_session(prefix=self.prefix,
+                                           name=self.name) == row.id:
+                        manager.clear_session(prefix=self.prefix, name=self.name)
+
+                    # Pull back prior error status
+                    manager.error = error
+                    error = None
+
+                    # Collect fields
+                    fields = dict(deleted=True)
+
+                    if "deleted_fk" in self.table:
+                        # "Park" foreign keys to resolve constraints,
+                        # "un-delete" will have to restore valid FKs
+                        # from this field!
+                        record = self.table[row.id]
+                        fk = {}
+                        for f in self.table.fields:
+                            ftype = str(self.table[f].type)
+                            if record[f] is not None and \
+                                (ftype[:9] == "reference" or \
+                                 ftype[:14] == "list:reference"):
+                                fk[f] = record[f]
+                                fields[f] = None
+                            else:
+                                continue
+                        if fk:
+                            fields.update(deleted_fk=json.dumps(fk))
+
+                    # Update the row to set deleted=True, finally
+                    db(self.table.id == row.id).update(**fields)
+
+                    numrows += 1
+                    self.audit("delete", self.prefix, self.name,
+                                record=row.id, representation=format)
+                    model.delete_super(self.table, row)
+                    if ondelete:
+                        callback(ondelete, row)
+
+                    # Commit after each row to not be rolled back by
+                    # subsequent cascade errors
+                    if not cascade:
+                        db.commit()
+
+        else:
+            # Hard delete
+            for row in rows:
+
+                # Check permission to delete this row
+                if not self.permit("delete", self.table, record_id=row.id):
+                    continue
+
+                # Clear session
+                if manager.get_session(prefix=self.prefix,
+                                       name=self.name) == row.id:
+                    manager.clear_session(prefix=self.prefix, name=self.name)
+
+                try:
+                    del table[row.id]
+                except:
+                    # Row is not deletable
+                    manager.error = self.ERROR.INTEGRITY_ERROR
+                    continue
+                else:
+                    # Successfully deleted
+                    numrows += 1
+                    self.audit("delete", self.prefix, self.name,
+                                record=row.id, representation=format)
+                    model.delete_super(self.table, row)
+                    if ondelete:
+                        callback(ondelete, row)
+
+        if numrows == 0 and not deletable:
+            # No deletable rows found
+            manager.error = self.ERROR.INTEGRITY_ERROR
+
+        return numrows
+
+    # -------------------------------------------------------------------------
+    def count(self, left=None, distinct=False):
+        """
+            Get the total number of available records in this resource
+
+            @param left: left outer joins, if required
+            @param distinct: only count distinct rows
+        """
+
+        db = current.db
+        if self.rfilter is None:
+            self.build_query()
+        if self._length is None:
+            self._length = self.rfilter.count(left=left,
+                                              distinct=distinct)
+        return self._length
+
+    # -------------------------------------------------------------------------
+    def clear(self):
+        """
+            Removes the current set
+        """
+
+        self._rows = None
+        self._rowindex = None
+        self._length = None
+        self._ids = []
+        self._uids = []
+        self.files = Storage()
+        self._slice = False
+
+        if self.components:
+            for c in self.components:
+                self.components[c].clear()
+
+    # -------------------------------------------------------------------------
+    def records(self, fields=None):
+        """
+            Get the current set
+
+            @returns: a Set or an empty list if no set is loaded
+        """
+
+        if self._rows is None:
+            return Rows(current.db)
+        else:
+            if fields is not None:
+                self._rows.colnames = map(str, fields)
+            return self._rows
+
+    # -------------------------------------------------------------------------
+    def __getitem__(self, key):
+        """
+            Retrieves a record from the current set by its ID
+
+            @param key: the record ID
+            @returns: a Row
+
+            @todo: doesn't work for joins (i.e. where _id not in Row)
+        """
+
+        index = self._rowindex
+        if index is None:
+            _id = self.table._id.name
+            rows = self._rows
+            if rows:
+                index = Storage([(str(row[_id]), row) for row in rows])
+            else:
+                index = Storage()
+            self._rowindex = index
+        key = str(key)
+        if key in index:
+            return index[key]
+        raise IndexError
+
+    # -------------------------------------------------------------------------
+    def __iter__(self):
+        """
+            Iterate over the selected rows
+        """
+
+        if self._rows is None:
+            self.load()
+        rows = self._rows
+        for i in xrange(len(rows)):
+            yield rows[i]
+        return
+
+    # -------------------------------------------------------------------------
+    def __call__(self, key, component=None):
+        """
+            Retrieves component records of a record in the current set
+
+            @param key: the record ID
+            @param component: the name of the component
+                              (None to get the primary record)
+            @returns: a record (if component is None) or a list of records
+        """
+
+        if not component:
+            return self[key]
+        else:
+            master = self[key]
+            try:
+                c = self.components[component]
+            except:
+                try:
+                    c = self.links[component]
+                except:
+                    raise AttributeError
+            if c._rows is None:
+                c.load()
+            rows = c._rows
+            pkey, fkey = c.pkey, c.fkey
+            master_id = master[pkey]
+            if c.link:
+                lkey, rkey = c.lkey, c.rkey
+                lids = [r[rkey] for r in c.link if master_id == r[lkey]]
+                rows = [record for record in rows if record[fkey] in lids]
+            else:
+                rows = [record for record in rows if master_id == record[fkey]]
+            return rows
+
+    # -------------------------------------------------------------------------
+    def get_id(self):
+        """ Get all record IDs of the current set """
+
+        if not self._ids:
+            self.__load_ids()
+        if not self._ids:
+            return None
+        elif len(self._ids) == 1:
+            return self._ids[0]
+        else:
+            return self._ids
+
+    # -------------------------------------------------------------------------
+    def get_uid(self):
+        """ Get all record UIDs of the current set """
+
+        UID = current.manager.xml.UID
+        if UID not in self.table.fields:
+            return None
+        if not self._uids:
+            self.__load_ids()
+        if not self._uids:
+            return None
+        elif len(self._uids) == 1:
+            return self._uids[0]
+        else:
+            return self._uids
+
+    # -------------------------------------------------------------------------
+    def __load_ids(self):
+        """ Loads the IDs/UIDs of all records matching the current filter """
+
+        UID = current.manager.xml.UID
+        table = self.table
+        pkey = table._id.name
+        query = self.get_query()
+        vfltr = self.get_filter()
+        if UID in table.fields:
+            fields = (table[pkey], table[UID])
+        else:
+            fields = (table[pkey], )
+        if vfltr is not None:
+            rows = self.sqltable(*fields, as_rows=True)
+        else:
+            rows = current.db(query).select(*fields)
+        if UID in table.fields:
+            self._uids = [row[UID] for row in rows]
+        self._ids = [row[pkey] for row in rows]
+        return self._ids
+
+    # -------------------------------------------------------------------------
+    # Representation
+    # -------------------------------------------------------------------------
+    def __repr__(self):
+        """
+            String representation of this resource
+        """
+
+        if self._rows:
+            ids = [r.id for r in self]
+            return "<S3Resource %s %s>" % (self.tablename, ids)
+        else:
+            return "<S3Resource %s>" % self.tablename
+
+    # -------------------------------------------------------------------------
+    def __len__(self):
+        """
+            The number of currently loaded rows
+        """
+
+        if self._rows is not None:
+            return len(self._rows)
+        else:
+            return 0
+
+    # -------------------------------------------------------------------------
+    def __nonzero__(self):
+        """
+            Boolean test of this resource
+        """
+
+        return self is not None
+
+    # -------------------------------------------------------------------------
+    def __contains__(self, item):
+        """
+            Tests whether a record is currently loaded
+        """
+
+        id = item.get("id", None)
+        uid = item.get(current.manager.xml.UID, None)
+
+        if (id or uid) and not self._ids:
+            self.__load_ids()
+        if id and id in self._ids:
+            return 1
+        elif uid and uid in self._uids:
+            return 1
+        else:
+            return 0
+
+    # -------------------------------------------------------------------------
+    # XML Export
+    # -------------------------------------------------------------------------
+    def export_xml(self,
+                   start=None,
+                   limit=None,
+                   msince=None,
+                   marker=None,
+                   dereference=True,
+                   mcomponents=None,
+                   rcomponents=None,
+                   stylesheet=None,
+                   as_tree=False,
+                   as_json=False,
+                   pretty_print=False, **args):
+        """
+            Export this resource as S3XML
+
+            @param start: index of the first record to export (slicing)
+            @param limit: maximum number of records to export (slicing)
+            @param msince: export only records which have been modified
+                            after this datetime
+            @param marker: default GIS marker
+            @param dereference: include referenced resources
+            @param mcomponents: components of the master resource to
+                                include (list of tablenames), empty list
+                                for all
+            @param rcomponents: components of referenced resources to
+                                include (list of tablenames), empty list
+                                for all
+            @param stylesheet: path to the XSLT stylesheet (if required)
+            @param as_tree: return the ElementTree (do not convert into string)
+            @param as_json: represent the XML tree as JSON
+            @param pretty_print: insert newlines/indentation in the output
+            @param args: dict of arguments to pass to the XSLT stylesheet
+        """
+
+        import uuid
+
+        manager = current.manager
+        xml = manager.xml
+
+        output = None
+        args = Storage(args)
+
+        # Export as element tree
+        tree = self.export_tree(start=start,
+                                limit=limit,
+                                msince=msince,
+                                marker=marker,
+                                dereference=dereference,
+                                mcomponents=mcomponents,
+                                rcomponents=rcomponents)
+
+        # XSLT transformation
+        if tree and stylesheet is not None:
+            tfmt = xml.ISOFORMAT
+            args.update(domain=manager.domain,
+                        base_url=manager.s3.base_url,
+                        prefix=self.prefix,
+                        name=self.name,
+                        utcnow=datetime.datetime.utcnow().strftime(tfmt),
+                        msguid=uuid.uuid4().urn)
+            tree = xml.transform(tree, stylesheet, **args)
+
+        # Convert into the requested format
+        # (Content Headers are set by the calling function)
+        if tree:
+            if as_tree:
+                output = tree
+            elif as_json:
+                output = xml.tree2json(tree, pretty_print=pretty_print)
+            else:
+                output = xml.tostring(tree, pretty_print=pretty_print)
+
+        return output
+
+    # -------------------------------------------------------------------------
+    def export_tree(self,
+                    start=0,
+                    limit=None,
+                    skip=[],
+                    msince=None,
+                    marker=None,
+                    dereference=True,
+                    mcomponents=None,
+                    rcomponents=None):
+        """
+            Export the resource as element tree
+
+            @param start: index of the first record to export
+            @param limit: maximum number of records to export
+            @param msince: minimum modification date of the records
+            @param marker: default GIS marker
+            @param skip: list of fieldnames to skip
+            @param show_urls: show record URLs in the export
+            @param mcomponents: components of the master resource to
+                                include (list of tablenames), empty list
+                                for all
+            @param rcomponents: components of referenced resources to
+                                include (list of tablenames), empty list
+                                for all
+            @param dereference: also export referenced records
+
+        """
+
+        db = current.db
+
+        manager = current.manager
+        model = manager.model
+        xml = manager.xml
+        audit = manager.audit
+
+        if manager.show_urls:
+            base_url = manager.s3.base_url
+        else:
+            base_url = None
+
+        # Split reference/data fields
+        (rfields, dfields) = self.split_fields(skip=skip)
+
+        # Filter for MCI>=0 (setting)
+        table = self.table
+        if xml.filter_mci and "mci" in table.fields:
+            mci_filter = (table.mci >= 0)
+            self.add_filter(mci_filter)
+
+        # Total number of results
+        results = self.count()
+
+        # Load slice
+        self.load(start=start, limit=limit)
+
+        layer_id = current.request.get_vars.layer
+        if layer_id:
+            # We're being called as a GIS Feature Layer, so lookup Marker & Popup
+            marker = current.gis.get_marker_and_popup(layer_id, marker)
+
+        # Build the tree
+        root = etree.Element(xml.TAG.root)
+        export_map = Storage()
+        reference_map = []
+        prefix = self.prefix
+        name = self.name
+        if base_url:
+            url = "%s/%s/%s" % (base_url, prefix, name)
+        else:
+            url = "/%s/%s" % (prefix, name)
+        export_resource = self.__export_resource
+        for record in self._rows:
+            element = export_resource(record,
+                                      rfields=rfields,
+                                      dfields=dfields,
+                                      parent=root,
+                                      base_url=url,
+                                      reference_map=reference_map,
+                                      export_map=export_map,
+                                      components=mcomponents,
+                                      skip=skip,
+                                      msince=msince,
+                                      marker=marker)
+            if element is None:
+                results -= 1
+
+        # Add referenced resources to the tree
+        depth = dereference and manager.MAX_DEPTH or 0
+        while reference_map and depth:
+            depth -= 1
+            load_map = dict()
+            get_exported = export_map.get
+            for ref in reference_map:
+                if "table" in ref and "id" in ref:
+                    tname = ref["table"]
+                    ids = ref["id"]
+                    if not isinstance(ids, list):
+                        ids = [ids]
+                    # Exclude records which are already in the tree
+                    exported = get_exported(tname, [])
+                    ids = [x for x in ids if x not in exported]
+                    if not ids:
+                        continue
+                    # Append the new ids to load_map[tname]
+                    if tname in load_map:
+                        ids = [x for x in ids if x not in load_map[tname]]
+                        load_map[tname] += ids
+                    else:
+                        load_map[tname] = ids
+
+            reference_map = []
+            REF = xml.ATTRIBUTE.ref
+            for tablename in load_map:
+                load_list = load_map[tablename]
+                prefix, name = tablename.split("_", 1)
+                rresource = manager.define_resource(prefix, name,
+                                                    id=load_list,
+                                                    components=[])
+                table = rresource.table
+                if manager.s3.base_url:
+                    url = "%s/%s/%s" % (manager.s3.base_url, prefix, name)
+                else:
+                    url = "/%s/%s" % (prefix, name)
+                rfields, dfields = rresource.split_fields(skip=skip)
+                rresource.load()
+                export_resource = rresource.__export_resource
+                for record in rresource:
+                    element = export_resource(record,
+                                              rfields=rfields,
+                                              dfields=dfields,
+                                              parent=root,
+                                              base_url=url,
+                                              reference_map=reference_map,
+                                              export_map=export_map,
+                                              components=rcomponents,
+                                              skip=skip,
+                                              msince=msince,
+                                              marker=marker)
+
+                    # Mark as referenced element (for XSLT)
+                    if element is not None:
+                        element.set(REF, "True")
+
+        # Complete the tree
+        return xml.tree(None,
+                        root=root,
+                        domain=manager.domain,
+                        url=base_url,
+                        results=results,
+                        start=start,
+                        limit=limit)
+
+    # -------------------------------------------------------------------------
+    def __export_resource(self,
+                          record,
+                          rfields=[],
+                          dfields=[],
+                          parent=None,
+                          base_url=None,
+                          reference_map=None,
+                          export_map=None,
+                          components=None,
+                          skip=[],
+                          msince=None,
+                          marker=None,
+                          popup_label=None,
+                          popup_fields=None):
+        """
+            Add a <resource> to the element tree
+
+            @param record: the record
+            @param rfields: list of reference fields to export
+            @param dfields: list of data fields to export
+            @param parent: the parent element
+            @param base_url: the base URL of the resource
+            @param reference_map: the reference map of the request
+            @param export_map: the export map of the request
+            @param components: list of components to include from referenced
+                               resources (tablenames)
+            @param skip: fields to skip
+            @param msince: the minimum update datetime for exported records
+            @param marker: the marker for GIS encoding
+        """
+
+        manager = current.manager
+        xml = manager.xml
+        download_url = manager.s3.download_url
+
+        action = "read"
+        representation = "xml"
+
+        # Construct the record URL
+        if base_url:
+            record_url = "%s/%s" % (base_url, record.id)
+        else:
+            record_url = None
+
+        # Export the record
+        add = False
+        export = self.__export_record
+        element, rmap = export(record,
+                               rfields=rfields,
+                               dfields=dfields,
+                               parent=parent,
+                               export_map=export_map,
+                               url=record_url,
+                               msince=msince,
+                               marker=marker)
+        if element is not None:
+            add = True
+
+        # Export components
+        if components is not None:
+            for component in self.components.values():
+
+                # Shall this component be included?
+                if components and component.tablename not in components:
+                    continue
+
+                # Add MCI filter to component
+                ctable = component.table
+                if xml.filter_mci and xml.MCI in ctable.fields:
+                    mci_filter = (ctable[xml.MCI] >= 0)
+                    component.add_filter(mci_filter)
+
+                # Split fields
+                _skip = skip+[component.fkey]
+                crfields, cdfields = component.split_fields(skip=_skip)
+
+                # Load records if necessary
+                if component._rows is None:
+                    component.load()
+
+                # Construct the component base URL
+                if record_url:
+                    component_url = "%s/%s" % (record_url, component.alias)
+                else:
+                    component_url = None
+
+                # Find related records
+                crecords = self(record.id, component=component.alias)
+                if not component.multiple and len(crecords):
+                    crecords = [crecords[0]]
+
+                # Export records
+                export = component.__export_record
+                map_record = component.__map_record
+                for crecord in crecords:
+                    # Construct the component record URL
+                    if component_url:
+                        crecord_url = "%s/%s" % (component_url, crecord.id)
+                    else:
+                        crecord_url = None
+                    # Export the component record
+                    celement, crmap = export(crecord,
+                                             rfields=crfields,
+                                             dfields=cdfields,
+                                             parent=element,
+                                             export_map=export_map,
+                                             url=crecord_url,
+                                             msince=msince)
+                    if celement is not None:
+                        add = True # keep the parent record
+                        map_record(crecord, crmap,
+                                   reference_map, export_map)
+
+        # Update reference_map and export_map
+        if add:
+            self.__map_record(record, rmap, reference_map, export_map)
+        elif parent is not None and element is not None:
+            idx = parent.index(element)
+            if idx:
+                del parent[idx]
+            return None
+
+        return element
+
+    # -------------------------------------------------------------------------
+    def __export_record(self,
+                        record,
+                        rfields=[],
+                        dfields=[],
+                        parent=None,
+                        export_map=None,
+                        url=None,
+                        msince=None,
+                        marker=None):
+        """
+            Exports a single record to the element tree.
+
+            @param record: the record
+            @param rfields: list of foreign key fields to export
+            @param dfields: list of data fields to export
+            @param parent: the parent element
+            @param export_map: the export map of the current request
+            @param url: URL of the record
+            @param msince: minimum last update time
+            @param marker: the marker for GIS encoding
+        """
+
+        manager = current.manager
+        xml = manager.xml
+
+        tablename = self.tablename
+        table = self.table
+
+        default = (None, None)
+
+        # Do not export the record if it already is in the export map
+        if tablename in export_map and record.id in export_map[tablename]:
+            return default
+
+        # Do not export the record if it hasn't been modified since msince
+        MTIME = xml.MTIME
+        if msince is not None:
+            if MTIME in record and record[MTIME] <= msince:
+                return default
+
+        # Audit read
+        prefix = self.prefix
+        name = self.name
+        audit = manager.audit
+        if audit:
+            audit("read", prefix, name,
+                  record=record.id, representation="xml")
+
+        # Reference map for this record
+        rmap = xml.rmap(table, record, rfields)
+
+        # Generate the element
+        element = xml.resource(parent, table, record,
+                               fields=dfields,
+                               url=url)
+        # Add the references
+        xml.add_references(element, rmap,
+                           show_ids=manager.show_ids)
+
+        # GIS-encode the element
+        download_url = manager.s3.download_url
+        xml.gis_encode(self, record, rmap,
+                       download_url=download_url,
+                       marker=marker)
+
+        return (element, rmap)
+
+    # -------------------------------------------------------------------------
+    def __map_record(self, record, rmap, reference_map, export_map):
+        """
+            Add the record to the export map, and update the
+            reference map with the record's references
+
+            @param record: the record
+            @param rmap: the reference map of the record
+            @param reference_map: the reference map of the request
+            @param export_map: the export map of the request
+        """
+
+        tablename = self.tablename
+        record_id = record.id
+
+        if rmap:
+            reference_map.extend(rmap)
+        if tablename in export_map:
+            export_map[tablename].append(record_id)
+        else:
+            export_map[tablename] = [record_id]
+        return
+
+    # -------------------------------------------------------------------------
+    # XML Import
+    # -------------------------------------------------------------------------
+    def import_xml(self, source,
+                   files=None,
+                   id=None,
+                   format="xml",
+                   stylesheet=None,
+                   extra_data=None,
+                   ignore_errors=False,
+                   job_id=None,
+                   commit_job=True,
+                   delete_job=False,
+                   strategy=None,
+                   update_policy=None,
+                   conflict_policy=None,
+                   last_sync=None,
+                   onconflict=None,
+                   **args):
+        """
+            XML Importer
+
+            @param source: the data source, accepts source=xxx, source=[xxx, yyy, zzz] or
+                           source=[(resourcename1, xxx), (resourcename2, yyy)], where the
+                           xxx has to be either an ElementTree or a file-like object
+            @param files: attached files (None to read in the HTTP request)
+            @param id: ID (or list of IDs) of the record(s) to update (performs only update)
+            @param format: type of source = "xml", "json" or "csv"
+            @param stylesheet: stylesheet to use for transformation
+            @param extra_data: for CSV imports, dict of extra cols to add to each row
+            @param ignore_errors: skip invalid records silently
+            @param job_id: resume from previous import job_id
+            @param commit_job: commit the job to the database
+            @param delete_job: delete the import job from the queue
+            @param strategy: tuple of allowed import methods (create/update/delete)
+            @param update_policy: policy for updates (sync)
+            @param conflict_policy: policy for conflict resolution (sync)
+            @param last_sync: last synchronization datetime (sync)
+            @param onconflict: callback hook for conflict resolution (sync)
+            @param args: parameters to pass to the transformation stylesheet
+        """
+
+        manager = current.manager
+        xml = manager.xml
+        permit = manager.permit
+
+        tree = None
+
+        self.job = None
+
+        # Check permission for the resource
+        authorised = permit("create", self.table) and \
+                     permit("update", self.table)
+        if not authorised:
+            raise IOError("Insufficient permissions")
+
+        if not job_id:
+
+            # Resource data
+            prefix = self.prefix
+            name = self.name
+
+            # Additional stylesheet parameters
+            tfmt = xml.ISOFORMAT
+            utcnow = datetime.datetime.utcnow().strftime(tfmt)
+            domain = manager.domain
+            base_url = manager.s3.base_url
+            args.update(domain=domain,
+                        base_url=base_url,
+                        prefix=prefix,
+                        name=name,
+                        utcnow=utcnow)
+
+            # Build import tree
+            if not isinstance(source, (list, tuple)):
+                source = [source]
+            for item in source:
+                if isinstance(item, (list, tuple)):
+                    resourcename, s = item[:2]
+                else:
+                    resourcename, s = None, item
+                if isinstance(s, etree._ElementTree):
+                    t = s
+                elif format == "json":
+                    if isinstance(s, basestring):
+                        source = StringIO(s)
+                        t = xml.json2tree(s)
+                    else:
+                        t = xml.json2tree(s)
+                elif format == "csv":
+                    t = xml.csv2tree(s,
+                                     resourcename=resourcename,
+                                     extra_data=extra_data)
+                else:
+                    t = xml.parse(s)
+                if not t:
+                    if xml.error:
+                        raise SyntaxError(xml.error)
+                    else:
+                        raise SyntaxError("Invalid source")
+
+                if stylesheet is not None:
+                    t = xml.transform(t, stylesheet, **args)
+                    if not t:
+                        raise SyntaxError(xml.error)
+
+                if not tree:
+                    tree = t.getroot()
+                else:
+                    tree.extend(list(t.getroot()))
+
+            if files is not None and isinstance(files, dict):
+                self.files = Storage(files)
+
+        else:
+            # job ID given
+            pass
+
+        success = self.import_tree(id, tree,
+                                   ignore_errors=ignore_errors,
+                                   job_id=job_id,
+                                   commit_job=commit_job,
+                                   delete_job=delete_job,
+                                   strategy=strategy,
+                                   update_policy=update_policy,
+                                   conflict_policy=conflict_policy,
+                                   last_sync=last_sync,
+                                   onconflict=onconflict)
+
+        self.files = Storage()
+
+        # Response message
+        if format == "json":
+            # Whilst all Responses are JSON, it's easier to debug by having the
+            # response appear in the browser than launching a text editor
+            current.response.headers["Content-Type"] = "application/json"
+        if self.error_tree is not None:
+            tree = xml.tree2json(self.error_tree)
+        else:
+            tree = None
+        if success is True:
+            return xml.json_message(message=self.error, tree=tree)
+        elif success and hasattr(success, "job_id"):
+            self.job = success
+            return xml.json_message(message=self.error, tree=tree)
+        else:
+            return xml.json_message(False, 400,
+                                    message=self.error, tree=tree)
+
+    # -------------------------------------------------------------------------
+    def import_tree(self, id, tree,
+                    job_id=None,
+                    ignore_errors=False,
+                    delete_job=False,
+                    commit_job=True,
+                    strategy=None,
+                    update_policy=None,
+                    conflict_policy=None,
+                    last_sync=None,
+                    onconflict=None):
+        """
+            Import data from an S3XML element tree.
+
+            @param id: record ID or list of record IDs to update
+            @param tree: the element tree
+            @param ignore_errors: continue at errors (=skip invalid elements)
+
+            @param job_id: restore a job from the job table (ID or UID)
+            @param delete_job: delete the import job from the job table
+            @param commit_job: commit the job (default)
+
+            @todo: update for link table support
+        """
+
+        manager = current.manager
+        db = current.db
+        xml = manager.xml
+        permit = manager.auth.s3_has_permission
+        audit = manager.audit
+        tablename = self.tablename
+        table = self.table
+
+        if job_id is not None:
+
+            # Restore a job from the job table
+            self.error = None
+            self.error_tree = None
+            try:
+                import_job = S3ImportJob(manager, table,
+                                         job_id=job_id,
+                                         strategy=strategy,
+                                         update_policy=update_policy,
+                                         conflict_policy=conflict_policy,
+                                         last_sync=last_sync,
+                                         onconflict=onconflict)
+            except:
+                self.error = self.ERROR.BAD_SOURCE
+                return False
+
+            # Delete the job?
+            if delete_job:
+                import_job.delete()
+                return True
+
+            # Load all items
+            job_id = import_job.job_id
+            item_table = import_job.item_table
+            items = db(item_table.job_id == job_id).select()
+            load_item = import_job.load_item
+            for item in items:
+                success = load_item(item)
+                if not success:
+                    self.error = import_job.error
+                    self.error_tree = import_job.error_tree
+            import_job.restore_references()
+
+            # this is only relevant for commit_job=True
+            if commit_job:
+                if self.error and not ignore_errors:
+                    return False
+            else:
+                return import_job
+
+            # Call the import pre-processor to prepare tables
+            # and cleanup the tree as necessary
+            if manager.import_prep:
+                tree = import_job.get_tree()
+                callback(manager.import_prep,
+                         # takes tuple (resource, tree) as argument
+                         (self, tree),
+                         tablename=tablename)
+                # Skip import?
+                if self.skip_import:
+                    _debug("Skipping import to %s" % self.tablename)
+                    self.skip_import = False
+                    return True
+
+        else:
+            # Create a new job from an element tree
+            # Do not import into tables without "id" field
+            if "id" not in table.fields:
+                self.error = self.ERROR.BAD_RESOURCE
+                return False
+
+            # Reset error and error tree
+            self.error = None
+            self.error_tree = None
+
+            # Call the import pre-processor to prepare tables
+            # and cleanup the tree as necessary
+            if manager.import_prep:
+                if not isinstance(tree, etree._ElementTree):
+                    tree = etree.ElementTree(tree)
+                callback(manager.import_prep,
+                         # takes tuple (resource, tree) as argument
+                         (self, tree),
+                         tablename=tablename)
+                # Skip import?
+                if self.skip_import:
+                    _debug("Skipping import to %s" % self.tablename)
+                    self.skip_import = False
+                    return True
+
+            # Select the elements for this table
+            elements = xml.select_resources(tree, tablename)
+            if not elements:
+                # nothing to import => still ok
+                return True
+
+            # Find matching elements, if a target record ID is given
+            UID = xml.UID
+            if id and UID in table:
+                if not isinstance(id, (tuple, list)):
+                    query = (table._id == id)
+                else:
+                    query = (table._id.belongs(id))
+                originals = db(query).select(table[UID])
+                uids = [row[UID] for row in originals]
+                matches = []
+                import_uid = xml.import_uid
+                append = matches.append
+                for element in elements:
+                    element_uid = import_uid(element.get(UID, None))
+                    if not element_uid:
+                        continue
+                    if element_uid in uids:
+                        append(element)
+                if not matches:
+                    first = elements[0]
+                    if len(elements) and not first.get(UID, None):
+                        first.set(UID, uids[0])
+                        matches = [first]
+                if not matches:
+                    self.error = self.ERROR.NO_MATCH
+                    return False
+                else:
+                    elements = matches
+
+            # Import all matching elements
+            import_job = S3ImportJob(manager, table,
+                                     tree=tree,
+                                     files=self.files,
+                                     strategy=strategy,
+                                     update_policy=update_policy,
+                                     conflict_policy=conflict_policy,
+                                     last_sync=last_sync,
+                                     onconflict=onconflict)
+            add_item = import_job.add_item
+            for element in elements:
+                success = add_item(element=element,
+                                   components=self.components)
+                if not success:
+                    self.error = import_job.error
+                    self.error_tree = import_job.error_tree
+            if self.error and not ignore_errors:
+                return False
+
+        # Commit the import job
+        import_job.commit(ignore_errors=ignore_errors)
+        self.error = import_job.error
+        if self.error:
+            if ignore_errors:
+                self.error = "%s - invalid items ignored" % self.error
+            self.error_tree = import_job.error_tree
+        if not commit_job:
+            db.rollback()
+            import_job.store()
+            return import_job
+        else:
+            # Remove the job when committed
+            if job_id is not None:
+                import_job.delete()
+
+        return self.error is None or ignore_errors
+
+    # -------------------------------------------------------------------------
+    # XML introspection
+    # -------------------------------------------------------------------------
+    def options(self,
+                component=None,
+                fields=None,
+                only_last=False,
+                show_uids=False,
+                as_json=False):
+        """
+            Export field options of this resource as element tree
+
+            @param component: name of the component which the options are
+                requested of, None for the primary table
+            @param fields: list of names of fields for which the options
+                are requested, None for all fields (which have options)
+            @param as_json: convert the output into JSON
+            @param only_last: Obtain the latest record (performance bug fix,
+                timeout at s3_tb_refresh for non-dropdown form fields)
+        """
+
+        db = current.db
+
+        if component is not None:
+            c = self.components.get(component, None)
+            if c:
+                tree = c.options(fields=fields,
+                                 only_last=only_last,
+                                 show_uids=show_uids,
+                                 as_json=as_json)
+                return tree
+            else:
+                raise AttributeError
+        else:
+            if as_json and only_last and len(fields) == 1:
+                component_tablename = "%s_%s" % (self.prefix, self.name)
+                field = db[component_tablename][fields[0]]
+                req = field.requires
+                if isinstance(req, IS_EMPTY_OR):
+                    req = req.other
+                if not isinstance(req, IS_ONE_OF):
+                    raise RuntimeError, "not isinstance(req, IS_ONE_OF)"
+                kfield = db[req.ktable][req.kfield]
+                rows = db().select(kfield,
+                                   orderby=~kfield,
+                                   limitby=(0, 1))
+                res = []
+                for row in rows:
+                    val = row[req.kfield]
+                    represent = field.represent(val)
+                    if isinstance(represent, A):
+                        represent = represent.components[0]
+                    res.append({"@value": val, "$": represent})
+                return json.dumps({'option': res})
+
+            tree = self.xml.get_options(self.prefix,
+                                        self.name,
+                                        show_uids=show_uids,
+                                        fields=fields)
+
+            if as_json:
+                return self.xml.tree2json(tree, pretty_print=False)
+            else:
+                return self.xml.tostring(tree, pretty_print=False)
+
+    # -------------------------------------------------------------------------
+    def fields(self, component=None, as_json=False):
+        """
+            Export a list of fields in the resource as element tree
+
+            @param component: name of the component to lookup the fields
+                              (None for primary table)
+            @param as_json: convert the output XML into JSON
+        """
+
+        if component is not None:
+            c = self.components.get(component, None)
+            if c:
+                tree = c.fields()
+                return tree
+            else:
+                raise AttributeError
+        else:
+            tree = self.xml.get_fields(self.prefix, self.name)
+
+            if as_json:
+                return self.xml.tree2json(tree, pretty_print=True)
+            else:
+                return self.xml.tostring(tree, pretty_print=True)
+
+    # -------------------------------------------------------------------------
+    def struct(self,
+               meta=False,
+               options=False,
+               references=False,
+               stylesheet=None,
+               as_json=False,
+               as_tree=False):
+        """
+            Get the structure of the resource
+
+            @param options: include option lists in option fields
+            @param references: include option lists even for reference fields
+            @param stylesheet: the stylesheet to use for transformation
+            @param as_json: convert into JSON after transformation
+        """
+
+        manager = current.manager
+        xml = manager.xml
+
+        # Get the structure of the main resource
+        root = etree.Element(xml.TAG.root)
+        main = xml.get_struct(self.prefix, self.name,
+                              parent=root,
+                              meta=meta,
+                              options=options,
+                              references=references)
+
+        # Include the selected components
+        for component in self.components.values():
+            prefix = component.prefix
+            name = component.name
+            sub = xml.get_struct(prefix, name,
+                                 parent=main,
+                                 meta=meta,
+                                 options=options,
+                                 references=references)
+
+        # Transformation
+        tree = etree.ElementTree(root)
+        if stylesheet is not None:
+            tfmt = xml.ISOFORMAT
+            args = dict(domain=manager.domain,
+                        base_url=manager.s3.base_url,
+                        prefix=self.prefix,
+                        name=self.name,
+                        utcnow=datetime.datetime.utcnow().strftime(tfmt))
+
+            tree = xml.transform(tree, stylesheet, **args)
+            if tree is None:
+                return None
+
+        # Return tree if requested
+        if as_tree:
+            return tree
+
+        # Otherwise string-ify it
+        if as_json:
+            return xml.tree2json(tree, pretty_print=True)
+        else:
+            return xml.tostring(tree, pretty_print=True)
+
+    # -------------------------------------------------------------------------
+    # Utility functions
+    # -------------------------------------------------------------------------
+    def readable_fields(self, subset=None):
+        """
+            Get a list of all readable fields in the resource table
+
+            @param subset: list of fieldnames to limit the selection to
+        """
+
+        fkey = None
+        table = self.table
+
+        if self.parent and self.linked is None:
+            component = self.parent.components.get(self.alias, None)
+            if component:
+                fkey = component.fkey
+        elif self.linked is not None:
+            component = self.linked
+            if component:
+                fkey = component.lkey
+
+        if subset:
+            return [table[f] for f in subset
+                    if f in table.fields and table[f].readable and f != fkey]
+        else:
+            return [table[f] for f in table.fields
+                    if table[f].readable and f != fkey]
+
+    # -------------------------------------------------------------------------
+    def get_lfields(self, fields):
+        """
+            @todo: docstring
+            @todo: rename into get_fields or parse_field_selectors or something?
+            @todo: optimize
+        """
+
+        db = current.db
+        table = self.table
+        tablename = self.tablename
+
+        # Collect the extra fields
+        flist = list(fields)
+        append = flist.append
+        for vtable in table.virtualfields:
+            if hasattr(vtable, "extra_fields"):
+                extra_fields = vtable.extra_fields
+                for ef in extra_fields:
+                    if ef not in flist:
+                        append(ef)
+
+        lfields = []
+        joins = Storage()
+        left = Storage()
+
+        append = lfields.append
+        name = self.name
+        get_lfield = self.get_lfield
+
+        for f in flist:
+            # Allow to override the field label
+            if isinstance(f, tuple):
+                label, selector = f
+            else:
+                label, selector = None, f
+            if "." not in selector:
+                selector = "%s.%s" % (name, selector)
+            try:
+                lfield = get_lfield(selector)
+            except (KeyError, SyntaxError):
+                continue
+            if label is None:
+                field = lfield.field
+                if field:
+                    label = field.label
+                else:
+                    label = lfield.fname.capitalize()
+            lfield.label = label
+            if lfield.join:
+                joins[selector] = lfield.join
+            if lfield.left:
+                left.update(lfield.left)
+            lfield.show = f in fields
+            append(lfield)
+
+        lefts = []
+        append = lefts.append
+        for tn in left:
+            ljoins = left[tn]
+            for lj in ljoins:
+                append(lj)
+        return (lfields, joins, lefts)
+
+    # -------------------------------------------------------------------------
+    def get_lfield(self, selector, join=None, left=None):
+        """
+            Resolve a field selector against a resource
+
+            @param selector: the selector
+            @param join: join query to append to
+
+            @returns: a Storage like:
+                {
+                    selector    => the selector
+                    field       => Field instance or None (for virtual fields)
+                    join        => inner join (for fk-references)
+                    left        => left outer joins (for component/linktable references)
+                    tname       => tablename for the field
+                    fname       => fieldname for the field
+                    colname     => column name in the row
+                }
+            @todo: rename into something like get_field or parse_field_selector?
+        """
+
+        db = current.db
+        s3db = current.s3db
+        manager = current.manager
+        xml = manager.xml
+        tablename = self.tablename
+
+        distinct = False
+        original = selector
+        if join is None:
+            join = []
+        if left is None:
+            left = Storage()
+        if "$" in selector:
+            selector, tail = selector.split("$", 1)
+        else:
+            tail = None
+        if "." in selector:
+            tn, fn = selector.split(".", 1)
+        else:
+            tn = None
+            fn = selector
+
+        if tn and tn != self.name:
+            # Build component join
+            if tn in self.components:
+                c = self.components[tn]
+                ctn = c.tablename
+                distinct = c.link is not None
+                j = c.get_join()
+                left[ctn] = [c.table.on(j)]
+                tn = ctn
+            else:
+                raise KeyError("%s is not a component of %s" % (tn, tablename))
+        else:
+            tn = tablename
+            if tail:
+                original = "%s$%s" % (fn, tail)
+            else:
+                original = fn
+
+        # Load the table
+        table = s3db[tn]
+        if table is None:
+            raise KeyError("undefined table %s" % tn)
+        else:
+            if fn == "uid":
+                fn = xml.UID
+            if fn == "id":
+                f = table._id
+            elif fn in table.fields:
+                f = table[fn]
+            else:
+                f = None
+
+        if tail:
+            # Resolve the key
+            j = None
+            ltable = None
+            fkey = None
+            ktablename = None
+
+            if not f:
+                # Find the link table name
+                LSEP = ":"
+                lkey = rkey = lname = None
+                if LSEP in fn:
+                    lname, rkey = fn.rsplit(LSEP, 1)
+                    if LSEP in lname:
+                        lkey, lname = lname.split(LSEP, 1)
+                    ltable = s3db.table(lname)
+                    if not ltable and lkey is None:
+                        (lkey, lname, rkey) = (lname, rkey, lkey)
+                else:
+                    lname = fn
+                if ltable is None:
+                    ltable = s3db.table(lname)
+                    if not ltable:
+                        raise SyntaxError("%s.%s is not a foreign key" % (tn, fn))
+                pkey = table._id.name
+                # Check the left key
+                if lkey is None:
+                    search_lkey = True
+                else:
+                    if lkey not in ltable.fields:
+                        raise KeyError("No field %s in %s" % (lkey, lname))
+                    lkey_field = ltable[lkey]
+                    ftype = str(lkey_field.type)
+                    if ftype[:9] == "reference":
+                        _tn = ftype[10:]
+                        if "." in _tn:
+                            _tn, pkey = _tn.split(".", 1)
+                        if _tn != tn:
+                            raise SyntaxError("Invalid link: %s.%s is not a foreign key for %s" %(lname, lkey, tn))
+                    else:
+                        raise SyntaxError("%s.%s is not a foreign key" % (lname, lkey))
+                    search_lkey = False
+                # Check the right key
+                if rkey is None:
+                    search_rkey = True
+                else:
+                    if rkey not in ltable.fields:
+                        raise KeyError("No field %s in %s" % (rkey, lname))
+                    rkey_field = ltable[rkey]
+                    ftype = str(rkey_field.type)
+                    if ftype[:9] == "reference":
+                        ktablename = ftype[10:]
+                        if "." in ktablename:
+                            ktablename, fkey = ktablename.split(".", 1)
+                    else:
+                        raise SyntaxError("%s.%s is not a foreign key" % (lname, lkey))
+                    search_rkey = False
+                # Key search
+                if search_lkey or search_rkey:
+                    for fname in ltable.fields:
+                        ftype = str(ltable[fname].type)
+                        if ftype[:9] != "reference":
+                            continue
+                        ktn = ftype[10:]
+                        key = None
+                        if "." in ktn:
+                            ktn, key = ktn.split(".", 1)
+                        if search_lkey and ktn == tn:
+                            if lkey is not None:
+                                raise SyntaxError("Ambiguous link: please specify left key in %s" % tn)
+                            else:
+                                lkey = fname
+                                if key:
+                                    pkey = key
+                        if search_rkey and ktn != tn:
+                            if rkey is not None:
+                                raise SyntaxError("Ambiguous link: please specify right key in %s" % tn)
+                            else:
+                                ktablename = ktn
+                                rkey = fname
+                                fkey = key
+                    if lkey is None:
+                        raise SyntaxError("Invalid link: no foreign key for %s in %s" % (tn, lname))
+                    else:
+                        lkey_field = ltable[lkey]
+                    if rkey is None:
+                        raise SyntaxError("Invalid link: no foreign key found in" % lname)
+                    else:
+                        rkey_field = ltable[rkey]
+                # Load the referenced table
+                ktable = s3db.table(ktablename)
+                if ktable is None:
+                    raise KeyError("Undefined table: %s" % ktablename)
+                # Generate the join
+                if not fkey:
+                    fkey = ktable._id.name
+                left[ktablename] = [ltable.on(table[pkey] == ltable[lkey]),
+                                    ktable.on(ltable[rkey] == ktable[fkey])]
+                distinct = True
+            else:
+                # Find the referenced table
+                ftype = str(f.type)
+                if ftype[:9] == "reference":
+                    ktablename = ftype[10:]
+                    multiple = False
+                elif ftype[:14] == "list:reference":
+                    ktablename = ftype[15:]
+                    multiple = True
+                else:
+                    raise SyntaxError("%s.%s is not a foreign key" % (tn, f))
+                # Find the primary key
+                if "." in ktablename:
+                    ktablename, pkey = ktablename.split(".", 1)
+                else:
+                    pkey = None
+                ktable = s3db.table(ktablename)
+                if ktable is None:
+                    raise KeyError("Undefined table %s" % ktablename)
+                if pkey is None:
+                    pkey = ktable._id
+                else:
+                    pkey = ktable[pkey]
+                j = (f == pkey)
+                # Add the join
+                join.append(j)
+
+            # Define the referenced resource
+            prefix, name = ktablename.split("_", 1)
+            kresource = manager.define_resource(prefix, name, vars=[])
+
+            # Resolve the tail
+            field = kresource.get_lfield(tail, join=join, left=left)
+            field.update(selector=original,
+                         distinct=field.distinct or distinct)
+            return field
+        else:
+            field = Storage(selector=original,
+                            tname = tn,
+                            fname = fn,
+                            colname = "%s.%s" % (tn, fn),
+                            field=f,
+                            join=join,
+                            left=left,
+                            distinct=distinct)
+            return field
+
+    # -------------------------------------------------------------------------
+    def split_fields(self, skip=[]):
+        """
+            Split the readable fields in the resource table into
+            reference and non-reference fields.
+
+            @param skip: list of field names to skip
+        """
+
+        manager = current.manager
+        xml = manager.xml
+
+        UID = xml.UID
+        IGNORE_FIELDS = xml.IGNORE_FIELDS
+        FIELDS_TO_ATTRIBUTES = xml.FIELDS_TO_ATTRIBUTES
+
+        table = self.table
+        tablename = self.tablename
+
+        if tablename == "gis_location" and "wkt" not in skip:
+            # Skip Bulky WKT fields
+            skip.append("wkt")
+
+        rfields = self.rfields
+        dfields = self.dfields
+
+        if rfields is None or dfields is None:
+            rfields = []
+            dfields = []
+            pkey = table._id.name
+            for f in table.fields:
+                if f == pkey or \
+                f == UID or \
+                f in skip or \
+                f in IGNORE_FIELDS:
+                    continue
+
+                ftype = str(table[f].type)
+                if (ftype[:9] == "reference" or \
+                    ftype[:14] == "list:reference") and \
+                f not in FIELDS_TO_ATTRIBUTES:
+                    rfields.append(f)
+                else:
+                    dfields.append(f)
+            self.rfields = rfields
+            self.dfields = dfields
+
+        return (rfields, dfields)
+
+    # -------------------------------------------------------------------------
+    def limitby(self, start=None, limit=None):
+        """
+            Convert start+limit parameters into a limitby tuple
+                - limit without start => start = 0
+                - start without limit => limit = ROWSPERPAGE
+                - limit 0 (or less)   => limit = 1
+                - start less than 0   => start = 0
+
+            @param start: index of the first record to select
+            @param limit: maximum number of records to select
+        """
+
+        if start is None:
+            if not limit:
+                return None
+            else:
+                start = 0
+
+        if not limit:
+            limit = current.manager.ROWSPERPAGE
+            if limit is None:
+                return None
+
+        if limit <= 0:
+            limit = 1
+        if start < 0:
+            start = 0
+
+        return (start, start + limit)
+
+    # -------------------------------------------------------------------------
+    def get_join(self):
+        """
+            Get a component join query for this resource
+        """
+
+        manager = current.manager
+        if self.parent is None:
+            return None
+        else:
+            ltable = self.parent.table
+        rtable = self.table
+        pkey = self.pkey
+        fkey = self.fkey
+        if self.linked:
+            return self.linked.get_join()
+        elif self.linktable:
+            linktable = self.linktable
+            lkey = self.lkey
+            rkey = self.rkey
+            join = ((ltable[pkey] == linktable[lkey]) &
+                    (linktable[rkey] == rtable[fkey]))
+            if manager.DELETED in linktable:
+                join = ((linktable[manager.DELETED] != True) & join)
+        else:
+            join = (ltable[pkey] == rtable[fkey])
+        return join
+
+    # -------------------------------------------------------------------------
+    def link_id(self, master_id, component_id):
+        """
+            Helper method to find the link table entry ID for
+            a pair of linked records.
+
+            @param master_id: the ID of the master record
+            @param component_id: the ID of the component record
+        """
+
+        if self.parent is None or self.linked is None:
+            return None
+
+        db = current.db
+
+        join = self.get_join()
+        ltable = self.table
+        mtable = self.parent.table
+        ctable = self.linked.table
+        query = join & \
+                (mtable._id == master_id) & \
+                (ctable._id == component_id)
+        row = db(query).select(ltable._id, limitby=(0, 1)).first()
+        if row:
+            return row[ltable._id.name]
+        else:
+            return None
+
+    # -------------------------------------------------------------------------
+    def component_id(self, master_id, link_id):
+        """
+            Helper method to find the component record ID for
+            a particular link of a particular master record
+
+            @param link: the link (S3Resource)
+            @param master_id: the ID of the master record
+            @param link_id: the ID of the link table entry
+        """
+
+        if self.parent is None or self.linked is None:
+            return None
+
+        db = current.db
+
+        join = self.get_join()
+        ltable = self.table
+        mtable = self.parent.table
+        ctable = self.linked.table
+        query = join & \
+                (mtable._id == master_id) & \
+                (ltable._id == link_id)
+        row = db(query).select(ctable._id, limitby=(0, 1)).first()
+        if row:
+            return row[ctable._id.name]
+        else:
+            return None
+
+    # -------------------------------------------------------------------------
+    def update_link(self, master, record):
+        """
+            Create a new link in a link table if it doesn't yet exist.
+            This function is meant to also update links in "embed"
+            actuation mode once this gets implemented, therefore the
+            method name "update_link".
+
+            @param master: the master record
+            @param record: the new component record to be linked
+        """
+
+        if self.parent is None or self.linked is None:
+            return None
+
+        # Find the keys
+        resource = self.linked
+        pkey = resource.pkey
+        lkey = resource.lkey
+        rkey = resource.rkey
+        fkey = resource.fkey
+        if pkey not in master:
+            return None
+        _lkey = master[pkey]
+        if fkey not in record:
+            return None
+        _rkey = record[fkey]
+        if not _lkey or not _rkey:
+            return None
+
+        # Create the link if it does not already exist
+        db = current.db
+        ltable = self.table
+        query = ((ltable[lkey] == _lkey) &
+                 (ltable[rkey] == _rkey))
+        row = db(query).select(ltable._id, limitby=(0, 1)).first()
+        if not row:
+            link_id = ltable.insert(**{lkey:_lkey, rkey:_rkey})
+        else:
+            link_id = row[ltable._id.name]
+        return link_id
+
+    # -------------------------------------------------------------------------
+    def sqltable(self,
+                 fields=None,
+                 start=0,
+                 limit=None,
+                 left=None,
+                 orderby=None,
+                 distinct=False,
+                 linkto=None,
+                 download_url=None,
+                 no_ids=False,
+                 as_page=False,
+                 as_list=False,
+                 as_rows=False,
+                 format=None):
+        """
+            DRY helper function for SQLTABLEs in CRUD
+
+            @param fields: list of fieldnames to display
+            @param start: index of the first record to display
+            @param limit: maximum number of records to display
+            @param left: left outer joins
+            @param orderby: orderby for the query
+            @param distinct: distinct for the query
+            @param linkto: hook to link record IDs
+            @param download_url: the default download URL of the application
+            @param as_page: return the list as JSON page
+            @param as_list: return the list as Python list
+            @param format: the representation format
+        """
+
+        query = self.get_query()
+        vfltr = self.get_filter()
+        rfilter = self.rfilter
+        distinct = self.rfilter.distinct or distinct
+
+        db = current.db
+        manager = current.manager
+        table = self.table
+
+        _left = left
+        if _left is None:
+            _left = []
+        elif not isinstance(left, list):
+            _left = [_left]
+
+        if fields is None:
+            fields = [f.name for f in self.readable_fields()]
+        if table._id.name not in fields and not no_ids:
+            fields.insert(0, table._id.name)
+        lfields, joins, ljoins = self.get_lfields(fields)
+        for join in ljoins:
+            if str(join) not in [str(q) for q in _left]:
+                _left.append(join)
+
+        colnames = [f.colname for f in lfields]
+        headers = dict(map(lambda f: (f.colname, f.label), lfields))
+
+        attributes = dict(distinct=distinct)
+        # Orderby
+        if orderby is not None:
+            attributes.update(orderby=orderby)
+        # Slice
+        if vfltr is None:
+            limitby = self.limitby(start=start, limit=limit)
+            if limitby is not None:
+                attributes.update(limitby=limitby)
+        else:
+            limitby = None
+
+        # Joins
+        qstr = str(query)
+        for join in joins.values():
+            for j in join:
+                if str(j) not in qstr:
+                    query &= j
+
+        # Left outer joins
+        if _left:
+            attributes.update(left=_left)
+
+        # Fields in the query
+        qfields = [f.field for f in lfields if f.field is not None]
+        if no_ids:
+            qfields.insert(0, table._id)
+
+        # Add orderby fields which are not in qfields
+        if distinct and orderby is not None:
+            qf = [str(f) for f in qfields]
+            if isinstance(orderby, str):
+                of = orderby.split(",")
+            elif not isinstance(orderby, (list, tuple)):
+                of = [orderby]
+            else:
+                of = orderby
+            for e in of:
+                if isinstance(e, Field) and str(e) not in qf:
+                    qfields.append(e)
+                    qf.append(str(e))
+                elif isinstance(e, str):
+                    fn = e.strip().split()[0].split(".", 1)
+                    tn, fn = ([table._tablename] + fn)[-2:]
+                    try:
+                        t = db[tn]
+                        f = t[fn]
+                    except:
+                        continue
+                    if str(f) not in qf:
+                        qfields.append(f)
+                        qf.append(str(e))
+
+        # Retrieve the rows
+        rows = db(query).select(*qfields, **attributes)
+        if not rows:
+            return None
+
+        if vfltr is not None:
+            rows = rfilter(rows, start=start, limit=limit)
+        if not rows:
+            return None
+
+        if as_rows:
+            return rows
+
+        # Fields to show
+        row = rows.first()
+        def __expand(tablename, row, lfields=lfields):
+            columns = []
+            if not row:
+                return columns
+            for f in lfields:
+                tname = f.tname
+                fname = f.fname
+                # @todo: this is not clean - it could even be Rows
+                if tname in row and type(row[tname]) is Row:
+                    columns += __expand(tname, row[tname], lfields=lfields)
+                elif (tname, fname) not in columns and fname in row:
+                    columns.append((tname, fname))
+            return columns
+        columns = __expand(table._tablename, row)
+        lfields = [lf for lf in lfields
+                   if lf.show and (lf.tname, lf.fname) in columns]
+        colnames = [f.colname for f in lfields]
+        rows.colnames = colnames
+
+        # Representation
+        repr_row = manager.represent
+        def __represent(f, row, columns=columns):
+            field = f.field
+            if field is not None:
+                return repr_row(field, record=row, linkto=linkto)
+            else:
+                tname = f.tname
+                fname = f.fname
+                if (tname, fname) in columns:
+                    if tname in row:
+                        row = row[tname]
+                    if fname in row:
+                        return str(row[fname])
+                    else:
+                        return None
+                else:
+                    return None
+
+        # Render as...
+        if as_page:
+            # ...JSON page (for pagination)
+            items = [[__represent(f, row) for f in lfields] for row in rows]
+        elif as_list:
+            # ...Python list
+            items = rows.as_list()
+        else:
+            # ...SQLTABLE
+            items = SQLTABLES3(rows,
+                               headers=headers,
+                               linkto=linkto,
+                               upload=download_url,
+                               _id="list",
+                               _class="dataTable display")
+        return items
+
+# =============================================================================
+
+class S3ResourceFilter:
+    """ Class representing a resource filter """
+
+    def __init__(self, resource, id=None, uid=None, filter=None, vars=None):
+        """
+            Constructor
+
+            @param resource: the S3Resource
+            @param id: the record ID (or list of record IDs)
+            @param uid: the record UID (or list of record UIDs)
+            @param filter: a filter query (Query or S3ResourceQuery)
+            @param vars: the dict of URL query parameters
+        """
+
+        self.resource = resource
+
+        self.mquery = None      # Master query
+        self.mvfltr = None      # Master virtual filter
+        self.cquery = Storage() # Component queries
+        self.cvfltr = Storage() # Component virtual filters
+        self.joins = Storage()  # Joins
+
+        self.query = None       # Effective query
+        self.vfltr = None       # Effective virtual filter
+
+        # cardinality, multiple results expected by default
+        self.multiple = True
+
+        # Distinct: needed if this filter contains joins
+        self.distinct = False
+
+        andq = self._andq
+        andf = self._andf
+
+        manager = current.manager
+        model = manager.model
+        DELETED = manager.DELETED
+
+        parent = resource.parent
+        name = resource.name
+        table = resource.table
+        tablename = resource.tablename
+
+        # Master query --------------------------------------------------------
+        #
+        # Accessible/available query
+        if resource.accessible_query is not None:
+            mquery = resource.accessible_query("read", table)
+        else:
+            mquery = (table._id > 0)
+
+        # Deletion status
+        if DELETED in table.fields and not resource.include_deleted:
+            remaining = (table[DELETED] != True)
+            mquery = remaining & mquery
+
+        # ID query
+        if id is not None:
+            if not isinstance(id, (list, tuple)):
+                self.multiple = False
+                mquery = mquery & (table._id == id)
+            else:
+                mquery = mquery & (table._id.belongs(id))
+
+        # UID query
+        if uid is not None and xml.UID in table:
+            if not isinstance(uid, (list, tuple)):
+                self.multiple = False
+                mquery = mquery & (table[xml.UID] == uid)
+            else:
+                mquery = mquery & (table[xml.UID].belongs(uid))
+
+        self.mquery = mquery
+
+
+        # Component or link table query ---------------------------------------
+        #
+        if parent:
+            pf = parent.rfilter
+            alias = resource.alias
+
+            # Use the master virtual filter
+            mvfltr = pf.mvfltr
+
+            # Use the master query of the parent plus the component join
+            mquery &= pf.mquery
+            mquery &= resource.get_join()
+
+            # Add the sub-joins for this component
+            joins = pf.joins
+            if alias in joins:
+                subjoins = joins[alias]
+                for tn in subjoins:
+                    join = subjoins[tn]
+                    for q in join:
+                        mquery = andq(mquery, q)
+
+            # Add the subqueries and filters for this component
+            if alias in pf.cquery:
+                mquery = andq(mquery, pf.cquery[alias])
+            if alias in pf.cvfltr:
+                mvfltr = andf(mvfltr, pf.cvfltr[alias])
+
+            # If this component has a link table, add the subqueries
+            # and filters for the link table
+            if resource.link is not None:
+                lname = resource.link.name
+                if lname in pf.cquery:
+                    mquery = andq(mquery, pf.cquery[lname])
+                if lname in pf.cvfltr:
+                    mvfltr = andf(mvfltr, pf.cvfltr[lname])
+
+            # Otherwise, if this is a linktable, add the subqueries
+            # and filters for the linked table
+            elif resource.linked is not None:
+                cname = resource.linked.alias
+                if cname in pf.cquery:
+                    mquery = andq(mquery, pf.cquery[cname])
+                if cname in pf.cvfltr:
+                    mvfltr = andf(mvfltr, pf.cvfltr[cname])
+
+            # Set effective query and filter
+            self.mquery = mquery
+            self.query = mquery
+            self.mvfltr = mvfltr
+            self.vfltr = mvfltr
+
+        # Master resource query -----------------------------------------------
+        #
+        else:
+            # URL queries -----------------------------------------------------
+            #
+            if vars:
+                resource.vars = Storage(vars)
+
+                # Parse URL query
+                r, v, j, d = self.parse_url_query(resource, vars)
+                self.cquery = r
+                self.cvfltr = v
+                self.joins = j
+                self.distinct = d
+
+                # Parse bbox query
+                bbox = self.parse_bbox_query(resource, vars)
+                if bbox is not None:
+                    self.mquery &= bbox
+
+                # Extend the master query by URL filters for this resource
+                if name in self.cquery:
+                    self.mquery &= self.cquery[name]
+                    del self.cquery[name]
+                # Master virtual filter
+                if name in self.cvfltr:
+                    self.mvfltr = self.cvfltr[name]
+                    del self.cvfltr[name]
+
+            # Effective query -------------------------------------------------
+            #
+            self.vfltr = self.mvfltr
+            self.query = self.mquery
+
+            auth = current.auth
+            aq = auth.s3_accessible_query
+
+            cquery = self.cquery
+            cvfltr = self.cvfltr
+
+            # Add all component subqueries
+            for alias in cquery:
+                cq = cquery[alias]
+                if alias in resource.components:
+                    component = resource.components[alias]
+                else:
+                    continue
+                ctable = component.table
+                ctablename = component.tablename
+                accessible = aq("read", ctable)
+                self.query = andq(self.query, accessible)
+                if DELETED in ctable.fields:
+                    remaining = ctable[DELETED] != True
+                    self.query = andq(self.query, remaining)
+                self.query &= cq
+
+            # Add all component vfilters
+            for alias in cvfltr:
+                cf = cvfltr[alias]
+                if alias != name:
+                    component = None
+                    if alias in resource.components:
+                        component = resource.components[alias]
+                    else:
+                        continue
+                    ctable = component.table
+                    ctablename = component.tablename
+                    accessible = aq("read", ctable)
+                    self.query = andq(self.query, accessible)
+                    if DELETED in ctable.fields:
+                        remaining = ctable[DELETED] != True
+                        self.query = andq(self.query, remaining)
+                self.vfltr = andf(self.vfltr, cf)
+
+            # Add all joins
+            joined = []
+            for alias in self.joins:
+                if alias == name or \
+                   alias in self.cquery or alias in self.cvfltr:
+                    joins = self.joins[alias]
+                    for tn in joins:
+                        if tn in joined: # or tn == name (?)
+                            continue
+                        else:
+                            join = joins[tn]
+                        for q in join:
+                            self.query = andq(self.query, q)
+                        joined.append(tn)
+
+        # Add additional filters
+        if filter is not None:
+            self.add_filter(filter)
+        if resource.fquery is not None:
+            self._add_query(resource.fquery)
+        if resource.fvfltr is not None:
+            self._add_vfltr(resource.fvfltr)
+
+        _debug(self)
+
+    # -------------------------------------------------------------------------
+    @staticmethod
+    def parse_url_query(resource, vars):
+        """
+            URL query parser
+
+            @param resource: the resource
+            @param vars: the URL query vars (GET vars)
+        """
+
+        rquery = Storage()
+        vfltr = Storage()
+        joins = Storage()
+        distinct = False
+
+        if vars is None:
+            return rquery, vfltr, joins
+        queries = [(k, vars[k]) for k in vars if k.find(".") > 0]
+        for k, val in queries:
+            op = None
+            if "__" in k:
+                fn, op = k.split("__", 1)
+            else:
+                fn = k
+            if op and op[-1] == "!":
+                op = op.rstrip("!")
+                invert = True
+            else:
+                invert = False
+            if not op:
+                op = "eq"
+                if fn[-1] == "!":
+                    invert = True
+                    fn = fn.rstrip("!")
+            v = S3ResourceFilter._parse_value(val)
+            try:
+                q = S3ResourceQuery(op, S3QueryField(fn), v)
+            except SyntaxError:
+                # Probably invalid operator, skip
+                continue
+            if invert:
+                q = ~q
+            alias, f = fn.split(".", 1)
+            # Extract the required joins
+            qj, d = q.joins(resource)
+            if qj:
+                distinct = distinct or d
+                if alias in joins:
+                    joins[alias].update(qj)
+                else:
+                    joins[alias] = qj
+            # Try to translate into a real query
+            r = q.query(resource)
+            if r is not None:
+                # This translates into a real query
+                try:
+                    str(r)
+                except ValueError:
+                    # Invalid value type for this query, skip
+                    continue
+                query = rquery.get(alias, None)
+                if query is None:
+                    query = r
+                else:
+                    query = query & r
+                rquery[alias] = query
+            else:
+                # Virtual query
+                query = vfltr.get(alias, None)
+                if query is None:
+                    query = q
+                else:
+                    query = query & q
+                vfltr[alias] = query
+        return rquery, vfltr, joins, distinct
+
+    # -------------------------------------------------------------------------
+    @staticmethod
+    def parse_bbox_query(resource, vars):
+        """
+            Generate a Query from a URL boundary box query
+
+            @param resource: the resource
+            @param vars: the URL get vars
+        """
+
+        table = resource.table
+        tablename = resource.tablename
+        fields = table.fields
+
+        if tablename == "gis_feature_query" or \
+           tablename == "gis_cache":
+            gtable = table
+        else:
+            gtable = current.s3db.gis_location
+
+        bbox_query = None
+        if vars:
+            for k in vars:
+                if k[:4] == "bbox":
+                    fname = None
+                    if k.find(".") != -1:
+                        fname = k.split(".")[1]
+                    elif tablename not in ("gis_location",
+                                           "gis_feature_query"):
+                        for f in fields:
+                            if str(table[f].type) == "reference gis_location":
+                                fname = f
+                                break
+                    if fname is not None and fname not in fields:
+                        # Field not found - ignore
+                        continue
+                    try:
+                        minLon, minLat, maxLon, maxLat = vars[k].split(",")
+                    except:
+                        # Badly-formed bbox - ignore
+                        continue
+                    else:
+                        bbox_filter = (gtable.lon > float(minLon)) & \
+                                      (gtable.lon < float(maxLon)) & \
+                                      (gtable.lat > float(minLat)) & \
+                                      (gtable.lat < float(maxLat))
+                        if fname is not None:
+                            # Need a join
+                            join = (gtable.id == table[fname])
+                            bbox = (join & bbox_filter)
+                        else:
+                            bbox = bbox_filter
+                    if bbox_query is None:
+                        bbox_query = bbox
+                    else:
+                        bbox_query = bbox_query & bbox
+        return bbox_query
+
+    # -------------------------------------------------------------------------
+    @staticmethod
+    def _parse_value(value):
+        """
+            Parses the value(s) of a URL variable, respects
+            quoted values, resolves the NONE keyword
+
+            @param value: the value as either string or list of strings
+            @note: does not support quotes within quoted strings
+        """
+
+        if type(value) is list:
+            value = ",".join[value]
+        vlist = []
+        w = ""
+        quote = False
+        for c in value:
+            if c == '"':
+                w += c
+                quote = not quote
+            elif c == "," and not quote:
+                if w == "NONE":
+                    w = None
+                vlist.append(w)
+                w = ""
+            else:
+                w += c
+        if w == "NONE":
+            w = None
+        vlist.append(w)
+        if len(vlist) == 1:
+            return vlist[0]
+        return vlist
+
+    # -------------------------------------------------------------------------
+    def __call__(self, rows, start=None, limit=None):
+        """
+            Filter a set of rows by the effective virtual filter
+
+            @param rows: a Rows object
+            @param start: index of the first matching record to select
+            @param limit: maximum number of records to select
+        """
+
+        vfltr = self.vfltr
+        if rows is None or vfltr is None:
+            return rows
+        resource = self.resource
+        if start is None:
+            start = 0
+        first = start
+        if limit is not None:
+            last = start + limit
+            if last < first:
+                first, last = last, first
+            if first < 0:
+                first = 0
+            if last < 0:
+                last = 0
+        else:
+            last = None
+        i = 0
+        result = []
+        append = result.append
+        for row in rows:
+            if last is not None and i >= last:
+                break
+            success = vfltr(resource, row, virtual=True)
+            if success or success is None:
+                if i >= first:
+                    append(row)
+                i += 1
+        return Rows(rows.db, result, colnames=rows.colnames)
+
+    # -------------------------------------------------------------------------
+    def count(self, left=None, distinct=False):
+        """
+            Get the total number of matching records
+
+            @param left: left outer joins
+            @param distinct: count only distinct rows
+        """
+
+        db = current.db
+        model = current.manager.model
+        resource = self.resource
+        distinct = self.distinct or distinct
+        if resource is None:
+            return 0
+        table = resource.table
+        tablename = resource.tablename
+        _left = left
+        if _left is None:
+            _left = []
+        elif not isinstance(left, list):
+            _left = [_left]
+        if self.vfltr is None:
+            if distinct:
+                rows = db(self.query).select(table._id,
+                                             left=_left,
+                                             distinct=distinct)
+                return len(rows)
+            else:
+                cnt = table[table._id.name].count()
+                row = db(self.query).select(cnt, left=_left).first()
+                if row:
+                    return(row[cnt])
+                else:
+                    return 0
+        else:
+            list_fields = model.get_config(tablename, "list_fields")
+            sqltable = resource.sqltable
+            rows = sqltable(fields=list_fields,
+                            left=_left,
+                            distinct=distinct,
+                            as_list=True)
+        if rows is None:
+            return 0
+        return len(rows)
+
+    # -------------------------------------------------------------------------
+    def get_query(self):
+        """ Return the effective query """
+        return self.query
+
+    # -------------------------------------------------------------------------
+    def get_filter(self):
+        """ Return the effective virtual filter """
+        return self.vfltr
+
+    # -------------------------------------------------------------------------
+    def add_filter(self, f, component=None, master=True):
+        """
+            Extend this filter
+
+            @param f: a Query or S3ResourceQuery object
+            @param component: component this filter concerns
+            @param master: filter both master and component
+        """
+
+        if isinstance(f, S3ResourceQuery):
+            q = f.query(self.resource)
+            if q is not None:
+                self._add_query(q, component=component, master=master)
+            else:
+                self._add_vfltr(f, component=component, master=master)
+        else:
+            self._add_query(f, component=component, master=master)
+        return
+
+    # -------------------------------------------------------------------------
+    def _add_vfltr(self, f, component=None, master=True):
+        """
+            Extend this filter by a virtual filter
+
+            @param f: the filter
+            @param component: name of the component the filter applies for,
+                              None for the master resource
+            @param master: whether to apply the filter to both component
+                           and master (False=filter the component only)
+
+            @status: not tested
+        """
+
+        resource = self.resource
+        if component and component in resource.components:
+            c = resource.components[component]
+            c.fvfltr = f
+        else:
+            c = None
+        if master:
+            alias = resource.alias
+            if component and c:
+                alias = c.alias
+                join = c.get_join()
+                if str(join) not in str(self.query):
+                    if self.query is not None:
+                        self.query &= join
+                    else:
+                        self.query = join
+            elif component:
+                return
+            if self.vfltr is not None:
+                self.vfltr &= f
+            else:
+                self.vfltr = f
+            qj, d = f.joins(resource)
+            if qj:
+                self.distinct = self.distinct or d
+                if alias in joins:
+                    joins[alias].update(qj)
+                else:
+                    joins[alias] = qj
+        return
+
+    # -------------------------------------------------------------------------
+    def _add_query(self, q, component=None, master=True):
+        """
+            Extend this filter by a DAL filter query
+
+            @param q: the filter query
+            @param component: name of the component the filter query
+                              applies for, None for the master resource
+            @param master: whether to apply the filter query to both
+                           component and master
+                           (False=filter the component only)
+
+            @status: not tested
+        """
+
+        resource = self.resource
+        if component and component in resource.components:
+            c = resource.components[component]
+            c.fquery = q
+        else:
+            c = None
+        if master:
+            if component and c:
+                join = c.get_join()
+                if str(join) not in str(self.query):
+                    if self.query is not None:
+                        self.query &= join
+                    else:
+                        self.query = join
+            elif component:
+                return
+            if self.query is not None:
+                self.query &= q
+            else:
+                self.query = q
+        return
+
+    # -------------------------------------------------------------------------
+    def __nonzero__(self):
+        """ Boolean test of the instance """
+
+        return self.resource is not None and self.query is not None
+
+    # -------------------------------------------------------------------------
+    def __repr__(self):
+        """ String representation of the instance """
+
+        resource = self.resource
+        r = self.cquery
+        v = self.cvfltr
+        j = self.joins
+
+        rq = ["..%s: %s" % (key, r[key]) for key in r]
+        vq = ["..%s: %s" % (key, v[key].represent(resource)) for key in v]
+
+        jq = ["..%s:\n%s" % (alias,
+                "\n".join(["....%s:\n%s" % (tn,
+                  "\n".join(["......%s" % q
+                    for q in j[alias][tn]])
+                ) for tn in j[alias]])
+              ) for alias in j]
+
+        rqueries = "\n".join(rq)
+        vqueries = "\n".join(vq)
+        jqueries = "\n".join(jq)
+
+        if self.vfltr:
+            vf = self.vfltr.represent(resource)
+        else:
+            vf = ""
+
+        if self.mvfltr:
+            mvf = self.mvfltr.represent(resource)
+        else:
+            mvf = ""
+
+        represent = "\nS3ResourceFilter %s%s" \
+                    "\nMaster query: %s" \
+                    "\nMaster virtual filter: %s" \
+                    "\nComponent queries:\n%s" \
+                    "\nComponent virtual filters:\n%s" \
+                    "\nJoins:\n%s" \
+                    "\nEffective query: %s" \
+                    "\nEffective virtual filter: %s" % (
+                    resource.tablename,
+                    self.distinct and " (distinct)" or "",
+                    self.mquery,
+                    mvf,
+                    rqueries,
+                    vqueries,
+                    jqueries,
+                    self.query,
+                    vf)
+
+        return represent
+
+    # -------------------------------------------------------------------------
+    @staticmethod
+    def _andq(query, q):
+
+        if query is None:
+            query = q
+        else:
+            if str(q) not in str(query):
+                query &= q
+        return query
+
+    # -------------------------------------------------------------------------
+    @staticmethod
+    def _andf(vfltr, f):
+
+        if vfltr is None:
+            vfltr = f
+        else:
+            vfltr &= f
+        return vfltr
+
+# =============================================================================
+
+class S3QueryField:
+    """ Helper class to construct a resource query """
+
+    def __init__(self, name, type=None):
+        """ Constructor """
+
+        if not isinstance(name, str) or not name:
+            raise SyntaxError("name required")
+        self.name = name
+        self.type = type
+
+    # -------------------------------------------------------------------------
+    def __lt__(self, value):
+        return S3ResourceQuery(S3ResourceQuery.LT, self, value)
+
+    # -------------------------------------------------------------------------
+    def __le__(self, value):
+        return S3ResourceQuery(S3ResourceQuery.LE, self, value)
+
+    # -------------------------------------------------------------------------
+    def __eq__(self, value):
+        return S3ResourceQuery(S3ResourceQuery.EQ, self, value)
+
+    # -------------------------------------------------------------------------
+    def __ne__(self, value):
+        return S3ResourceQuery(S3ResourceQuery.NE, self, value)
+
+    # -------------------------------------------------------------------------
+    def __ge__(self, value):
+        return S3ResourceQuery(S3ResourceQuery.GE, self, value)
+
+    # -------------------------------------------------------------------------
+    def __gt__(self, value):
+        return S3ResourceQuery(S3ResourceQuery.GT, self, value)
+
+    # -------------------------------------------------------------------------
+    def like(self, value):
+        return S3ResourceQuery(S3ResourceQuery.LIKE, self, value)
+
+    # -------------------------------------------------------------------------
+    def belongs(self, value):
+        return S3ResourceQuery(S3ResourceQuery.BELONGS, self, value)
+
+    # -------------------------------------------------------------------------
+    def contains(self, value):
+        return S3ResourceQuery(S3ResourceQuery.CONTAINS, self, value)
+
+    # -------------------------------------------------------------------------
+    def represent(self, resource):
+
+        try:
+            lfield = resource.get_lfield(self.name)
+        except:
+            return "#undef#_%s" % self.name
+        return lfield.colname
+
+    # -------------------------------------------------------------------------
+    @classmethod
+    def extract(cls, resource, row, field):
+        """
+            Extract a value from a Row
+
+            @param resource: the resource
+            @param row: the Row
+            @param field: the field
+
+            @returns: field if field is not a Field/S3QueryField instance,
+                      the value from the row otherwise
+        """
+
+        if isinstance(field, Field):
+            field = field.name
+            if "." in field:
+                tname, fname = field.split(".", 1)
+            else:
+                tname = None
+                fname = field
+        elif isinstance(field, S3QueryField):
+            field = field.name
+            lf = resource.get_lfield(field)
+            tname = lf.tname
+            fname = lf.fname
+        elif isinstance(field, dict):
+            tname = field.get("tname", None)
+            fname = field.get("fname", None)
+            if not fname:
+                return None
+        else:
+            return field
+        if fname in row:
+            value = row[fname]
+        elif tname is not None and \
+             tname in row and fname in row[tname]:
+            value = row[tname][fname]
+        else:
+            raise KeyError("Field not found: %s" % field)
+        return value
+
+    # -------------------------------------------------------------------------
+    def resolve(self, resource):
+        """
+            Resolve this field against a resource
+
+            @param resource: the resource
+        """
+        return resource.get_lfield(self.name)
+
+# =============================================================================
+
+class S3ResourceQuery:
+    """ Helper class representing a resource query """
+
+    # Supported operators
+    NOT = "not"
+    AND = "and"
+    OR = "or"
+    LT = "lt"
+    LE = "le"
+    EQ = "eq"
+    NE = "ne"
+    GE = "ge"
+    GT = "gt"
+    LIKE = "like"
+    BELONGS = "belongs"
+    CONTAINS = "contains"
+
+    OPERATORS = [NOT, AND, OR, LT, LE, EQ, NE, GE, GT, LIKE, BELONGS, CONTAINS]
+
+    # -------------------------------------------------------------------------
+    def __init__(self, op, left=None, right=None):
+        """ Constructor """
+
+        if op not in self.OPERATORS:
+            raise SyntaxError("Invalid operator: %s" % op)
+
+        self.op = op
+
+        self.left = left
+        self.right = right
+
+    # -------------------------------------------------------------------------
+    def __and__(self, other):
+        """ AND """
+
+        return S3ResourceQuery(self.AND, self, other)
+
+    # -------------------------------------------------------------------------
+    def __or__(self, other):
+        """ OR """
+
+        return S3ResourceQuery(self.OR, self, other)
+
+    # -------------------------------------------------------------------------
+    def __invert__(self):
+        """ NOT """
+
+        if self.op == self.NOT:
+            return self.left
+        else:
+            return S3ResourceQuery(self.NOT, self)
+
+    # -------------------------------------------------------------------------
+    def joins(self, resource):
+        """
+            Get a Storage {tablename: [list of joins]} for this query
+
+            @param resource: the resource to resolve the query against
+        """
+
+        op = self.op
+        l = self.left
+        r = self.right
+        distinct = False
+        if op in (self.AND, self.OR):
+            ljoins, ld = l.joins(resource)
+            rjoins, rd = r.joins(resource)
+            ljoins.update(rjoins)
+            return (ljoins, ld or rd)
+        elif op == self.NOT:
+            return l.joins(resource)
+        if isinstance(l, S3QueryField):
+            # Try to resolve l against the resource
+            try:
+                lfield = l.resolve(resource)
+            except:
+                return (Storage(), False)
+            tname = lfield.tname
+            join = lfield.join
+            distinct = lfield.distinct
+            # in filters, we need the left joins in the WHERE clause:
+            if lfield.left:
+                ljoins = lfield.left.values()
+                join.extend([q.second for j in ljoins for q in j])
+            return (Storage({tname:join}), distinct)
+        return(Storage(), False)
+
+    # -------------------------------------------------------------------------
+    def query(self, resource):
+        """
+            Convert this S3ResourceQuery into a DAL query, ignoring virtual
+            fields (the neccessary joins for this query can be constructed
+            with the joins() method)
+
+            @param resource: the resource to resolve the query against
+        """
+
+        op = self.op
+        l = self.left
+        r = self.right
+
+        # Resolve query components --------------------------------------------
+        #
+        if op == self.AND:
+            l = l.query(resource)
+            r = r.query(resource)
+            if l is None or r is None:
+                return None
+            else:
+                return l & r
+        elif op == self.OR:
+            l = l.query(resource)
+            r = r.query(resource)
+            if l is None or r is None:
+                return None
+            else:
+                return l | r
+        elif op == self.NOT:
+            l = l.query(resource)
+            if l is None:
+                return None
+            else:
+                return ~l
+
+        # Resolve the fields --------------------------------------------------
+        #
+        if isinstance(l, S3QueryField):
+            try:
+                lf = resource.get_lfield(l.name)
+            except:
+                return None
+            lfield = lf.field
+            if lfield is None:
+                return None # virtual field
+        elif isinstance(l, Field):
+            lfield = l
+        else:
+            return None # not a field at all
+        if isinstance(r, S3QueryField):
+            try:
+                lf = resource.get_lfield(r.name)
+            except:
+                return None
+            rfield = lf.field
+            if rfield is None:
+                return None # virtual field
+        else:
+            rfield = r
+
+        # Resolve the operator ------------------------------------------------
+        #
+        invert = False
+        query_bare = self._query_bare
+        ftype = str(lfield.type)
+        if isinstance(rfield, (list, tuple)) and ftype[:4] != "list":
+            if op == self.EQ:
+                op = self.BELONGS
+            elif op == self.NE:
+                op = self.BELONGS
+                invert = True
+            elif op != self.BELONGS:
+                query = None
+                for v in rfield:
+                    q = query_bare(op, lfield, v)
+                    if q is not None:
+                        if query is None:
+                            query = q
+                        else:
+                            query |= q
+                return query
+        query = query_bare(op, lfield, rfield)
+        if invert:
+            query = ~(query)
+        return query
+
+    # -------------------------------------------------------------------------
+    def _query_bare(self, op, l, r):
+        """
+            Translate a filter expression into a DAL query
+
+            @param op: the operator
+            @param l: the left operand
+            @param r: the right operand
+        """
+
+        if op == self.CONTAINS:
+            q = l.contains(r)
+        elif op == self.BELONGS:
+            if type(r) is list and None in r:
+                _r = [item for item in r if item is not None]
+                q = ((l.belongs(_r)) | (l == None))
+            else:
+                q = l.belongs(r)
+        elif op == self.LIKE:
+            q = l.lower().like("%%%s%%" % str(r).lower())
+        elif op == self.LT:
+            q = l < r
+        elif op == self.LE:
+            q = l <= r
+        elif op == self.EQ:
+            q = l == r
+        elif op == self.NE:
+            q = l != r
+        elif op == self.GE:
+            q = l >= r
+        elif op == self.GT:
+            q = l > r
+        else:
+            q = None
+        return q
+
+    # -------------------------------------------------------------------------
+    def __call__(self, resource, row, virtual=True):
+        """
+            Probe whether the row matches the query
+
+            @param resource: the resource to resolve the query against
+            @param row: the DB row
+            @param virtual: execute only virtual queries
+        """
+
+        if self.op == self.AND:
+            l = self.left(resource, row)
+            r = self.right(resource, row)
+            if l is None:
+                return r
+            if r is None:
+                return l
+            return l and r
+        elif self.op == self.OR:
+            l = self.left(resource, row)
+            r = self.right(resource, row)
+            if l is None:
+                return r
+            if r is None:
+                return l
+            return l or r
+        elif self.op == self.NOT:
+            l = self.left(resource, row)
+            if l is None:
+                return None
+            else:
+                return not l
+
+        real = False
+        left = self.left
+        if isinstance(left, S3QueryField):
+            lfield = left.resolve(resource)
+            if lfield.field is not None:
+                real = True
+        else:
+            lfield = left
+            if isinstance(left, Field):
+                real = True
+        right = self.right
+        if isinstance(right, S3QueryField):
+            rfield = right.resolve(resource)
+            if rfield.field is None:
+                real = False
+        else:
+            rfield = right
+        if virtual and real:
+            return None
+
+        extract = lambda f: S3QueryField.extract(resource, row, f)
+        try:
+            l = extract(lfield)
+            r = extract(rfield)
+        except (KeyError, SyntaxError):
+            return None
+
+        op = self.op
+        invert = False
+        probe = self._probe
+        if isinstance(rfield, (list, tuple)) and \
+           not isinstance(lfield, (list, tuple)):
+            if op == self.EQ:
+                op = self.BELONGS
+            elif op == self.NE:
+                op = self.BELONGS
+                invert = True
+            elif op != self.BELONGS:
+                for v in r:
+                    try:
+                        r = probe(op, l, v)
+                    except (TypeError, ValueError):
+                        r = False
+                    if r:
+                        return True
+                return False
+        try:
+            r = probe(op, l, r)
+        except (TypeError, ValueError):
+            return False
+        if invert and r is not None:
+            return not r
+        else:
+            return r
+
+    # -------------------------------------------------------------------------
+    def _probe(self, op, l, r):
+        """
+            Probe whether the value pair matches the query
+
+            @param l: the left value
+            @param r: the right value
+        """
+
+        result = False
+
+        contains = self._contains
+        convert = S3TypeConverter.convert
+        if op == self.CONTAINS:
+            r = convert(l, r)
+            result = contains(l, r)
+        elif op == self.BELONGS:
+            r = convert(l, r)
+            result = contains(r, l)
+        elif op == self.LIKE:
+            result = str(r) in str(l)
+        else:
+            r = convert(l, r)
+            if op == self.LT:
+                result = l < r
+            elif op == self.LE:
+                result = l <= r
+            elif op == self.EQ:
+                result = l == r
+            elif op == self.NE:
+                result = l != r
+            elif op == self.GE:
+                result = l >= r
+            elif op == self.GT:
+                result = l > r
+        return result
+
+    # -------------------------------------------------------------------------
+    @staticmethod
+    def _contains(a, b):
+        """
+            Probe whether a contains b
+        """
+
+        if a is None:
+            return False
+        try:
+            if isinstance(a, basestring):
+                return str(b) in a
+            elif isinstance(a, (list, tuple)):
+                if isinstance(b, (list, tuple)):
+                    l = [item for item in b if item not in a]
+                    if l:
+                        return False
+                    return True
+                else:
+                    return b in a
+            else:
+                return str(b) in str(a)
+        except:
+            return False
+
+    # -------------------------------------------------------------------------
+    def represent(self, resource):
+        """
+            Represent this query as a human-readable string.
+
+            @param resource: the resource to resolve the query against
+        """
+
+        op = self.op
+        l = self.left
+        r = self.right
+        if op == self.AND:
+            l = l.represent(resource)
+            r = r.represent(resource)
+            return "(%s and %s)" % (l, r)
+        elif op == self.OR:
+            l = l.represent(resource)
+            r = r.represent(resource)
+            return "(%s or %s)" % (l, r)
+        elif op == self.NOT:
+            l = l.represent(resource)
+            return "(not %s)" % l
+        else:
+            if isinstance(l, S3QueryField):
+                l = l.represent(resource)
+            elif isinstance(l, basestring):
+                l = '"%s"' % l
+            if isinstance(r, S3QueryField):
+                r = r.represent(resource)
+            elif isinstance(r, basestring):
+                r = '"%s"' % r
+            if op == self.CONTAINS:
+                return "(%s in %s)" % (r, l)
+            elif op == self.BELONGS:
+                return "(%s in %s)" % (l, r)
+            elif op == self.LIKE:
+                return "(%s in %s)" % (r, l)
+            elif op == self.LT:
+                return "(%s < %s)" % (l, r)
+            elif op == self.LE:
+                return "(%s <= %s)" % (l, r)
+            elif op == self.EQ:
+                return "(%s == %s)" % (l, r)
+            elif op == self.NE:
+                return "(%s != %s)" % (l, r)
+            elif op == self.GE:
+                return "(%s >= %s)" % (l, r)
+            elif op == self.GT:
+                return "(%s > %s)" % (l, r)
+            else:
+                return "(%s ?%s? %s)" % (l, op, r)
+
+# =============================================================================
+
+class S3TypeConverter:
+    """ Universal data type converter """
+
+    @classmethod
+    def convert(cls, a, b):
+        """
+            Convert b into the data type of a
+
+            @raise TypeError: if any of the data types are not supported
+                              or the types are incompatible
+            @raise ValueError: if the value conversion fails
+        """
+
+        if b is None:
+            return None
+        if type(b) is type(a) or isinstance(b, type(a)):
+            return b
+        if isinstance(a, (list, tuple)):
+            if isinstance(b, (list, tuple)):
+                return b
+            elif isinstance(b, basestring):
+                if "," in b:
+                    b = b.split(",")
+                else:
+                    b = [b]
+            else:
+                b = [b]
+            if len(a):
+                cnv = cls.convert
+                return [cnv(a[0], item) for item in b]
+            else:
+                return b
+        if isinstance(a, basestring):
+            return cls._str(b)
+        if isinstance(a, int):
+            return cls._int(b)
+        if isinstance(a, bool):
+            return cls._bool(b)
+        if isinstance(a, long):
+            return cls._long(b)
+        if isinstance(a, float):
+            return cls._float(b)
+        if isinstance(a, datetime.datetime):
+            return cls._datetime(b)
+        if isinstance(a, datetime.date):
+            return cls._date(b)
+        if isinstance(a, datetime.time):
+            return cls._time(b)
+        raise TypeError
+
+    # -------------------------------------------------------------------------
+    @staticmethod
+    def _bool(b):
+        """ Convert into bool """
+
+        if isinstance(b, bool):
+            return b
+        if isinstance(b, basestring):
+            if b.lower() == "true":
+                return True
+            elif b.lower() == "false":
+                return False
+        raise TypeError
+
+    # -------------------------------------------------------------------------
+    @staticmethod
+    def _str(b):
+        """ Convert into string """
+
+        if isinstance(b, basestring):
+            return b
+        if isinstance(b, datetime.date):
+            raise TypeError # @todo: implement
+        if isinstance(b, datetime.datetime):
+            raise TypeError # @todo: implement
+        if isinstance(b, datetime.time):
+            raise TypeError # @todo: implement
+        return str(b)
+
+    # -------------------------------------------------------------------------
+    @staticmethod
+    def _int(b):
+        """ Convert into int """
+
+        if isinstance(b, int):
+            return b
+        return int(b)
+
+    # -------------------------------------------------------------------------
+    @staticmethod
+    def _long(b):
+        """ Convert into long """
+
+        if isinstance(b, long):
+            return b
+        return long(b)
+
+    # -------------------------------------------------------------------------
+    @staticmethod
+    def _float(b):
+        """ Convert into float """
+
+        if isinstance(b, long):
+            return b
+        return float(b)
+
+    # -------------------------------------------------------------------------
+    @staticmethod
+    def _datetime(b):
+        """ Convert into datetime.datetime """
+
+        if isinstance(b, datetime.datetime):
+            return b
+        elif isinstance(b, basestring):
+            manager = current.manager
+            xml = manager.xml
+            tfmt = xml.ISOFORMAT
+            (y,m,d,hh,mm,ss,t0,t1,t2) = time.strptime(v, tfmt)
+            return datetime.datetime(y,m,d,hh,mm,ss)
+        else:
+            raise TypeError
+
+    # -------------------------------------------------------------------------
+    @staticmethod
+    def _date(b):
+        """ Convert into datetime.date """
+
+        if isinstance(b, datetime.date):
+            return b
+        elif isinstance(b, basestring):
+            validator = IS_DATE(format=settings.get_L10n_date_format())
+            value, error = validator(v)
+            if error:
+                raise ValueError
+            return value
+        else:
+            raise TypeError
+
+    # -------------------------------------------------------------------------
+    @staticmethod
+    def _time(b):
+        """ Convert into datetime.time """
+
+        if isinstance(b, datetime.time):
+            return b
+        elif isinstance(b, basestring):
+            validator = IS_TIME()
+            value, error = validator(v)
+            if error:
+                raise ValueError
+            return value
+        else:
+            raise TypeError
+
+# END =========================================================================