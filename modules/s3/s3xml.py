--- conflicted
+++ resolved
@@ -1084,12 +1084,7 @@
                         attrib[f] = s3_unicode(text)
 
             elif fieldtype == "upload":
-<<<<<<< HEAD
-                fileurl = "%s/%s" % (download_url, v)
-                filename = dbfield.retrieve_file_properties(v)["filename"]
-=======
                 filename = v
->>>>>>> ec01247e
                 if filename:
                     fileurl = "%s/%s" % (download_url, v)
                     filename = dbfield.retrieve_file_properties(v)["filename"]
