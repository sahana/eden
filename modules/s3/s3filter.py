--- conflicted
+++ resolved
@@ -731,26 +731,11 @@
         else:
             rfield = S3ResourceField(resource, fields)
             field = rfield.field
-<<<<<<< HEAD
-            fields = (field.min(),
-                      field.max(),
-                      )
-
-        row = current.db(query).select(join = join,
-                                       left = left,
-                                       *fields).first()
-
-        if separate:
-            minimum = row[start_field.min()]
-            maximum = max(row[start_field.max()], row[end_field.max()])
-        else:
-=======
             row = current.db(query).select(field.min(),
                                            field.max(),
                                            join = join,
                                            left = left,
                                            ).first()
->>>>>>> 97450975
             minimum = row[field.min()]
             maximum = row[field.max()]
 
