--- conflicted
+++ resolved
@@ -76,10 +76,10 @@
 from gluon.storage import Storage
 from gluon.sqlhtml import *
 
+import gluon.contrib.simplejson as json
+
 from s3utils import *
 from s3validators import *
-
-import gluon.contrib.simplejson as json
 
 repr_select = lambda l: len(l.name) > 48 and "%s..." % l.name[:44] or l.name
 
@@ -593,16 +593,9 @@
 
 # =============================================================================
 class S3OrganisationHierarchyWidget(OptionsWidget):
-<<<<<<< HEAD
-    """
-        Renders an organisation_id SELECT as a menu.
-    """
+    """ Renders an organisation_id SELECT as a menu """
+
     _class = "widget-org-hierarchy"
-=======
-    """ Renders an organisation_id SELECT as a menu """
-
-    _class="widget-org-hierarchy"
->>>>>>> 2f0d7930
 
     def __init__(self, primary_options=None):
         """
@@ -612,53 +605,32 @@
 
     def __call__(self, field, value, **attributes):
 
-<<<<<<< HEAD
-=======
-        db = current.db
->>>>>>> 2f0d7930
         s3 = current.response.s3
         table = current.s3db.org_organisation
         options = self.primary_options
 
         if options is None:
             requires = field.requires
-<<<<<<< HEAD
-            if not isinstance(requires, (list, tuple)):
-                requires = [requires]
-            if requires:
-                if hasattr(requires[0], "options"):
-                    options = requires[0].options()
-=======
-            if isinstance(requires, (list, tuple)) and len(requires):
+            if isinstance(requires, (list, tuple)) and \
+               len(requires):
                 requires = requires[0]
             if requires is not None:
                 if isinstance(requires, IS_EMPTY_OR):
                     requires = requires.other
                 if hasattr(requires, "options"):
                     options = requires.options()
->>>>>>> 2f0d7930
                     ids = [option[0] for option in options if option[0]]
-                    rows = db(table.id.belongs(ids)).select(table.id,
-                                                            table.pe_id,
-                                                            table.name)
-                    options = []
-<<<<<<< HEAD
                     rows = current.db(table.id.belongs(ids)).select(table.id,
                                                                     table.pe_id,
                                                                     table.name)
-=======
->>>>>>> 2f0d7930
+                    options = []
                     for row in rows:
                         options.append(row.as_dict())
                 else:
                     raise SyntaxError, "widget cannot determine options of %s" % field
 
-<<<<<<< HEAD
-        javascript_array = "%s_options = %s;" % (field.name, json.dumps(options))
-=======
         javascript_array = "%s_options = %s;" % (field.name,
                                                  json.dumps(options))
->>>>>>> 2f0d7930
         s3.js_global.append(javascript_array)
         s3.scripts.append("%s/%s" % (s3.script_dir, "s3.orghierarchy.js"))
         s3.stylesheets.append("S3/jquery.ui.menu.css")
