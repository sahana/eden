--- conflicted
+++ resolved
@@ -671,11 +671,7 @@
         form = SQLFORM.factory(table_name=self.UPLOAD_TABLE_NAME,
                                labels=labels,
                                formstyle=formstyle,
-<<<<<<< HEAD
-                               upload = "%s/uploads/imports" % request.application,
-=======
                                upload = os.path.join(request.folder, "uploads", "imports"),
->>>>>>> d84314bd
                                separator = "",
                                message=self.messages.file_uploaded,
                                *fields)
@@ -1684,11 +1680,7 @@
                           readable=False,
                           writable=False),
                     Field("file", "upload",
-<<<<<<< HEAD
-                          uploadfolder=uploadfolder,
-=======
                           uploadfolder=os.path.join(current.request.folder, "uploads", "imports"),
->>>>>>> d84314bd
                           autodelete=True),
                     Field("filename",
                           readable=False,
