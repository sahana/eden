# -*- coding: utf-8 -*-

""" RESTful Search Methods

    @requires: U{B{I{gluon}} <http://web2py.com>}

    @copyright: 2009-2012 (c) Sahana Software Foundation
    @license: MIT

    Permission is hereby granted, free of charge, to any person
    obtaining a copy of this software and associated documentation
    files (the "Software"), to deal in the Software without
    restriction, including without limitation the rights to use,
    copy, modify, merge, publish, distribute, sublicense, and/or sell
    copies of the Software, and to permit persons to whom the
    Software is furnished to do so, subject to the following
    conditions:

    The above copyright notice and this permission notice shall be
    included in all copies or substantial portions of the Software.

    THE SOFTWARE IS PROVIDED "AS IS", WITHOUT WARRANTY OF ANY KIND,
    EXPRESS OR IMPLIED, INCLUDING BUT NOT LIMITED TO THE WARRANTIES
    OF MERCHANTABILITY, FITNESS FOR A PARTICULAR PURPOSE AND
    NONINFRINGEMENT. IN NO EVENT SHALL THE AUTHORS OR COPYRIGHT
    HOLDERS BE LIABLE FOR ANY CLAIM, DAMAGES OR OTHER LIABILITY,
    WHETHER IN AN ACTION OF CONTRACT, TORT OR OTHERWISE, ARISING
    FROM, OUT OF OR IN CONNECTION WITH THE SOFTWARE OR THE USE OR
    OTHER DEALINGS IN THE SOFTWARE.
"""

import re

try:
    import json # try stdlib (Python 2.6)
except ImportError:
    try:
        import simplejson as json # try external module
    except:
        import gluon.contrib.simplejson as json # fallback to pure-Python module

from gluon import *
from gluon.serializers import json as jsons
from gluon.storage import Storage

from s3crud import S3CRUD
from s3navigation import s3_search_tabs
from s3utils import s3_debug, S3DateTime, s3_get_foreign_key
from s3validators import *
from s3widgets import S3OrganisationHierarchyWidget, s3_grouped_checkboxes_widget

from s3resource import S3FieldSelector

__all__ = ["S3SearchWidget",
           "S3SearchSimpleWidget",
           "S3SearchMinMaxWidget",
           "S3SearchOptionsWidget",
           "S3SearchLocationWidget",
           "S3SearchSkillsWidget",
           "S3SearchOrgHierarchyWidget",
           "S3Search",
           "S3LocationSearch",
           "S3OrganisationSearch",
           "S3PersonSearch",
           "S3HRSearch",
           "S3PentitySearch",
           ]

MAX_RESULTS = 1000
MAX_SEARCH_RESULTS = 200

# =============================================================================
class S3SearchWidget(object):
    """
        Search Widget for interactive search (base class)
    """

    def __init__(self, field=None, name=None, **attr):
        """
            Configures the search option

            @param field: name(s) of the fields to search in
            @param name: ?

            @keyword label: a label for the search widget
            @keyword comment: a comment for the search widget
        """
        self.other = None
        self.field = field

        if not self.field:
            raise SyntaxError("No search field specified.")

        self.attr = Storage(attr)
        if name is not None:
            self.attr["_name"] = name

        self.master_query = None
        self.search_field = None

    # -------------------------------------------------------------------------
    def widget(self, resource, vars):
        """
            Returns the widget

            @param resource: the resource to search in
            @param vars: the URL GET variables as dict
        """

        self.attr = Storage(attr)

        raise NotImplementedError

    # -------------------------------------------------------------------------
    @staticmethod
    def query(resource, value):
        """
            Returns a sub-query for this search option

            @param resource: the resource to search in
            @param value: the value returned from the widget
        """
        raise NotImplementedError

    # -------------------------------------------------------------------------
    def build_master_query(self, resource):
        """
            Get the master query for the specified field(s)
        """

        db = current.db
        table = resource.table
        components = resource.components
        accessible_query = resource.accessible_query

        master_query = Storage()
        search_field = Storage()

        fields = self.field
        if fields and not isinstance(fields, (list, tuple)):
            fields = [fields]

        # Find the tables, joins and fields to search in
        for f in fields:
            ktable = None
            rtable = None
            component = None
            reference = None
            multiple = False

            if f.find(".") != -1: # Component
                cname, f = f.split(".", 1)
                if cname not in components:
                    continue
                else:
                    component = components[cname]
                ktable = component.table
                ktablename = component.tablename
                pkey = component.pkey
                fkey = component.fkey
                # Do not add queries for empty tables
                if not db(ktable.id > 0).select(ktable.id,
                                                limitby=(0, 1)).first():
                    continue
            else: # this resource
                ktable = table
                ktablename = table._tablename

            if f.find("$") != -1: # Referenced object
                rkey, f = f.split("$", 1)
                if not rkey in ktable.fields:
                    continue
                rtable = ktable
                rtablename = ktablename
                ktablename, key, multiple = s3_get_foreign_key(ktable[rkey])
                if not ktablename:
                    continue
                else:
                    ktable = db[ktablename]
                # Do not add queries for empty tables
                if not db(ktable.id > 0).select(ktable.id,
                                                limitby=(0, 1)).first():
                    continue

            # Master queries
            # @todo: update this for new QueryBuilder (S3ResourceFilter)
            if ktable and ktablename not in master_query:
                query = (accessible_query("read", ktable))
                if "deleted" in ktable.fields:
                    query = (query & (ktable.deleted == "False"))
                join = None
                if reference:
                    if ktablename != rtablename:
                        q = (accessible_query("read", rtable))
                        if "deleted" in rtable.fields:
                            q = (q & (rtable.deleted == "False"))
                    else:
                        q = None
                    if multiple:
                        j = (rtable[rkey].contains(ktable.id))
                    else:
                        j = (rtable[rkey] == ktable.id)
                    if q is not None:
                        join = q & j
                    else:
                        join = j
                j = None
                if component:
                    if reference:
                        q = (accessible_query("read", table))
                        if "deleted" in table.fields:
                            q = (q & (table.deleted == "False"))
                        j = (q & (table[pkey] == rtable[fkey]))
                    else:
                        j = (table[pkey] == ktable[fkey])
                if j is not None and join is not None:
                    join = (join & j)
                elif j:
                    join = j
                if join is not None:
                    query = (query & join)
                master_query[ktable._tablename] = query

            # Search fields
            if ktable and f in ktable.fields:
                if ktable._tablename not in search_field:
                    search_field[ktablename] = [ktable[f]]
                else:
                    search_field[ktablename].append(ktable[f])

        self.master_query = master_query
        self.search_field = search_field

# =============================================================================
class S3SearchSimpleWidget(S3SearchWidget):
    """
        Simple full-text search widget
    """

    def widget(self,
               resource,
               vars=None,
               name=None,
               value=None,
               autocomplete=None):
        """
            Returns the widget

            @param resource: the resource to search in
            @param vars: the URL GET variables as dict
        """

        attr = self.attr
        # SearchAutocomplete must set name depending on the field
        if name:
            attr.update(_name=name)

        if "_size" not in attr:
            attr.update(_size="40")
        if "_name" not in attr:
            attr.update(_name="%s_search_simple" % resource.name)
        if "_id" not in attr:
            attr.update(_id="%s_search_simple" % resource.name)
        if autocomplete:
            attr.update(_autocomplete=autocomplete)
        attr.update(_type="text")

        self.name = attr._name


        # Search Autocomplete - Display current value
        attr["_value"] = value

        return INPUT(**attr)

    # -------------------------------------------------------------------------
    def query(self, resource, value):
        """
            Returns a sub-query for this search option

            @param resource: the resource to search in
            @param value: the value returned from the widget
        """

        # Build the query
        if value and isinstance(value, str):
            values = value.split()

            final_query = None

            # Create a set of queries for each value
            for value in values:
                field_queries = None

                # Create a set of queries that test the current
                # value against each field
                for field in self.field:
                    s = S3FieldSelector(field).lower()
                    field_query = s.like("%%%s%%" % value.lower())

                    # We want a match against any field
                    if field_queries:
                        field_queries = field_query | field_queries
                    else:
                        field_queries = field_query

                # We want all values to be matched
                if final_query:
                    final_query = field_queries & final_query
                else:
                    final_query = field_queries

            return final_query
        else:
            return None


# =============================================================================
class S3SearchMinMaxWidget(S3SearchWidget):
    """
        Min/Max search widget for numeric fields
    """

    def widget(self, resource, vars):
        """
            Returns the widget

            @param resource: the resource to search in
            @param vars: the URL GET variables as dict
        """
        T = current.T
        settings = current.deployment_settings

        self.names = []
        attr = self.attr
        self.method = attr.get("method", "range")
        select_min = self.method in ("min", "range")
        select_max = self.method in ("max", "range")

        self.widmin = Storage()
        self.widmax = Storage()

        if not self.search_field:
            self.build_master_query(resource)

        search_field = self.search_field.values()
        if not search_field:
            return SPAN(T("no options available"),
                        _class="no-options-available")

        search_field = search_field[0][0]

        ftype = str(search_field.type)
        input_min = input_max = None
        if ftype == "integer":
            requires = IS_EMPTY_OR(IS_INT_IN_RANGE())
        elif ftype == "date":
            attr.update(_class="date")
            requires = IS_EMPTY_OR(IS_DATE(format=settings.get_L10n_date_format()))
        elif ftype == "time":
            attr.update(_class="time")
            requires = IS_EMPTY_OR(IS_TIME())
        elif ftype == "datetime":
            attr.update(_class="datetime")
            requires = IS_EMPTY_OR(IS_DATETIME(format=settings.get_L10n_datetime_format()))
        else:
            raise SyntaxError("Unsupported search field type")

        attr.update(_type="text")
        trl = TR(_class="sublabels")
        tri = TR()

        # dictionaries for storing details of the input elements
        name = attr["_name"]
        self.widmin = dict(name="%s_min" % name,
                           label=T("min"),
                           requires=requires,
                           attributes=attr)
        self.widmax = dict(name="%s_max" % name,
                           label=T("max"),
                           requires=requires,
                           attributes=attr)

        if select_min:
            min_label = self.widget_label(self.widmin)
            min_input = self.widget_input(self.widmin)

            self.names.append(self.widmin["name"])
            trl.append(min_label)
            tri.append(min_input)

        if select_max:
            max_label = self.widget_label(self.widmax)
            max_input = self.widget_input(self.widmax)

            self.names.append(self.widmax["name"])
            trl.append(max_label)
            tri.append(max_input)

        w = TABLE(trl, tri, _class="s3searchminmaxwidget")

        return w

    # -------------------------------------------------------------------------
    @staticmethod
    def widget_label(widget):
        """
            @param widget: dict with the name, label, requires and
                            attributes for the input element
            @return: LABEL
        """
        return LABEL(widget["label"], _for="id-%s" % widget["name"])

    # -------------------------------------------------------------------------
    @staticmethod
    def widget_input(widget):
        """
            @param widget: dict with the name, label, requires and
                            attributes for the input element
            @return: INPUT
        """
        attr = widget["attributes"].copy()
        attr.update(_name=widget["name"],
                    _id="id-%s" % widget["name"])
        return INPUT(requires=widget["requires"], **attr)

    # -------------------------------------------------------------------------
    def validate(self, resource, value):
        """
            Validate the input values of the widget
        """
        T = current.T
        errors = dict()

        select_min = self.method in ("min", "range")
        select_max = self.method in ("max", "range")

        if select_min and select_max:
            vmin = value.get(self.widmin["name"], None)
            vmax = value.get(self.widmax["name"], None)

            if vmax is not None and vmin is not None and vmin > vmax:
                errors[self.widmax["name"]] = \
                     T("Maximum must be greater than minimum")

        return errors or None

    # -------------------------------------------------------------------------
    def query(self, resource, value):
        """
            Returns a sub-query for this search option

            @param resource: the resource to search in
            @param value: the value returned from the widget
        """
        select_min = self.method in ("min", "range")
        select_max = self.method in ("max", "range")

        min_query = max_query = query = None

        if select_min:
            v = value.get(self.widmin["name"], None)
            if v is not None and str(v):
                min_query = S3FieldSelector(self.field) >= v

        if select_max:
            v = value.get(self.widmax["name"], None)
            if v is not None and str(v):
                max_query = S3FieldSelector(self.field) <= v

        if min_query is not None:
            query = min_query

            if max_query is not None:
                query = query & max_query
        else:
            query = max_query

        return query

# =============================================================================
class S3SearchOptionsWidget(S3SearchWidget):
    """
        Option select widget for option or boolean fields

        Displays a search widget which allows the user to search for records
        with fields matching a certain criteria.

        Field must be an integer or reference to work on all versions of
        gluon/sqlhtml.py

        @param represent: If the field is a reference, represent can pass a
                          formatting string with mapping fields to the
                          referenced record.
        @param cols: The number of columns which the options will be
                     displayed in
    """

    def __init__(self, field=None, name=None, options=None, null=False, **attr):
        """
            Configures the search option

            @param field: name(s) of the fields to search in
            @param name: used to build the HTML ID of the widget
            @param options: either a value:label dictionary to populate the
                            search widget or a callable to create this
            @param null: False if no null value to be included in the options,
                         otherwise a LazyT for the label

            @keyword label: a label for the search widget
            @keyword location_level: If-specified then generate a label when
                                     rendered based on the current hierarchy
            @keyword comment: a comment for the search widget
        """
        super(S3SearchOptionsWidget, self).__init__(field, name, **attr)
        self.options = options
        self.null = null

    # -------------------------------------------------------------------------
    def _get_reference_resource(self, resource):
        """
            If the field is entered as kfield$field, will search field in the
            the referenced resource.
        """
        field_name = self.field
        kfield_name = None

        if field_name.find("$") != -1:
            kfield_name, field_name = field_name.split("$")
            tablename = resource.table[kfield_name].type[10:]
            prefix, resource_name = tablename.split("_", 1)
            resource = current.manager.define_resource(prefix,
                                                       resource_name)
        return resource, field_name, kfield_name

    # -------------------------------------------------------------------------
    def widget(self, resource, vars):
        """
            Returns the widget

            @param resource: the resource to search in
            @param vars: the URL GET variables as dict
        """
        T = current.T

        #resource, field_name, kfield_name = self._get_reference_resource(resource)
        field_name = self.field

        attr = self.attr
        self.name = attr.pop("_name",
                             "%s_search_select_%s" % (resource.name,
                                                      field_name))

        if "location_level" in attr:
            # This is searching a Location Hierarchy, so lookup the label now
            level = attr["location_level"]
            hierarchy = current.gis.get_location_hierarchy()
            if level in hierarchy:
                label = hierarchy[level]
            else:
                label = level
            attr["label"] = label

        # Populate the field value from the GET parameter
        if vars and self.name in vars:
            value = vars[self.name]
        else:
            value = None

        fs = S3FieldSelector(field_name)
        fl = fs.resolve(resource)
        field = fl.field

        # Check the field type
        if field is not None:
            field_type = str(field.type)
        else:
            field_type = "virtual"


        if self.options is not None:
            # Custom dict of options {value: label} or callable
            if isinstance(self.options, dict):
                options = self.options
            elif callable(self.options):
                options = self.options()

            opt_values = options.keys()
        else:
            if field_type == "boolean":
                opt_values = (True, False)
            else:
                opt_values = []

<<<<<<< HEAD
                # Find unique values of options for that field
                rows = resource.sqltable(fields=[field_name], as_rows=True)

                if rows:
                    if field_type.startswith("list"):
                        for row in rows:
                            # row == {field_name: [#, ...]}
                            fk_list = row[field]

=======
                rows = resource.sqltable(fields=[field_name],
                                         start=None,
                                         limit=None,
                                         as_rows=True)
                if rows:
                    if field_type.startswith("list"):
                        for row in rows:
                            fk_list = row[field]
>>>>>>> 09066e10
                            if fk_list != None:
                                try:
                                    fkeys = fk_list.split("|")
                                except:
                                    fkeys = fk_list
<<<<<<< HEAD

=======
>>>>>>> 09066e10
                                for fkey in fkeys:
                                    if fkey not in opt_values:
                                        opt_values.append(fkey)
                    else:
<<<<<<< HEAD
                        opt_values = [row[field] for row
                                                 in rows
                                                 if row[field] != None and
                                                 row[field] not in opt_values]
=======
                        opt_values = list(set([row[field]
                                               for row in rows
                                               if row[field] is not None]))
>>>>>>> 09066e10

        if len(opt_values) < 2:
            msg = attr.get("_no_opts", T("No options available"))
            return SPAN(msg, _class="no-options-available")

        if self.options is None:
            opt_list = []

            # Always use the represent of the widget, if present
            represent = attr.represent

            # Fallback to the field's represent
            if not represent or field_type[:9] != "reference":
                represent = field.represent

            if callable(represent):
                # Execute, if callable
                if "show_link" in represent.func_code.co_varnames:
                    opt_list = [(opt_value, represent(opt_value, show_link=False)) for opt_value
                                                                                   in opt_values]
                else:
                    opt_list = [(opt_value, represent(opt_value)) for opt_value
                                                                  in opt_values]
            elif isinstance(represent, str) and field_type[:9] == "reference":
                # Feed the format string
                # Use the represent string to reduce db calls
                # Find the fields which are needed to represent:
                db = current.db
                ktable = db[field_type[10:]]
                fieldnames = ["id"]
                fieldnames += re.findall("%\(([a-zA-Z0-9_]*)\)s", represent)
                represent_fields = [ktable[fieldname] for fieldname in fieldnames]
                query = (ktable.id.belongs(opt_values)) & (ktable.deleted == False)
                represent_rows = db(query).select(*represent_fields).as_dict(key=represent_fields[0].name)
                opt_list = []
                for opt_value in opt_values:
                    opt_represent = represent % represent_rows[opt_value]
                    if opt_represent:
                        opt_list.append([opt_value, opt_represent])
            else:
                # Straight string representations of the values
                opt_list = [(opt_value, "%s" % opt_value) for opt_value in opt_values if opt_value]

            options = dict(opt_list)

        # Dummy field
        dummy_field = Storage(name=self.name,
                              type=field_type,
                              requires=IS_IN_SET(options,
                                                 multiple=True))

        # on many-to-many fields the user can search for records containing
        # all the options or any of the options.
        if len(options) > 1 and field_type[:4] == "list":
            self.filter_type = vars.get("%s_filter" % self.name, "any")
            any_all = DIV(
                T("Filter type "),
                INPUT(_name="%s_filter" % self.name,
                      _id="%s_filter_all" % self.name,
                      _type="radio",
                      _value="all",
                      value=self.filter_type),
                LABEL(T("All"),
                      _for="%s_filter_all" % self.name),
                INPUT(_name="%s_filter" % self.name,
                      _id="%s_filter_any" % self.name,
                      _type="radio",
                      _value="any",
                      value=self.filter_type),
                LABEL(T("Any"),
                      _for="%s_filter_any" % self.name),
                _class="s3-checkboxes-widget-filter"
            )
        else:
            any_all = ""

        return TAG[""](any_all,
                       s3_grouped_checkboxes_widget(dummy_field,
                                                    value,
                                                    **attr))

    # -------------------------------------------------------------------------
    def query(self, resource, value):
        """
            Returns a sub-query for this search option

            @param resource: the resource to search in
            @param value: the value returned from the widget
        """

        field_name = self.field

        if value:
            if not isinstance(value, (list, tuple)):
                value = [value]

            fs = S3FieldSelector(field_name)
            fl = fs.resolve(resource)
            try:
                #table_field = resource.table[field_name]
                table_field = fl.field
            except:
                table_field = None

            # What do we do if we need to search within a virtual field
            # that is a list:* ?
            if table_field and str(table_field.type).startswith("list"):
                 query = None

                 if self.filter_type == "any":
                     query = S3FieldSelector(field_name).anyof(value)
                 else:
                     query = S3FieldSelector(field_name).contains(value)
            elif "None" in value:
                # Needs special handling (doesn't show up in 'belongs')
                query = S3FieldSelector(field_name) == None
                opts = [v for v in value if v != "None"]
                if opts:
                    query = query | S3FieldSelector(field_name).belongs(opts)
            else:
                query = S3FieldSelector(field_name).belongs(value)

            return query
        else:
            return None


# =============================================================================
class S3SearchLocationWidget(S3SearchWidget):
    """
        Interactive location search widget
        - allows the user to select a BBOX & have only results from within
          that BBOX returned

        @ToDo: Have an option to use a Circular Radius
               http://openlayers.org/dev/examples/regular-polygons.html
        @ToDo: Have an option to use a full Polygon
               Hard to process this as a resource filter
    """

    def __init__(self,
                 field="location_id",
                 name=None, # Needs to be specified by caller
                 **attr):
        """
            Initialise parent class & make any necessary modifications
        """

        S3SearchWidget.__init__(self, field, name, **attr)

    # -------------------------------------------------------------------------
    def widget(self, resource, vars):
        """
            Returns the widget

            @param resource: the resource to search in
            @param vars: the URL GET variables as dict
        """

        format = current.auth.permission.format
        if format == "plain":
            return None

        try:
            from shapely.wkt import loads as wkt_loads
        except ImportError:
            s3_debug("WARNING: %s: Shapely GIS library not installed" % __name__)
            return None

        T = current.T

        # Components

        if "comment" not in self.attr:
            self.attr.update(comment=T("Draw a square to limit the results to just those within the square."))
            #self.attr.update(comment="%s|%s|%s" % (T("Draw a Polygon around the area to which you wish to restrict your search."),
            #                                       T("Click on the map to add the points that make up your polygon. Double-click to finish drawing."),
            #                                       T("To activate Freehand mode, hold down the shift key.")))
        self.comment = self.attr.comment

        # Hidden Field to store the Polygon value in
        polygon_input = INPUT(_id="gis_search_polygon_input",
                              _name=self.attr._name,
                              _class="hide")

        # Map Popup
        # - not added as we reuse the one that comes with dataTables

        # Button to open the Map
        OPEN_MAP = T("Open Map")
        map_button = A(OPEN_MAP,
                       _style="cursor:pointer; cursor:hand",
                       _id="gis_search_map-btn")

        # Settings to be read by static/scripts/S3/s3.gis.js
        js_location_search = """S3.gis.draw_polygon = true;"""

        # The overall layout of the components
        return TAG[""](
                        polygon_input,
                        map_button,
                        #map_popup,
                        SCRIPT(js_location_search)
                      )

    # -------------------------------------------------------------------------
    @staticmethod
    def query(resource, value):
        """
            Returns a sub-query for this search option

            @param resource: the resource to search in
            @param value: the value returned from the widget: WKT format
        """

        if value:
            # @ToDo:
            # if current.deployment_settings.get_gis_spatialdb():
            #     # Use PostGIS-optimised routine
            #     query = (S3FieldSelector("location_id$the_geom").st_intersects(value))
            # else:
            from shapely.wkt import loads as wkt_loads
            try:
                shape = wkt_loads(value)
            except:
                s3_debug("WARNING: S3Search: Invalid WKT")
                return None

            bounds = shape.bounds
            lon_min = bounds[0]
            lat_min = bounds[1]
            lon_max = bounds[2]
            lat_max = bounds[3]

            # Return all locations which have a part of themselves inside the BBOX
            # This requires the locations to have their bounds set properly
            # This can be done globally using:
            # gis.update_location_tree()
            query = (S3FieldSelector("location_id$lat_min") <= lat_max) & \
                    (S3FieldSelector("location_id$lat_max") >= lat_min) & \
                    (S3FieldSelector("location_id$lon_min") <= lon_max) & \
                    (S3FieldSelector("location_id$lon_max") >= lon_min)
            return query
        else:
            return None

# =============================================================================
class S3SearchCredentialsWidget(S3SearchOptionsWidget):
    """
        Options Widget to search for HRMs with specified Credentials
    """

    def widget(self, resource, vars):
        c = current.manager.define_resource("hrm", "credential")
        return S3SearchOptionsWidget.widget(self, c, vars)

    # -------------------------------------------------------------------------
    @staticmethod
    def query(resource, value):
        if value:
            s3db = current.s3db
            htable = s3db.hrm_human_resource
            ptable = s3db.pr_person
            ctable = s3db.hrm_credential
            query = (htable.person_id == ptable.id) & \
                    (htable.deleted != True) & \
                    (ctable.person_id == ptable.id) & \
                    (ctable.deleted != True) & \
                    (ctable.job_role_id.belongs(value))
            return query
        else:
            return None

# =============================================================================
class S3SearchSkillsWidget(S3SearchOptionsWidget):
    """
        Options Widget to search for HRMs with specified Skills

        @ToDo: Provide a filter for confirmed/unconfirmed only
               (latter useful to see who needs confirming)

        @ToDo: Provide a filter for level of competency
               - meanwhile at least sort by level of competency
    """

    # -------------------------------------------------------------------------
    def widget(self, resource, vars):
        c = current.manager.define_resource("hrm", "competency")
        return S3SearchOptionsWidget.widget(self, c, vars)

    # -------------------------------------------------------------------------
    @staticmethod
    def query(resource, value):
        if value:
            s3db = current.s3db
            htable = s3db.hrm_human_resource
            ptable = s3db.pr_person
            ctable = s3db.hrm_competency
            query = (htable.person_id == ptable.id) & \
                    (htable.deleted != True) & \
                    (ctable.person_id == ptable.id) & \
                    (ctable.deleted != True) & \
                    (ctable.skill_id.belongs(value))
            return query
        else:
            return None

# =============================================================================
class S3Search(S3CRUD):
    """
        RESTful Search Method for S3Resources
    """

    def __init__(self, simple=None, advanced=None, any=False, **args):
        """
            Constructor

            @param simple: the widgets for the simple search form as list
            @param advanced: the widgets for the advanced search form as list
            @param any: match "any of" (True) or "all of" (False) the options
                        in advanced search
        """

        S3CRUD.__init__(self)

        args = Storage(args)
        if simple is None:
            if "field" in args:
                if "name" in args:
                    name = args.name
                elif "_name" in args:
                    name = args._name
                else:
                    name = "search_simple"
                simple = S3SearchSimpleWidget(field=args.field,
                                              name=name,
                                              label=args.label,
                                              comment=args.comment)

        # Create a list of Simple search form widgets, by name,
        # and throw an error if a duplicate is found
        names = []
        self.simple = []
        if not isinstance(simple, (list, tuple)):
            simple = [simple]
        for widget in simple:
            if widget is not None:
                name = widget.attr._name
                if name in names:
                    raise SyntaxError("Duplicate widget: %s") % name
                # Widgets should be able to have default names
                # elif not name:
                #     raise SyntaxError("Widget with no name")
                else:
                    self.simple.append((name, widget))
                    names.append(name)

        # Create a list of Advanced search form widgets, by name,
        # and throw an error if a duplicate is found
        names = []
        self.advanced = []
        append = self.advanced.append
        if not isinstance(advanced, (list, tuple)):
            advanced = [advanced]
        for widget in advanced:
            if widget is not None:
                name = widget.attr._name
                if name in names:
                    raise SyntaxError("Duplicate widget: %s" % name)
                # Widgets should be able to have default names
                # elif not name:
                #    raise SyntaxError("Widget with no name")
                else:
                    append((name, widget))
                    names.append(name)

        self.__any = any

        if self.simple or self.advanced:
            self.__interactive = True
        else:
            self.__interactive = False

    # -------------------------------------------------------------------------
    def apply_method(self, r, **attr):
        """
            Entry point to apply search method to S3Requests

            @param r: the S3Request
            @param attr: request attributes
        """

        format = r.representation
        output = dict()

        if r.component and self != self.resource.search:
            output = self.resource.search(r, **attr)

        # Autocomplete-Widget
        elif "is_autocomplete" in attr:
            output = self.search_autocomplete(r, **attr)

        # Save search
        elif "save" in r.vars :
            r.interactive = False
            output = self.save_search(r, **attr)

        # Interactive or saved search
        elif "load" in r.vars or \
                r.interactive and self.__interactive:
            output = self.search_interactive(r, **attr)

        # SSPag response => CRUD native
        elif format == "aadata" and self.__interactive:
            output = self.select(r, **attr)

        # JSON search
        elif format == "json":
            output = self.search_json(r, **attr)

        # Autocomplete-JSON search
        elif format == "acjson":
            output = self.search_json_autocomplete(r, **attr)

        # Search form for popup on Map Layers
        elif format == "plain":
            output = self.search_interactive(r, **attr)

        # Not supported
        else:
            r.error(501, current.manager.ERROR.BAD_FORMAT)

        return output

    # -------------------------------------------------------------------------
    @staticmethod
    def _build_widget_query(resource, name, widget, form, query):
        """
            @todo: docstring
        """

        errors = None
        if hasattr(widget, "names"):
            value = Storage([(name, form.vars[name])
                             for name in widget.names
                             if name in form.vars])
        elif name in form.vars:
            value = form.vars[name]
        else:
            value = None
        if hasattr(widget, "validate"):
            errors = widget.validate(resource, value)

        if not errors:
            q = widget.query(resource, value)

            if q is not None:
                if query is None:
                    query = q
                else:
                    query = query & q

        return (query, errors)

    # -------------------------------------------------------------------------
    def save_search_widget(self, r, search_vars, **attr):
        """
            Add a widget to a Search form to allow saving this search to the
            user's profile, to which they can subscribe
        """

        T = current.T
        db = current.db
        request = self.request

        user_id = current.session.auth.user.id
        now = request.utcnow.microsecond
        save_search_btn_id = "save_my_filter_btn_%s" % now
        save_search_processing_id = "save_search_processing_%s" % now
        save_search_a_id = "save_search_a_%s" % now
        arg = "%s/save_search" % user_id
        save_search_a = DIV(T("View and Subscribe to Saved Searches"),
                            A(T("Here"),
                              _href=URL(r=request, c="pr", f="person",
                                        args=[arg]),
                              _target="_blank"
                             ),
                            ".",
                        _id=save_search_a_id,
                        _class="save_search_a"
                        )
        search_vars["prefix"] = r.controller
        search_vars["function"] = r.function

        table = current.s3db.pr_save_search
        rows = db(table.user_id == user_id).select(table.ALL)
        if rows:
            import cPickle
            for row in rows:
                pat = "_"
                s_v = cPickle.loads(row.search_vars)
                if ((search_vars["prefix"] == s_v["prefix"]) and \
                    (search_vars["function"] == s_v["function"])):
                    s_dict = s_v["criteria"]
                    if "criteria" in search_vars:
                        c_dict = search_vars["criteria"]
                    else:
                        break
                    diff = [ k for k in c_dict if k not in s_dict ]
                    if not len(diff):
                        flag = 1
                        for j in s_dict.iterkeys():
                            if not re.match(pat, j):
                                if c_dict[j] != s_dict[j]:
                                    flag = 0
                                    break
                        if flag == 1:
                            return DIV(save_search_a,
                                       _style="font-size:12px;padding:5px 0px 5px 90px;",
                                       _id="save_search"
                                       )

        save_search_btn = A("Save Search",
                            _class="save_search_btn",
                            _id=save_search_btn_id,
                            _href="#",
                            _title=T("Save this search"))
        save_search_a["_style"] = "display:none;"
        save_search_processing = IMG(_src="/%s/static/img/ajax-loader.gif" % request.application,
                                    _id=save_search_processing_id,
                                    _class="save_search_processing_id",
                                    _style="display:none;"
                                    )
        s_var = {}
        s_var["save"] = True
        jurl = URL(r=request, c=r.controller, f=r.function,
                   args=["search"], vars=s_var)
        save_search_script = \
'''$('#%s').live('click',function(){
 $('#%s').show()
 $('#%s').hide()
 $.ajax({
  url:'%s',
  data:'%s',
  success:function(data){
   $('#%s').show()
   $('#%s').hide()
  },
  type:'POST'
 })
 return false
})''' % (save_search_btn_id,
         save_search_processing_id,
         save_search_btn_id,
         jurl,
         json.dumps(search_vars),
         save_search_a_id,
         save_search_processing_id)

        current.response.s3.jquery_ready.append(save_search_script)

        widget = DIV(save_search_processing,
                     save_search_a,
                     save_search_btn,
                     _style="font-size:12px;padding:5px 0px 5px 90px;",
                     _id="save_search"
                     )
        return widget

    # -------------------------------------------------------------------------
    def search_interactive(self, r, **attr):
        """
            Interactive search

            @param r: the S3Request instance
            @param attr: request parameters
        """

        # Get environment
        T = current.T
        session = current.session
        request = self.request
        response = current.response
        s3 = response.s3
        resource = self.resource
        settings = current.deployment_settings
        db = current.db
        s3db = current.s3db
        gis = current.gis
        table = self.table
        tablename = self.tablename

        # Get representation
        representation = r.representation

        # Initialize output
        output = dict()

        # Get table-specific parameters
        config = self._config
        sortby = config("sortby", [[1, "asc"]])
        orderby = config("orderby", None)
        list_fields = config("list_fields")
        insertable = config("insertable", True)

        # Initialize the form
        form = DIV(_class="search_form form-container")

        # Figure out which set of form values to use
        # POST > GET > session > unfiltered
        if r.http == "POST":
            # POST
            form_values = r.post_vars
        else:
            url_options = Storage([(k, v) for k, v in r.get_vars.iteritems() if v])
            if url_options:
                # GET
                form_values = url_options
            else:
                session_options = session.s3.search_options
                if session_options and tablename in session_options:
                    # session
                    session_options = session_options[tablename]
                else:
                    # unfiltered
                    session_options = Storage()
                form_values = session_options

        # Build the search forms
        simple_form, advanced_form = self.build_forms(r, form_values)

        # Check for Load Search
        if "load" in r.get_vars:
            search_id = r.get_vars.get("load", None)
            if not search_id:
                r.error(400, current.manager.ERROR.BAD_RECORD)
            r.post_vars = r.vars
            search_table = s3db.pr_save_search
            _query = (search_table.id == search_id)
            record = db(_query).select(record.search_vars,
                                       limitby=(0, 1)).first()
            if not record:
                r.error(400, current.manager.ERROR.BAD_RECORD)
            import cPickle
            s_vars = cPickle.loads(record.search_vars)
            r.post_vars = Storage(s_vars["criteria"])
            r.http = "POST"

        # Process the search forms
        query, errors = self.process_forms(r,
                                           simple_form,
                                           advanced_form,
                                           form_values)

        search_url = None
        if not errors:
            if hasattr(query, "serialize_url"):
                search_url = r.url(method = "",
                                   vars = query.serialize_url(resource))
            resource.add_filter(query)
            search_vars = dict(simple=False,
                               advanced=True,
                               criteria=form_values)
        else:
            search_vars = dict()

        if representation == "plain":
            # Map popup filter
            # Return just the advanced form, no results
            form.append(advanced_form)
            output["item"] = form
            response.view = self._view(r, "plain.html")
            return output

        if s3.simple_search:
            form.append(DIV(_id="search-mode", _mode="simple"))
        else:
            form.append(DIV(_id="search-mode", _mode="advanced"))

        # Save Search Widget
        if session.auth and settings.get_save_search_widget():
            save_search = self.save_search_widget(r, search_vars, **attr)
        else:
            save_search = DIV()

        # Complete the output form-DIV()
        if simple_form is not None:
            simple_form.append(save_search)
            form.append(simple_form)
        if advanced_form is not None:
            advanced_form.append(save_search)
            form.append(advanced_form)
        output["form"] = form

        # Build session filter (for SSPag)
        if not s3.no_sspag:
            limit = 1
            ids = resource.get_id()
            if ids:
                if not isinstance(ids, list):
                    ids = str(ids)
                else:
                    ids = ",".join([str(i) for i in ids])
                session.s3.filter = {"%s.id" % resource.name: ids}
        else:
            limit = None

        # List fields
        linkto = self._linkto(r)
        if not list_fields:
            fields = resource.readable_fields()
            list_fields = [f.name for f in fields]
        else:
            fields = [table[f] for f in list_fields if f in table.fields]
        if not fields:
            fields = []
        if fields[0].name != table.fields[0]:
            fields.insert(0, table[table.fields[0]])
        if list_fields[0] != table.fields[0]:
            list_fields.insert(0, table.fields[0])
        if not orderby:
            orderby = fields[0]

        # Truncate long texts
        if r.interactive or representation == "aadata":
            for f in table:
                if str(f.type) == "text" and not f.represent:
                    f.represent = self.truncate

        # Get the result table
        items = resource.sqltable(fields=list_fields,
                                  limit=limit,
                                  orderby=orderby,
                                  distinct=True,
                                  linkto=linkto,
                                  download_url=self.download_url,
                                  format=representation)

        # Remove the dataTables search box to avoid confusion
        s3.dataTable_NobFilter = True

        if items:
            if not s3.no_sspag:
                # Pre-populate SSPag cache (avoids the 1st Ajax request)
                totalrows = resource.count(distinct=True)
                if totalrows:
                    if s3.dataTable_iDisplayLength:
                        limit = 2 * s3.dataTable_iDisplayLength
                    else:
                        limit = 50
                    sqltable = resource.sqltable(fields=list_fields,
                                                 start=0,
                                                 limit=limit,
                                                 orderby=orderby,
                                                 distinct=True,
                                                 linkto=linkto,
                                                 download_url=self.download_url,
                                                 as_page=True,
                                                 format=representation)

                    aadata = dict(aaData=sqltable or [])
                    aadata.update(iTotalRecords=totalrows,
                                  iTotalDisplayRecords=totalrows)
                    response.aadata = jsons(aadata)
                    s3.start = 0
                    s3.limit = limit

        elif not items:
            items = self.crud_string(tablename, "msg_no_match")

        output["items"] = items
        output["sortby"] = sortby

        if isinstance(items, DIV):
            filter = session.s3.filter
            app = request.application

            # Permalink
            if search_url:
                link = A(T("Link to this result"),
                         _href=search_url,
                         _class="permalink")
                sep = " | "
            else:
                link = sep = ""

            list_formats = DIV(link, sep,
                               "%s: " % T("Export to"),
                               A(IMG(_src="/%s/static/img/pdficon_small.gif" % app),
                                 _title=T("Export in PDF format"),
                                 _href=r.url(method="", representation="pdf",
                                             vars=filter)),
                               A(IMG(_src="/%s/static/img/icon-xls.png" % app),
                                 _title=T("Export in XLS format"),
                                 _href=r.url(method="", representation="xls",
                                             vars=filter)),
                               A(IMG(_src="/%s/static/img/RSS_16.png" % app),
                                 _title=T("Export in RSS format"),
                                 _href=r.url(method="", representation="rss",
                                             vars=filter)),
                               _id="list_formats")
            tabs = []

            if "location_id" in table or \
               "site_id" in table:
                # Add a map for search results
                # (this same map is also used by the Map Search Widget, if-present)
                tabs.append((T("Map"), "map"))
                app = request.application
                list_formats.append(A(IMG(_src="/%s/static/img/kml_icon.png" % app),
                                      _title=T("Export in KML format"),
                                      _href=r.url(method="",
                                                  representation="kml",
                                                  vars=filter)),
                                    )
                # Build URL to load the features onto the map
                if query:
                    vars = query.serialize_url(resource=resource)
                else:
                    vars = None
                url = URL(extension="geojson",
                          args=None,
                          vars=vars)
                feature_resources = [{
                        "name"   : T("Search Results"),
                        "id"     : "search_results",
                        "url"    : url,
                        "active" : False, # Gets activated when the Map is opened up
                        "marker" : gis.get_marker(request.controller, request.function)
                    }]
                map_popup = gis.show_map(
                                        feature_resources=feature_resources,
                                        # Added by search widget onClick in s3.dataTables.js
                                        #add_polygon = True,
                                        #add_polygon_active = True,
                                        catalogue_layers=True,
                                        legend=True,
                                        toolbar=True,
                                        collapsed=True,
                                        #search = True,
                                        window=True,
                                        window_hide=True
                                        )
                s3.dataTableMap = map_popup

            if settings.has_module("msg") and \
               ("pe_id" in table or "person_id" in table):
                # Provide the ability to Message person entities in search results
                tabs.append((T("Message"), "compose"))

            if tabs:
                tabs.insert(0, ((T("List"), None)))
        else:
            list_formats = ""
            tabs = []


        # Search Tabs
        search_tabs = s3_search_tabs(r, tabs)
        output["search_tabs"] = search_tabs

        # List Formats
        output["list_formats"] = list_formats

        # Title and subtitle
        output["title"] = self.crud_string(tablename, "title_search")
        output["subtitle"] = self.crud_string(tablename, "msg_match")

        # View
        response.view = self._view(r, "search.html")

        # RHeader gets added later in S3Method()

        return output

    # -------------------------------------------------------------------------
    def process_forms(self, r, simple_form, advanced_form, form_values):
        """
            Validate the form values against the forms. If valid, generate
            and return a query object. Otherwise return an empty query and
            the errors.

            If valid, save the values into the users' session.
        """

        s3 = current.session.s3

        query = None
        errors = None

        # Create a container in the session to saves search options
        if "search_options" not in s3:
            s3.search_options = Storage()

        # Process the simple search form:
        simple = simple_form is not None
        if simple_form is not None:
            if simple_form.accepts(form_values,
                                   formname="search_simple"):
                for name, widget in self.simple:
                    query, errors = self._build_widget_query(self.resource,
                                                             name,
                                                             widget,
                                                             simple_form,
                                                             query)
                    if errors:
                        simple_form.errors.update(errors)
                errors = simple_form.errors

                # Save the form values into the session
                s3.search_options[self.tablename] = \
                    Storage([(k, v) for k, v in form_values.iteritems() if v])
            elif simple_form.errors:
                errors = simple_form.errors
                return query, errors, simple

        # Process the advanced search form:
        if advanced_form is not None:
            if advanced_form.accepts(form_values,
                                     formname="search_advanced"):
                simple = False
                for name, widget in self.advanced:
                    query, errors = self._build_widget_query(self.resource,
                                                             name,
                                                             widget,
                                                             advanced_form,
                                                             query)
                    if errors:
                        advanced_form.errors.update(errors)

                errors = advanced_form.errors

                # Save the form values into the session
                s3.search_options[self.tablename] = \
                    Storage([(k, v) for k, v in form_values.iteritems() if v])
            elif advanced_form.errors:
                simple = False

        current.response.s3.simple_search = simple

        return (query, errors)

    # -------------------------------------------------------------------------
    def build_forms(self, r, form_values=None):
        """
            Builds a form customised to the module/resource. Includes a link
            to the create form for this resource.
        """

        simple = self.simple
        advanced = self.advanced

        T = current.T
        tablename = self.tablename
        representation = r.representation

        simple_form = None
        advanced_form = None

        # Add-link (common to all forms)
        ADD = self.crud_string(tablename, "label_create_button")
        href_add = r.url(method="create", representation=representation)
        insertable = self._config("insertable", True)
        authorised = self.permit("create", tablename)
        if authorised and insertable and representation != "plain":
            add_link = self.crud_button(ADD, _href=href_add,
                                        _id="add-btn", _class="action-lnk")
        else:
            add_link = ""

        # Simple search form
        if simple:
            # Switch-link
            if advanced:
                switch_link = A(T("Advanced Search"), _href="#",
                                _class="action-lnk advanced-lnk")
            else:
                switch_link = ""
            simple_form = self._build_form(simple,
                                           form_values=form_values,
                                           add=add_link,
                                           switch=switch_link,
                                           _class="simple-form")

        # Advanced search form
        if advanced:
            if simple and not r.representation == "plain":
                switch_link = A(T("Simple Search"), _href="#",
                                _class="action-lnk simple-lnk")
                _class = "%s hide"
            else:
                switch_link = ""
                _class = "%s"
            advanced_form = self._build_form(advanced,
                                             form_values=form_values,
                                             add=add_link,
                                             switch=switch_link,
                                             _class=_class % "advanced-form")

        return (simple_form, advanced_form)

    # -------------------------------------------------------------------------
    def _build_form(self, widgets, form_values=None, add="", switch="", **attr):
        """
            @todo: docstring
        """

        T = current.T
        request = self.request
        resource = self.resource

        trows = []
        for name, widget in widgets:

            _widget = widget.widget(resource, form_values)
            if _widget is None:
                # Skip this widget as we have nothing but the label
                continue

            label = widget.field
            if isinstance(label, (list, tuple)) and len(label):
                label = label[0]
            comment = ""

            if hasattr(widget, "attr"):
                label = widget.attr.get("label", label)
                comment = widget.attr.get("comment", comment)

            tr = TR(TD("%s: " % label, _class="w2p_fl"), _widget)

            if comment:
                tr.append(DIV(DIV(_class="tooltip",
                                  _title="%s|%s" % (label, comment))))
            trows.append(tr)

        trows.append(TR("", TD(INPUT(_type="submit", _value=T("Search")),
                               switch, add)))
        form = FORM(TABLE(trows), **attr)
        return form

    # -------------------------------------------------------------------------
    def search_json(self, r, **attr):
        """
            JSON search method for S3AutocompleteWidget

            @param r: the S3Request
            @param attr: request attributes
        """

        output = None

        _vars = self.request.vars

        # JQueryUI Autocomplete uses "term" instead of "value"
        # (old JQuery Autocomplete uses "q" instead of "value")
        value = _vars.value or _vars.term or _vars.q or None

        # We want to do case-insensitive searches
        # (default anyway on MySQL/SQLite, but not PostgreSQL)
        value = value.lower().strip()

        if _vars.field and _vars.filter and value:
            s3db = current.s3db
            resource = self.resource
            table = self.table

            limit = int(_vars.limit or 0)

            fieldname = str.lower(_vars.field)
            field = table[fieldname]

            # Default fields to return
            fields = [table.id, field]
            if self.tablename == "org_site":
                # Simpler to provide an exception case than write a whole new class
                table = s3db.org_site
                fields.append(table.instance_type)

            filter = _vars.filter
            if filter == "~":
                # Normal single-field Autocomplete
                query = (field.lower().like(value + "%"))

            elif filter == "=":
                if field.type.split(" ")[0] in \
                    ["reference", "id", "float", "integer"]:
                    # Numeric, e.g. Organizations' offices_by_org
                    query = (field == value)
                else:
                    # Text
                    query = (field.lower() == value)

            elif filter == "<":
                query = (field < value)

            elif filter == ">":
                query = (field > value)

            else:
                output = current.xml.json_message(
                            False,
                            400,
                            "Unsupported filter! Supported filters: ~, =, <, >")
                raise HTTP(400, body=output)

            # Exclude records which are already linked:
            #      ?link=<linktablename>.<leftkey>.<id>.<rkey>.<fkey>
            # e.g. ?link=project_organisation.organisation_id.5.project_id.id
            if "link" in _vars:
                try:
                    link, lkey, _id, rkey, fkey = _vars.link.split(".")
                    linktable = s3db[link]
                    fq = (linktable[rkey] == table[fkey]) & \
                         (linktable[lkey] == _id)
                    linked = current.db(fq).select(table._id)
                    exclude = (~(table._id.belongs([r[table._id.name]
                                                    for r in linked])))
                except Exception, e:
                    pass # ignore
                else:
                    query &= exclude

            # Select only or exclude template records:
            # to only select templates:
            #           ?template=<fieldname>.<value>,
            #      e.g. ?template=template.true
            # to exclude templates:
            #           ?template=~<fieldname>.<value>
            #      e.g. ?template=~template.true
            if "template" in _vars:
                try:
                    flag, val = _vars.template.split(".", 1)
                    if flag[0] == "~":
                        exclude = True
                        flag = flag[1:]
                    else:
                        exclude = False
                    ffield = table[flag]
                except:
                    pass # ignore
                else:
                    if str(ffield.type) == "boolean":
                        if val.lower() == "true":
                            val = True
                        else:
                            val = False
                    if exclude:
                        templates = (ffield != val)
                    else:
                        templates = (ffield == val)
                    resource.add_filter(templates)

            resource.add_filter(query)

            if filter == "~":
                if (not limit or limit > MAX_SEARCH_RESULTS) and \
                   resource.count() > MAX_SEARCH_RESULTS:
                    output = jsons([dict(id="",
                                         name="Search results are over %d. Please input more characters." \
                                         % MAX_SEARCH_RESULTS)])

            if output is None:
                output = resource.exporter.json(resource,
                                                start=0,
                                                limit=limit,
                                                fields=fields,
                                                orderby=field)
            current.response.headers["Content-Type"] = "application/json"

        else:
            output = current.xml.json_message(
                        False,
                        400,
                        "Missing options! Require: field, filter & value")
            raise HTTP(400, body=output)

        return output

    # -------------------------------------------------------------------------
    @staticmethod
    def _check_search_autcomplete_search_simple_widget(widget):
        """
            @todo: docstring
        """
        if not isinstance(widget, S3SearchSimpleWidget):
            raise SyntaxError("First simple widget for Search AutoComplete must be S3SearchSimpleWidget")

    # -------------------------------------------------------------------------
    def search_autocomplete(self, r, **attr):
        """
            Interactive search

            @param r: the S3Request instance
            @param attr: request parameters
        """

        # Get environment
        T = current.T
        resource = self.resource
        vars = self.request.get_vars

        resource.clear_query()

        # Fieldname of the value for the autocomplete (default to id)
        get_fieldname = attr.get("get_fieldname")
        fieldname = attr.get("fieldname")
        value = attr.get("value")

        # Get representation
        representation = r.representation

        # Initialize output
        feature_queries = []
        bounds = None
        output = dict()
        simple = False

        # Get table-specific parameters
        sortby = self._config("sortby", [[1, "asc"]])
        orderby = self._config("orderby", None)
        list_fields = self._config("list_fields")
        insertable = self._config("insertable", True)

        # Initialize the form
        form_attr = dict(_class="search_form form-container",
                         _prefix=resource.prefix,
                         _resourcename=resource.name,
                         _fieldname=fieldname,
                         )
        if get_fieldname:
            form_attr["_get_fieldname"] = get_fieldname
            # Otherwise default get_fieldname is "id"

        form = DIV(**form_attr)

        # Append the simple search form
        if self.simple:
            simple = True
            if self.advanced:
                switch_link = A(T("Advanced Search"), _href="#",
                                _class="action-lnk advanced-lnk %s",
                                _fieldname=fieldname)
            else:
                switch_link = ""
            # Only display the S3SearchSimpleWidget (should be first)
            name, widget = self.simple[0]

            self._check_search_autcomplete_search_simple_widget(widget)
            name = "%s_search_simple_simple" % fieldname

            autocomplete_widget = widget.widget(resource,
                                                 vars,
                                                 name=name,
                                                 value=value,
                                                 autocomplete="off")

            simple_form = DIV(TABLE(autocomplete_widget,
                                      switch_link
                                     ),
                              _class="simple-form")
            form.append(simple_form)

        # Append the advanced search form
        if self.advanced:
            trows = []
            first_widget = True
            for name, widget in self.advanced:
                _widget = widget.widget(resource, vars)
                if _widget is None:
                    # Skip this widget as we have nothing but the label
                    continue
                label = widget.field
                if first_widget:
                    self._check_search_autcomplete_search_simple_widget(widget)
                    name = "%s_search_simple_advanced" % fieldname
                    autocomplete_widget = widget.widget(resource,
                                                         vars,
                                                         name=name,
                                                         value=value,
                                                         autocomplete="off")
                    first_widget = False
                else:
                    if isinstance(label, (list, tuple)) and len(label):
                        label = label[0]
                    if hasattr(widget, "attr"):
                        label = widget.attr.get("label", label)
                    tr = TR(TD("%s: " % label, _class="w2p_fl"), _widget)
                    trows.append(tr)

            if self.simple:
                switch_link = A(T("Simple Search"), _href="#",
                                _class="action-lnk simple-lnk",
                                _fieldname=fieldname)
            else:
                switch_link = ""

            if simple:
                _class = "hide"
            else:
                _class = None
            advanced_form = DIV(autocomplete_widget,
                                TABLE(trows),
                                TABLE(TR(switch_link)),
                                _class="%s advanced-form" % _class,
                                #_resourcename = resource.name
                                )
            form.append(advanced_form)

        output.update(form=form)
        return output

    # -------------------------------------------------------------------------
    def search_json_autocomplete(self, r, **attr):
        """
            @todo: docstring
        """

        query = None
        errors = True

        request = self.request
        resource = self.resource
        response = current.response

        response.headers["Content-Type"] = "application/json"

        # Process the simple search form:
        if self.simple and request.vars.simple_form:
            for name, widget in self.simple:
                # Pass request instead of form - it contains the vars
                query, errors = self._build_widget_query(resource,
                                                         name,
                                                         widget,
                                                         request,
                                                         query)
                if errors:
                    break
        # Process the advanced search form:
        elif self.advanced:
            for name, widget in self.advanced:
                # Pass request instead of form - it contains the vars
                query, errors = self._build_widget_query(resource,
                                                         name,
                                                         widget,
                                                         request,
                                                         query)
                if errors:
                    break
        else:
            errors = True

        resource.add_filter(query)
        try:
            get_fieldname = request.vars.get("get_fieldname", "id")
            field = resource.table[get_fieldname]
        except:
            errors = True

        # How can this be done more elegantly?
        resource_represent = { "human_resource":
                               lambda id: \
                                response.s3.hrm_human_resource_represent(id,
                                                                         show_link=True)
                              }
        if get_fieldname == "id":
            represent = resource_represent[resource.name]
        else:
            represent = field.represent

        attributes = dict(orderby=field,
                          limitby=resource.limitby(start=0, limit=11),
                          distinct=True)

        # Get the rows
        rows = resource.select(field, **attributes)

        if not errors:
            output = [{ "id"   : row[get_fieldname],
                       "represent" : str(represent(row[get_fieldname]))
                       } for row in rows ]
        else:
            jsons("{}")

        return jsons(output)

    # -------------------------------------------------------------------------
    @staticmethod
    def save_search(r, **attr):
        """
            Save a Search Filter in the user's profile
            - db.pr_save_search
        """

        search_vars = json.load(r.body)
        s_vars = {}

        for i in search_vars.iterkeys():
            if str(i) == "criteria" :
                s_dict = {}
                c_dict = search_vars[i]
                for j in c_dict.iterkeys():
                    key = str(j)
                    s_dict[key] = str(c_dict[j])
                s_vars[str(i)] = s_dict
            else:
                key = str(i)
                s_vars[key] = str(search_vars[i])

        import cPickle
        search_str = cPickle.dumps(s_vars)
        table = current.s3db.pr_save_search
        query = (table.user_id == current.auth.user_id) & \
                (table.search_vars == search_str)
        if len(current.db(query).select(table.id)) == 0:
            new_search = {}
            new_search["search_vars"] = search_str
            _id = table.insert(**new_search)
        msg = "success"
        return msg

# =============================================================================
class S3LocationSearch(S3Search):
    """
        Search method with specifics for Location records (hierarchy search)
    """

    def search_json(self, r, **attr):
        """
            JSON search method for S3LocationAutocompleteWidget

            @param r: the S3Request
            @param attr: request attributes
        """

        output = None
        response = current.response
        resource = self.resource
        table = self.table

        # Query comes in pre-filtered to accessible & deletion_status
        # Respect response.s3.filter
        resource.add_filter(response.s3.filter)

        _vars = self.request.vars

        limit = int(_vars.limit or 0)

        # JQueryUI Autocomplete uses "term"
        # old JQuery Autocomplete uses "q"
        # what uses "value"?
        value = _vars.term or _vars.value or _vars.q or None

        # We want to do case-insensitive searches
        # (default anyway on MySQL/SQLite, but not PostgreSQL)
        if value:
            value = value.lower().strip()

        query = None
        fields = []
        field = table.id

        if _vars.field and _vars.filter and value:
            fieldname = str.lower(_vars.field)
            field = table[fieldname]

            if _vars.simple:
                fields = [table.id,
                          table.name,
                          table.level,
                          table.path,
                          table.L0,
                          table.L1,
                          table.L2,
                          table.L3
                          ]
            else:
                # Default fields to return
                fields = [table.id,
                          table.name,
                          table.level,
                          table.parent,
                          table.path,
                          table.uuid,
                          table.lat,
                          table.lon,
                          table.addr_street,
                          table.addr_postcode
                          ]

            # Optional fields
            if "level" in _vars and _vars.level:
                if _vars.level == "null":
                    level = None
                elif "|" in _vars.level:
                    level = _vars.level.split("|")
                else:
                    level = str.upper(_vars.level)
            else:
                level = None

            if "parent" in _vars and _vars.parent:
                if _vars.parent == "null":
                    parent = None
                else:
                    parent = int(_vars.parent)
            else:
                parent = None

            if "children" in _vars and _vars.children:
                if _vars.children == "null":
                    children = None
                else:
                    children = int(_vars.children)
            else:
                children = None

            if "field2" in _vars and _vars.field2:
                fieldname = str.lower(_vars.field2)
                field2 = table[fieldname]
            else:
                field2 = None

            if "exclude_field" in _vars:
                exclude_field = str.lower(_vars.exclude_field)
                if "exclude_value" in _vars:
                    exclude_value = str.lower(_vars.exclude_value)
                else:
                    exclude_value = None
            else:
                exclude_field = None
                exclude_value = None

            filter = _vars.filter
            if filter == "~":
                if children:
                    # New LocationSelector
                    children = current.gis.get_children(children, level=level)
                    children = children.find(lambda row: \
                                             row.name and value in str.lower(row.name))
                    output = children.json()
                    response.headers["Content-Type"] = "application/json"
                    return output

                if exclude_field and exclude_value:
                    # Old LocationSelector
                    # Filter out poor-quality data, such as from Ushahidi
                    query = (field.lower().like(value + "%")) & \
                            ((table[exclude_field].lower() != exclude_value) | \
                             (table[exclude_field] == None))

                elif field2:
                    # New LocationSelector
                    query = ((field.lower().like(value + "%")) | \
                             (field2.lower().like(value + "%")))

                else:
                    # Normal single-field
                    query = (field.lower().like(value + "%"))

                if level:
                    resource.add_filter(query)
                    # New LocationSelector or Autocomplete
                    if isinstance(level, list):
                        query = (table.level.belongs(level))
                    elif str.upper(level) == "NULLNONE":
                        level = None
                        query = (table.level == level)
                    else:
                        query = (table.level == level)

                if parent:
                    # New LocationSelector
                    resource.add_filter(query)
                    query = (table.parent == parent)

            elif filter == "=":
                if field.type.split(" ")[0] in \
                   ["reference", "id", "float", "integer"]:
                    # Numeric, e.g. Organizations' offices_by_org
                    query = (field == value)
                else:
                    # Text
                    if value == "nullnone":
                        # i.e. old Location Selector
                        query = (field == None)
                    else:
                        query = (field.lower() == value)

                if parent:
                    # i.e. gis_location hierarchical search
                    resource.add_filter(query)
                    query = (table.parent == parent)

                fields = [table.id,
                          table.name,
                          table.level,
                          table.uuid,
                          table.parent,
                          table.lat,
                          table.lon,
                          table.addr_street,
                          table.addr_postcode
                          ]
            else:
                output = current.xml.json_message(
                                False,
                                400,
                                "Unsupported filter! Supported filters: ~, ="
                            )
                raise HTTP(400, body=output)


        if not fields:
            append = fields.append
            for field in table.fields:
                append(table[field])

        resource.add_filter(query)

        if filter == "~":
            if (not limit or limit > MAX_SEARCH_RESULTS) and resource.count() > MAX_SEARCH_RESULTS:
                output = jsons([dict(id="",
                                     name="Search results are over %d. Please input more characters." \
                                     % MAX_SEARCH_RESULTS)])
        elif not parent:
            if (not limit or limit > MAX_RESULTS) and resource.count() > MAX_RESULTS:
                output = jsons([])

        if output is None:
            output = resource.exporter.json(resource,
                                            start=0,
                                            limit=limit,
                                            fields=fields,
                                            orderby=field)

        response.headers["Content-Type"] = "application/json"
        return output

# =============================================================================
class S3OrganisationSearch(S3Search):
    """
        Search method with specifics for Organisation records
        - searches name & acronym for both this organisation & the parent of
          branches
    """

    def search_json(self, r, **attr):
        """
            JSON search method for S3OrganisationAutocompleteWidget

            @param r: the S3Request
            @param attr: request attributes
        """

        response = current.response
        resource = self.resource
        table = self.table

        # Query comes in pre-filtered to accessible & deletion_status
        # Respect response.s3.filter
        resource.add_filter(response.s3.filter)

        _vars = self.request.vars # should be request.get_vars?

        # JQueryUI Autocomplete uses "term"
        # old JQuery Autocomplete uses "q"
        # what uses "value"?
        value = _vars.term or _vars.value or _vars.q or None

        # We want to do case-insensitive searches
        # (default anyway on MySQL/SQLite, but not PostgreSQL)
        value = value.lower().strip()

        filter = _vars.filter

        if filter and value:

            if filter == "~":
                query = (S3FieldSelector("parent.name").lower().like(value + "%")) | \
                        (S3FieldSelector("parent.acronym").lower().like(value + "%")) | \
                        (S3FieldSelector("organisation.name").lower().like(value + "%")) | \
                        (S3FieldSelector("organisation.acronym").lower().like(value + "%"))

            else:
                output = current.xml.json_message(
                                False,
                                400,
                                "Unsupported filter! Supported filters: ~"
                            )
                raise HTTP(400, body=output)

        resource.add_filter(query)

        limit = int(_vars.limit or 0)
        if (not limit or limit > MAX_SEARCH_RESULTS) and resource.count() > MAX_SEARCH_RESULTS:
            output = jsons([dict(id="",
                                 name="Search results are over %d. Please input more characters." \
                                 % MAX_SEARCH_RESULTS)])
        else:
            btable = current.s3db.org_organisation_branch
            field = table.name
            field2 = table.acronym
            field3 = btable.organisation_id

            # Fields to return
            fields = [table.id, field, field2, field3]

            attributes = dict(orderby=field)
            limitby = resource.limitby(start=0, limit=limit)
            if limitby is not None:
                attributes["limitby"] = limitby
            rows = resource.select(*fields, **attributes)
            output = []
            append = output.append
            db = current.db
            for row in rows:
                name = row[table].name
                parent = None
                if "org_organisation_branch" in row:
                    query = (table.id == row[btable].organisation_id)
                    parent = db(query).select(table.name,
                                              limitby = (0, 1)).first()
                    if parent:
                        name = "%s > %s" % (parent.name,
                                            name)
                if not parent:
                    acronym = row[table].acronym
                    if acronym:
                        name = "%s (%s)" % (name,
                                            acronym)
                record = dict(
                    id = row[table].id,
                    name = name,
                    )
                append(record)
            output = jsons(output)

        response.headers["Content-Type"] = "application/json"
        return output

# =============================================================================
class S3PersonSearch(S3Search):
    """
        Search method for Persons
    """

    def search_json(self, r, **attr):
        """
            JSON search method for S3PersonAutocompleteWidget
            - full name search
        """

        response = current.response
        resource = self.resource

        # Query comes in pre-filtered to accessible & deletion_status
        # Respect response.s3.filter
        resource.add_filter(response.s3.filter)

        _vars = self.request.vars # should be request.get_vars?

        # JQueryUI Autocomplete uses "term"
        # old JQuery Autocomplete uses "q"
        # what uses "value"?
        value = _vars.term or _vars.value or _vars.q or None

        if not value:
            output = current.xml.json_message(
                            False,
                            400,
                            "No value provided!"
                        )
            raise HTTP(400, body=output)

        # We want to do case-insensitive searches
        # (default anyway on MySQL/SQLite, but not PostgreSQL)
        value = value.lower()

        if " " in value:
            value1, value2 = value.split(" ", 1)
            value2 = value2.strip()
            query = (S3FieldSelector("first_name").lower().like(value1 + "%")) & \
                    ((S3FieldSelector("middle_name").lower().like(value2 + "%")) | \
                     (S3FieldSelector("last_name").lower().like(value2 + "%")))
        else:
            value = value.strip()
            query = ((S3FieldSelector("first_name").lower().like(value + "%")) | \
                    (S3FieldSelector("middle_name").lower().like(value + "%")) | \
                    (S3FieldSelector("last_name").lower().like(value + "%")))

        resource.add_filter(query)

        limit = int(_vars.limit or 0)
        if (not limit or limit > MAX_SEARCH_RESULTS) and resource.count() > MAX_SEARCH_RESULTS:
            output = jsons([dict(id="",
                                 name="Search results are over %d. Please input more characters." \
                                     % MAX_SEARCH_RESULTS)])
        else:
            fields = ["id",
                      "first_name",
                      "middle_name",
                      "last_name",
                      ]

            rows = resource.sqltable(fields=fields,
                                     start=0,
                                     limit=limit,
                                     orderby="pr_person.first_name",
                                     as_rows=True)

            if rows:
                items = [{
                            "id"     : row.id,
                            "first"  : row.first_name,
                            "middle" : row.middle_name or "",
                            "last"   : row.last_name or "",
                        } for row in rows ]
            else:
                items = []
            output = json.dumps(items)

        response.headers["Content-Type"] = "application/json"
        return output

# =============================================================================
class S3HRSearch(S3Search):
    """
        Search method for Human Resources
    """

    def search_json(self, r, **attr):
        """
            JSON search method for S3HumanResourceAutocompleteWidget
            - full name search
            - include Organisation & Job Role in the output
        """

        resource = self.resource
        response = current.response

        # Query comes in pre-filtered to accessible & deletion_status
        # Respect response.s3.filter
        resource.add_filter(response.s3.filter)

        _vars = self.request.vars # should be request.get_vars?

        # JQueryUI Autocomplete uses "term"
        # old JQuery Autocomplete uses "q"
        # what uses "value"?
        value = _vars.term or _vars.value or _vars.q or None

        if not value:
            output = current.xml.json_message(
                            False,
                            400,
                            "No value provided!"
                        )
            raise HTTP(400, body=output)

        # We want to do case-insensitive searches
        # (default anyway on MySQL/SQLite, but not PostgreSQL)
        value = value.lower()

        if " " in value:
            # Multiple words
            # - check for match of first word against first_name
            # - & second word against either middle_name or last_name
            value1, value2 = value.split(" ", 1)
            value2 = value2.strip()
            query = ((S3FieldSelector("person_id$first_name").lower().like(value1 + "%")) & \
                    ((S3FieldSelector("person_id$middle_name").lower().like(value2 + "%")) | \
                     (S3FieldSelector("person_id$last_name").lower().like(value2 + "%"))))
        else:
            # Single word - check for match against any of the 3 names
            value = value.strip()
            query = ((S3FieldSelector("person_id$first_name").lower().like(value + "%")) | \
                     (S3FieldSelector("person_id$middle_name").lower().like(value + "%")) | \
                     (S3FieldSelector("person_id$last_name").lower().like(value + "%")))

        resource.add_filter(query)

        limit = int(_vars.limit or 0)
        if (not limit or limit > MAX_SEARCH_RESULTS) and resource.count() > MAX_SEARCH_RESULTS:
            output = jsons([dict(id="",
                                 name="Search results are over %d. Please input more characters." \
                                 % MAX_SEARCH_RESULTS)])
        else:
            fields = ["id",
                      "person_id$first_name",
                      "person_id$middle_name",
                      "person_id$last_name",
                      "job_title_id$name",
                      ]
            show_orgs = current.deployment_settings.get_hrm_show_organisation()
            if show_orgs:
                fields.append("organisation_id$name")

            rows = resource.sqltable(fields=fields,
                                     start=0,
                                     limit=limit,
                                     orderby="pr_person.first_name",
                                     as_rows=True)

            if rows:
                items = [{
                            "id"     : row["hrm_human_resource"].id,
                            "first"  : row["pr_person"].first_name,
                            "middle" : row["pr_person"].middle_name or "",
                            "last"   : row["pr_person"].last_name or "",
                            "org"    : row["org_organisation"].name if show_orgs else "",
                            "job"    : row["hrm_job_title"].name or "",
                        } for row in rows ]
            else:
                items = []
            output = json.dumps(items)

        response.headers["Content-Type"] = "application/json"
        return output

# =============================================================================
class S3PentitySearch(S3Search):
    """
        Search method with specifics for Pentity records (full name search)
    """

    def search_json(self, r, **attr):
        """
            Legacy JSON search method (for autocomplete widgets)

            @param r: the S3Request
            @param attr: request attributes
        """

        response = current.response
        resource = self.resource
        table = self.table
        s3db = current.s3db

        # Query comes in pre-filtered to accessible & deletion_status
        # Respect response.s3.filter
        resource.add_filter(response.s3.filter)

        _vars = self.request.vars # should be request.get_vars?

        # JQueryUI Autocomplete uses "term"
        # old JQuery Autocomplete uses "q"
        # what uses "value"?
        value = _vars.term or _vars.value or _vars.q or None

        # We want to do case-insensitive searches
        # (default anyway on MySQL/SQLite, but not PostgreSQL)
        value = value.lower()

        filter = _vars.filter
        limit = int(_vars.limit or 0)

        # Persons
        if filter and value:
            ptable = s3db.pr_person
            field = ptable.first_name
            field2 = ptable.middle_name
            field3 = ptable.last_name

            if filter == "~":
                # pr_person Autocomplete
                if " " in value:
                    value1, value2 = value.split(" ", 1)
                    value2 = value2.strip()
                    query = (field.lower().like(value1 + "%")) & \
                            (field2.lower().like(value2 + "%")) | \
                            (field3.lower().like(value2 + "%"))
                else:
                    value = value.strip()
                    query = ((field.lower().like(value + "%")) | \
                            (field2.lower().like(value + "%")) | \
                            (field3.lower().like(value + "%")))
                resource.add_filter(query)
            else:
                output = current.xml.json_message(
                                False,
                                400,
                                "Unsupported filter! Supported filters: ~"
                            )
                raise HTTP(400, body=output)

        resource.add_filter(ptable.pe_id == table.pe_id)

        output = resource.exporter.json(resource, start=0, limit=limit,
                                        fields=[table.pe_id], orderby=field)
        items = json.loads(output)

        # Add Groups
        if filter and value:
            gtable = s3db.pr_group
            field = gtable.name
            query = field.lower().like("%" + value + "%")
            resource.clear_query()
            resource.add_filter(query)
            resource.add_filter(gtable.pe_id == table.pe_id)
            output = resource.exporter.json(resource,
                                            start=0,
                                            limit=limit,
                                            fields=[table.pe_id],
                                            orderby=field)
            items += json.loads(output)

        # Add Organisations
        if filter and value:
            otable = s3db.org_organisation
            field = otable.name
            query = field.lower().like("%" + value + "%")
            resource.clear_query()
            resource.add_filter(query)
            resource.add_filter(otable.pe_id == table.pe_id)
            output = resource.exporter.json(resource,
                                            start=0,
                                            limit=limit,
                                            fields=[table.pe_id],
                                            orderby=field)
            items += json.loads(output)

        items = [ { "id" : item[u'pe_id'],
                    "name" : s3db.pr_pentity_represent(item[u'pe_id'],
                                                       show_label=False) }
                  for item in items ]
        output = json.dumps(items)
        response.headers["Content-Type"] = "application/json"
        return output

# =============================================================================
class S3SearchOrgHierarchyWidget(S3SearchOptionsWidget):

    def widget(self, resource, vars):
        field_name = self.field

        # check the field type
        try:
            field = resource.table[field_name]
        except:
            field_type = "virtual"
        else:
            field_type = str(field.type)

        return S3OrganisationHierarchyWidget()(field, {}, **self.attr)

# END =========================================================================<|MERGE_RESOLUTION|>--- conflicted
+++ resolved
@@ -592,49 +592,28 @@
             else:
                 opt_values = []
 
-<<<<<<< HEAD
                 # Find unique values of options for that field
                 rows = resource.sqltable(fields=[field_name], as_rows=True)
 
-                if rows:
-                    if field_type.startswith("list"):
-                        for row in rows:
-                            # row == {field_name: [#, ...]}
-                            fk_list = row[field]
-
-=======
-                rows = resource.sqltable(fields=[field_name],
-                                         start=None,
-                                         limit=None,
-                                         as_rows=True)
-                if rows:
-                    if field_type.startswith("list"):
-                        for row in rows:
-                            fk_list = row[field]
->>>>>>> 09066e10
-                            if fk_list != None:
-                                try:
-                                    fkeys = fk_list.split("|")
-                                except:
-                                    fkeys = fk_list
-<<<<<<< HEAD
-
-=======
->>>>>>> 09066e10
-                                for fkey in fkeys:
-                                    if fkey not in opt_values:
-                                        opt_values.append(fkey)
-                    else:
-<<<<<<< HEAD
-                        opt_values = [row[field] for row
-                                                 in rows
-                                                 if row[field] != None and
-                                                 row[field] not in opt_values]
-=======
-                        opt_values = list(set([row[field]
-                                               for row in rows
-                                               if row[field] is not None]))
->>>>>>> 09066e10
+                if field_type.startswith("list"):
+                    for row in rows:
+                        # row == {field_name: [#, ...]}
+                        fk_list = row[field]
+
+                        if fk_list != None:
+                            try:
+                                fkeys = fk_list.split("|")
+                            except:
+                                fkeys = fk_list
+
+                            for fkey in fkeys:
+                                if fkey not in opt_values:
+                                    opt_values.append(fkey)
+                else:
+                    opt_values = [row[field] for row
+                                             in rows
+                                             if row[field] != None and
+                                             row[field] not in opt_values]
 
         if len(opt_values) < 2:
             msg = attr.get("_no_opts", T("No options available"))
