# -*- coding: utf-8 -*-

"""
    RESTful Search Methods

    @requires: U{B{I{gluon}} <http://web2py.com>}

    @copyright: 2009-2012 (c) Sahana Software Foundation
    @license: MIT

    Permission is hereby granted, free of charge, to any person
    obtaining a copy of this software and associated documentation
    files (the "Software"), to deal in the Software without
    restriction, including without limitation the rights to use,
    copy, modify, merge, publish, distribute, sublicense, and/or sell
    copies of the Software, and to permit persons to whom the
    Software is furnished to do so, subject to the following
    conditions:

    The above copyright notice and this permission notice shall be
    included in all copies or substantial portions of the Software.

    THE SOFTWARE IS PROVIDED "AS IS", WITHOUT WARRANTY OF ANY KIND,
    EXPRESS OR IMPLIED, INCLUDING BUT NOT LIMITED TO THE WARRANTIES
    OF MERCHANTABILITY, FITNESS FOR A PARTICULAR PURPOSE AND
    NONINFRINGEMENT. IN NO EVENT SHALL THE AUTHORS OR COPYRIGHT
    HOLDERS BE LIABLE FOR ANY CLAIM, DAMAGES OR OTHER LIABILITY,
    WHETHER IN AN ACTION OF CONTRACT, TORT OR OTHERWISE, ARISING
    FROM, OUT OF OR IN CONNECTION WITH THE SOFTWARE OR THE USE OR
    OTHER DEALINGS IN THE SOFTWARE.
"""

import re
import cPickle

try:
    import json # try stdlib (Python 2.6)
except ImportError:
    try:
        import simplejson as json # try external module
    except:
        import gluon.contrib.simplejson as json # fallback to pure-Python module

from gluon import *
from gluon.serializers import json as jsons
from gluon.storage import Storage

from s3crud import S3CRUD
from s3navigation import s3_search_tabs
from s3utils import s3_debug, S3DateTime
from s3validators import *
from s3widgets import CheckboxesWidgetS3, S3OrganisationHierarchyWidget

from s3rest import S3FieldSelector

__all__ = ["S3SearchWidget",
           "S3SearchSimpleWidget",
           "S3SearchMinMaxWidget",
           "S3SearchOptionsWidget",
           "S3SearchLocationHierarchyWidget",
           "S3SearchLocationWidget",
           "S3SearchSkillsWidget",
           "S3SearchOrgHierarchyWidget",
           "S3Search",
           "S3LocationSearch",
           "S3OrganisationSearch",
           "S3PersonSearch",
           "S3HRSearch",
           "S3PentitySearch",
           "S3TrainingSearch",
           ]

MAX_RESULTS = 1000
MAX_SEARCH_RESULTS = 200

<<<<<<< HEAD
=======
#SHAPELY = False
#try:
    #import shapely
    #import shapely.geometry
    #from shapely.wkt import loads as wkt_loads
    #SHAPELY = True
#except ImportError:
    #s3_debug("WARNING: %s: Shapely GIS library not installed" % __name__)

>>>>>>> 17b0a34b
# =============================================================================
class S3SearchWidget(object):
    """
        Search Widget for interactive search (base class)
    """

    def __init__(self, field=None, name=None, **attr):
        """
            Configures the search option

            @param field: name(s) of the fields to search in
            @param name: ?

            @keyword label: a label for the search widget
            @keyword comment: a comment for the search widget
        """
        self.other = None
        self.field = field

        if not self.field:
            raise SyntaxError("No search field specified.")

        self.attr = Storage(attr)
        if name is not None:
            self.attr["_name"] = name

        self.master_query = None
        self.search_field = None

    # -------------------------------------------------------------------------
    def widget(self, resource, vars):
        """
            Returns the widget

            @param resource: the resource to search in
            @param vars: the URL GET variables as dict
        """

        self.attr = Storage(attr)

        raise NotImplementedError

    # -------------------------------------------------------------------------
    @staticmethod
    def query(resource, value):
        """
            Returns a sub-query for this search option

            @param resource: the resource to search in
            @param value: the value returned from the widget
        """
        raise NotImplementedError

    # -------------------------------------------------------------------------
    def build_master_query(self, resource):
        """
            Get the master query for the specified field(s)
        """

        db = current.db
        table = resource.table

        master_query = Storage()
        search_field = Storage()

        fields = self.field
        if fields and not isinstance(fields, (list, tuple)):
            fields = [fields]

        # Find the tables, joins and fields to search in
        for f in fields:
            ktable = None
            rtable = None
            component = None
            reference = None
            multiple = False

            if f.find(".") != -1: # Component
                cname, f = f.split(".", 1)
                if cname not in resource.components:
                    continue
                else:
                    component = resource.components[cname]
                ktable = component.table
                ktablename = component.tablename
                pkey = component.pkey
                fkey = component.fkey
                # Do not add queries for empty tables
                if not db(ktable.id > 0).select(ktable.id,
                                                limitby=(0, 1)).first():
                    continue
            else: # this resource
                ktable = table
                ktablename = table._tablename

            if f.find("$") != -1: # Referenced object
                rkey, f = f.split("$", 1)
                if not rkey in ktable.fields:
                    continue
                ftype = str(ktable[rkey].type)
                if ftype[:9] == "reference":
                    reference = ftype[10:]
                elif ftype[:14] == "list:reference":
                    reference = ftype[15:]
                    multiple = True
                else:
                    continue
                rtable = ktable
                rtablename = ktablename
                ktable = db[reference]
                ktablename = reference
                # Do not add queries for empty tables
                if not db(ktable.id > 0).select(ktable.id,
                                                limitby=(0, 1)).first():
                    continue


            # Master queries
            # @todo: update this for new QueryBuilder (S3ResourceFilter)
            if ktable and ktablename not in master_query:
                query = (resource.accessible_query("read", ktable))
                if "deleted" in ktable.fields:
                    query = (query & (ktable.deleted == "False"))
                join = None
                if reference:
                    if ktablename != rtablename:
                        q = (resource.accessible_query("read", rtable))
                        if "deleted" in rtable.fields:
                            q = (q & (rtable.deleted == "False"))
                    else:
                        q = None
                    if multiple:
                        j = (rtable[rkey].contains(ktable.id))
                    else:
                        j = (rtable[rkey] == ktable.id)
                    if q is not None:
                        join = q & j
                    else:
                        join = j
                j = None
                if component:
                    if reference:
                        q = (resource.accessible_query("read", table))
                        if "deleted" in table.fields:
                            q = (q & (table.deleted == "False"))
                        j = (q & (table[pkey] == rtable[fkey]))
                    else:
                        j = (table[pkey] == ktable[fkey])
                if j is not None and join is not None:
                    join = (join & j)
                elif j:
                    join = j
                if join is not None:
                    query = (query & join)
                master_query[ktable._tablename] = query

            # Search fields
            if ktable and f in ktable.fields:
                if ktable._tablename not in search_field:
                    search_field[ktablename] = [ktable[f]]
                else:
                    search_field[ktablename].append(ktable[f])

        self.master_query = master_query
        self.search_field = search_field

# =============================================================================
class S3SearchSimpleWidget(S3SearchWidget):
    """
        Simple full-text search widget
    """

    def widget(self,
               resource,
               vars=None,
               name=None,
               value=None,
               autocomplete=None):
        """
            Returns the widget

            @param resource: the resource to search in
            @param vars: the URL GET variables as dict
        """

        # SearchAutocomplete must set name depending on the field
        if name:
            self.attr.update(_name=name)

        if "_size" not in self.attr:
            self.attr.update(_size="40")
        if "_name" not in self.attr:
            self.attr.update(_name="%s_search_simple" % resource.name)
        if "_id" not in self.attr:
            self.attr.update(_id="%s_search_simple" % resource.name)
        if autocomplete:
            self.attr.update(_autocomplete=autocomplete)
        self.attr.update(_type="text")

        self.name = self.attr._name


        # Search Autocomplete - Display current value
        self.attr["_value"] = value

        return INPUT(**self.attr)

    # -------------------------------------------------------------------------
    def query(self, resource, value):
        """
            Returns a sub-query for this search option

            @param resource: the resource to search in
            @param value: the value returned from the widget
        """

        # Build the query
        if value and isinstance(value, str):
            values = value.split()

            final_query = None

            # Create a set of queries for each value
            for value in values:
                field_queries = None

                # Create a set of queries that test the current
                # value against each field
                for field in self.field:
                    s = S3FieldSelector(field).lower()
                    field_query = s.like("%%%s%%" % value.lower())

                    # We want a match against any field
                    if field_queries:
                        field_queries = field_query | field_queries
                    else:
                        field_queries = field_query

                # We want all values to be matched
                if final_query:
                    final_query = field_queries & final_query
                else:
                    final_query = field_queries

            return final_query
        else:
            return None


# =============================================================================
class S3SearchMinMaxWidget(S3SearchWidget):
    """
        Min/Max search widget for numeric fields
    """

    def widget(self, resource, vars):
        """
            Returns the widget

            @param resource: the resource to search in
            @param vars: the URL GET variables as dict
        """
        T = current.T
        settings = current.deployment_settings

        self.names = []
        self.method = self.attr.get("method", "range")
        select_min = self.method in ("min", "range")
        select_max = self.method in ("max", "range")

        if not self.search_field:
            self.build_master_query(resource)

        search_field = self.search_field.values()
        if not search_field:
            return SPAN(T("no options available"),
                        _class="no-options-available")

        search_field = search_field[0][0]

        ftype = str(search_field.type)
        input_min = input_max = None
        if ftype == "integer":
            requires = IS_EMPTY_OR(IS_INT_IN_RANGE())
        elif ftype == "date":
            self.attr.update(_class="date")
            requires = IS_EMPTY_OR(IS_DATE(format=settings.get_L10n_date_format()))
        elif ftype == "time":
            self.attr.update(_class="time")
            requires = IS_EMPTY_OR(IS_TIME())
        elif ftype == "datetime":
            self.attr.update(_class="datetime")
            requires = IS_EMPTY_OR(IS_DATETIME(format=settings.get_L10n_datetime_format()))
        else:
            raise SyntaxError("Unsupported search field type")

        self.attr.update(_type="text")
        trl = TR(_class="sublabels")
        tri = TR()

        # dictionaries for storing details of the input elements
        name = self.attr["_name"]
        self.widmin = dict(name="%s_min" % name,
                           label=T("min"),
                           requires=requires,
                           attributes=self.attr)
        self.widmax = dict(name="%s_max" % name,
                           label=T("max"),
                           requires=requires,
                           attributes=self.attr)

        if select_min:
            min_label = self.widget_label(self.widmin)
            min_input = self.widget_input(self.widmin)

            self.names.append(self.widmin["name"])
            trl.append(min_label)
            tri.append(min_input)

        if select_max:
            max_label = self.widget_label(self.widmax)
            max_input = self.widget_input(self.widmax)

            self.names.append(self.widmax["name"])
            trl.append(max_label)
            tri.append(max_input)

        w = TABLE(trl, tri, _class="s3searchminmaxwidget")

        return w

    @staticmethod
    def widget_label(widget):
        """
            @param widget: dict with the name, label, requires and
                            attributes for the input element
            @return: LABEL
        """
        return LABEL(widget["label"], _for="id-%s" % widget["name"])

    @staticmethod
    def widget_input(widget):
        """
            @param widget: dict with the name, label, requires and
                            attributes for the input element
            @return: INPUT
        """
        attr = widget["attributes"].copy()
        attr.update(_name=widget["name"],
                    _id="id-%s" % widget["name"])
        return INPUT(requires=widget["requires"], **attr)

    # -------------------------------------------------------------------------
    def validate(self, resource, value):
        """
            Validate the input values of the widget
        """
        T = current.T
        errors = dict()

        select_min = self.method in ("min", "range")
        select_max = self.method in ("max", "range")

        if select_min and select_max:
            vmin = value.get(self.widmin["name"], None)
            vmax = value.get(self.widmax["name"], None)

            if vmax is not None and vmin is not None and vmin > vmax:
                errors[self.widmax["name"]] = \
                     T("Maximum must be greater than minimum")

        return errors or None

    # -------------------------------------------------------------------------
    def query(self, resource, value):
        """
            Returns a sub-query for this search option

            @param resource: the resource to search in
            @param value: the value returned from the widget
        """
        select_min = self.method in ("min", "range")
        select_max = self.method in ("max", "range")

        min_query = max_query = query = None

        if select_min:
            v = value.get(self.widmin["name"], None)
            if v is not None and str(v):
                min_query = S3FieldSelector(self.field) >= v

        if select_max:
            v = value.get(self.widmax["name"], None)
            if v is not None and str(v):
                max_query = S3FieldSelector(self.field) <= v

        if min_query is not None:
            query = min_query

            if max_query is not None:
                query = query & max_query
        else:
            query = max_query

        return query

# =============================================================================
class S3SearchOptionsWidget(S3SearchWidget):
    """
        Option select widget for option or boolean fields

        Displays a search widget which allows the user to search for records
        with fields matching a certain criteria.

        Field must be an integer or reference to work on all versions of
        gluon/sqlhtml.py

        @param represent: If the field is a reference, represent can pass a
                          formatting string with mapping fields to the
                          referenced record.
        @param cols: The number of columns which the options will be
                     displayed in
    """
    def __init__(self, field=None, name=None, options=None, **attr):
        """
            Configures the search option

            @param field: name(s) of the fields to search in
            @param name: used to build the HTML ID of the widget
            @param options: either a value:label dictionary to populate the
                            search widget or a callable to create this

            @keyword label: a label for the search widget
            @keyword comment: a comment for the search widget
        """
        super(S3SearchOptionsWidget, self).__init__(field, name, **attr)
        self.options = options

    def _get_reference_resource(self, resource):
        """
            If the field is entered as kfield$field, will search field in the
            the referenced resource.
        """
        field = self.field
        kfield = None

        if field.find("$") != -1:
            is_component = True
            kfield, field = field.split("$")
            tablename = resource.table[kfield].type[10:]
            prefix, resource_name = tablename.split("_", 1)
            resource = current.manager.define_resource(prefix,
                                                       resource_name)
        return resource, field, kfield

    def widget(self, resource, vars):
        """
            Returns the widget

            @param resource: the resource to search in
            @param vars: the URL GET variables as dict
        """
        T = current.T

        resource, field_name, kfield = self._get_reference_resource(resource)

        if "_name" not in self.attr:
            self.attr.update(_name="%s_search_select_%s" % (resource.name,
                                                            field_name))
        self.name = self.attr._name

        # populate the field value from the GET parameter
        if vars and self.name in vars:
            value = vars[self.name]
        else:
            value = None

        # check the field type
        try:
            field = resource.table[field_name]
        except:
            field_type = "virtual"
        else:
            field_type = str(field.type)


        opt_keys = []
        opt_list = []

        if self.options is not None:
            if isinstance(self.options, dict):
                options = self.options
                opt_keys = options.keys()
                opt_list = options.items()
            elif callable(self.options):
                options = self.options()
                opt_keys = options.keys()
                opt_list = options.items()
        else:
            if field_type == "boolean":
                opt_keys = (True, False)
            else:
                # Find unique values of options for that field
                rows = resource.select(field, groupby=field)
                if field_type.startswith("list"):
                    for row in rows:
                        rfield = row[field_name]
                        if rfield != None:
                            try:
                                _opt_keys = rfield.split("|")
                            except:
                                _opt_keys = rfield
                            for opt_key in _opt_keys:
                                opt_keys.append(opt_key)
                else:
                    opt_keys = [row[field_name] for row
                                                in rows
                                                if row[field_name] != None]

        if opt_keys == []:
            msg = self.attr.get("_no_opts", T("No options available"))
            return SPAN(msg, _class="no-options-available")

        if self.options is None:
            # Always use the represent of the widget, if present
            represent = self.attr.represent
            # Fallback to the field's represent
            if not represent or field_type[:9] != "reference":
                represent = field.represent

            # Execute, if callable
            if callable(represent):
                if "show_link" in represent.func_code.co_varnames:
                    opt_list = [(opt_key, represent(opt_key, show_link=False)) for opt_key
                                                                               in opt_keys]
                else:
                    opt_list = [(opt_key, represent(opt_key)) for opt_key
                                                              in opt_keys]
            # Otherwise, feed the format string
            elif isinstance(represent, str) and field_type[:9] == "reference":
                # Use the represent string to reduce db calls
                # Find the fields which are needed to represent:
                db = current.db
                ktable = db[field_type[10:]]
                fieldnames = ["id"]
                fieldnames += re.findall("%\(([a-zA-Z0-9_]*)\)s", represent)
                represent_fields = [ktable[fieldname] for fieldname in fieldnames]
                query = (ktable.id.belongs(opt_keys)) & (ktable.deleted == False)
                represent_rows = db(query).select(*represent_fields).as_dict(key=represent_fields[0].name)
                opt_list = []
                for opt_key in opt_keys:
                    opt_represent = represent % represent_rows[opt_key]
                    if opt_represent:
                        opt_list.append([opt_key, opt_represent])
            else:
                opt_list = [(opt_key, "%s" % opt_key) for opt_key in opt_keys if opt_key]

            # Alphabetise (this will not work as it is converted to a dict),
            # look at IS_IN_SET validator or CheckboxesWidget to ensure
            # that the list opt_list.sort()

            options = dict(opt_list)

        # Dummy field
        opt_field = Storage(name=self.name,
                            requires=IS_IN_SET(options,
                                               multiple=True))
        MAX_OPTIONS = 20
        if len(opt_list) > MAX_OPTIONS:
            # Collapse list Alphabetically into letter headers
            # Could this functionality be implemented in a custom
            # CheckboxesWidget?

            # Split opt_list into a dict with the letter as keys
            # letter_options = { "A" : [ ( n, "A..."),
            #                            ( n, "A..."),
            #                            ...
            #                            ],
            #                    "B" : [ ( n, "B..."),
            #                            ( n, "B..."),
            #                            ...
            #                            ],
            #                     ...
            #                    }
            # and create a list of letters
            letters = []
            letter_options = {}
            for key, label in opt_list:
                letter = label and label[0]
                if letter:
                    letter = letter.upper()
                    if letter not in letter_options:
                        letters.append(letter)
                        letter_options[letter] = [(key, label)]
                    else:
                        letter_options[letter].append((key, label))

            # Ensure that letters contains A & Z
            # (For usability to ensure that the complete range is displayed)
            letters.sort()
            if letters[0] != "A":
                letters.insert(0, "A")
            if letters[-1] != "Z":
                letters.append("Z")

            # Build widget
            widget = DIV()
            count = 0
            options = []
            requires = IS_IN_SET(opt_list, multiple=True)

            from_letter = None
            to_letter = None
            for letter in letters:
                if not from_letter:
                    from_letter = letter
                letter_option = letter_options.get(letter, [])
                count += len(letter_option)
                # Check if the number of options is > MAX_OPTIONS
                if count > MAX_OPTIONS or letter == "Z":
                    if not options:
                        options = letter_option

                    if letter == "Z":
                        to_letter = "Z"
                    # Are these options for a single letter or a range?
                    if to_letter != from_letter:
                        _letter = "%s - %s" % (from_letter, to_letter)
                    else:
                        _letter = from_letter
                    # Letter Label
                    widget.append(DIV(_letter,
                                      _id="%s_search_select_%s_label_%s" %
                                                (resource.name,
                                                 field_name,
                                                 from_letter),
                                      _class="search_select_letter_label"))

                    opt_field = Storage(name=self.name,
                                        requires=IS_IN_SET(options,
                                                           multiple=True))
                    if self.attr.cols:
                        letter_widget = CheckboxesWidgetS3.widget(opt_field,
                                                                  value,
                                                                  cols=self.attr.cols,
                                                                  requires=requires,
                                                                  _class="search_select_letter_widget")
                    else:
                        letter_widget = CheckboxesWidgetS3.widget(opt_field, value,
                                                                  _class="search_select_letter_widget")

                    widget.append(letter_widget)

                    count = 0
                    options = []
                    from_letter = letter
                options += letter_option
                to_letter = letter

        else:
            try:
                if self.attr.cols:
                    widget = CheckboxesWidgetS3.widget(opt_field,
                                                       value,
                                                       cols=self.attr.cols)
                else:
                    widget = CheckboxesWidgetS3.widget(opt_field,
                                                       value)
            except:
                # Some versions of gluon/sqlhtml.py don't support
                # non-integer keys
                return None
        return widget

    # -------------------------------------------------------------------------
    def query(self, resource, value):
        """
            Returns a sub-query for this search option

            @param resource: the resource to search in
            @param value: the value returned from the widget
        """

        if value:
            if not isinstance(value, (list, tuple)):
                value = [value]

            try:
                table_field = resource.table[self.field]
            except:
                table_field = None

            # What do we do if we need to search within a virtual field
            # that is a list:* ?
            if table_field and str(table_field.type).startswith("list"):
                query = S3FieldSelector(self.field).contains(value)
            else:
                query = S3FieldSelector(self.field).belongs(value)

            return query
        else:
            return None

# =============================================================================
class S3SearchLocationHierarchyWidget(S3SearchOptionsWidget):
    """
        Displays a search widget which allows the user to search for records
        by selecting a location from a specified level in the hierarchy.
        - works only for tables with s3.address_fields() in
          i.e. Sites & pr_address
    """

    def __init__(self, name=None, field=None, **attr):
        """
            Configures the search option

            @param name: name of the search widget
            @param field: field containing a hierarchy level to search

            @keyword comment: a comment for the search widget
        """

        gis = current.gis

        self.other = None

        if field:
            if field.find("$") != -1:
                kfield, level = field.split("$")
            else:
                level = field
        else:
            # Default to the currently active gis_config
            config = gis.get_config()
            field = level = config.search_level or "L0"

        hierarchy = gis.get_location_hierarchy()
        if level in hierarchy:
            label = hierarchy[level]
        else:
            label = level

        self.field = field

        super(S3SearchLocationHierarchyWidget, self).__init__(field,
                                                              name,
                                                              **attr)

        self.attr = Storage(attr)
        self.attr["label"] = label
        if name is not None:
            self.attr["_name"] = name

# =============================================================================
class S3SearchLocationWidget(S3SearchWidget):
    """
        Interactive location search widget
        - allows the user to select a BBOX & have only results from within
          that BBOX returned

        @ToDo: Have an option to use a Circular Radius
               http://openlayers.org/dev/examples/regular-polygons.html
        @ToDo: Have an option to use a full Polygon
               Hard to process this as a resource filter
    """

    def __init__(self,
                 field="location_id",
                 name=None, # Needs to be specified by caller
                 **attr):
        """
            Initialise parent class & make any necessary modifications
        """

        S3SearchWidget.__init__(self, field, name, **attr)

    # -------------------------------------------------------------------------
    def widget(self, resource, vars):
        """
            Returns the widget

            @param resource: the resource to search in
            @param vars: the URL GET variables as dict
        """

        format = current.auth.permission.format
<<<<<<< HEAD
        if format == "plain":
            return None

        try:
            from shapely.wkt import loads as wkt_loads
        except:
=======
        try:
            import shapely
        except ImportError:
            s3_debug("WARNING: %s: Shapely GIS library not installed" % __name__)
            return None
        if format == "plain":
>>>>>>> 17b0a34b
            return None

        T = current.T

        # Components

        if "comment" not in self.attr:
            self.attr.update(comment=T("Draw a square to limit the results to just those within the square."))
            #self.attr.update(comment="%s|%s|%s" % (T("Draw a Polygon around the area to which you wish to restrict your search."),
            #                                       T("Click on the map to add the points that make up your polygon. Double-click to finish drawing."),
            #                                       T("To activate Freehand mode, hold down the shift key.")))
        self.comment = self.attr.comment

        # Hidden Field to store the Polygon value in
        polygon_input = INPUT(_id="gis_search_polygon_input",
                              _name=self.attr._name,
                              _class="hidden")

        # Map Popup
        # - not added as we reuse the one that comes with dataTables

        # Button to open the Map
        OPEN_MAP = T("Open Map")
        map_button = A(OPEN_MAP,
                       _style="cursor:pointer; cursor:hand",
                       _id="gis_search_map-btn")

        # Settings to be read by static/scripts/S3/s3.gis.js
        js_location_search = """S3.gis.draw_polygon = true;"""

        # The overall layout of the components
        return TAG[""](
                        polygon_input,
                        map_button,
                        #map_popup,
                        SCRIPT(js_location_search)
                      )

    # -------------------------------------------------------------------------
    @staticmethod
    def query(resource, value):
        """
            Returns a sub-query for this search option

            @param resource: the resource to search in
            @param value: the value returned from the widget: WKT format
        """

        if value:
            # @ToDo: Turn this into a Resource filter
            #features = gis.get_features_in_polygon(value,
            #                                       tablename=resource.tablename)

            # @ToDo: A PostGIS routine, where-available
            #        - requires a Spatial DAL?
            from shapely.wkt import loads as wkt_loads
            try:
                from shapely.wkt import loads as wkt_loads
            except ImportError:
                s3_debug("WARNING: %s: Shapely GIS library not installed" % __name__)
                return None
            try:
                shape = wkt_loads(value)
            except:
                s3_debug("WARNING: S3Search: Invalid WKT")
                return None

            bounds = shape.bounds
            lon_min = bounds[0]
            lat_min = bounds[1]
            lon_max = bounds[2]
            lat_max = bounds[3]

            # Return all locations which have a part of themselves inside the BBOX
            # This requires the locations to have their bounds set properly
            # This can be done globally using:
            # gis.update_location_tree()
            query = (S3FieldSelector("location_id$lat_min") <= lat_max) & \
                    (S3FieldSelector("location_id$lat_max") >= lat_min) & \
                    (S3FieldSelector("location_id$lon_min") <= lon_max) & \
                    (S3FieldSelector("location_id$lon_max") >= lon_min)
            return query
        else:
            return None

# =============================================================================
class S3SearchCredentialsWidget(S3SearchOptionsWidget):
    """
        Options Widget to search for HRMs with specified Credentials
    """

    def widget(self, resource, vars):
        manager = current.manager
        c = manager.define_resource("hrm", "credential")
        return S3SearchOptionsWidget.widget(self, c, vars)

    # -------------------------------------------------------------------------
    @staticmethod
    def query(resource, value):
        if value:
            db = current.db
            htable = db.hrm_human_resource
            ptable = db.pr_person
            ctable = db.hrm_credential
            query = (htable.person_id == ptable.id) & \
                    (htable.deleted != True) & \
                    (ctable.person_id == ptable.id) & \
                    (ctable.deleted != True) & \
                    (ctable.job_role_id.belongs(value))
            return query
        else:
            return None

# =============================================================================
class S3SearchSkillsWidget(S3SearchOptionsWidget):
    """
        Options Widget to search for HRMs with specified Skills

        @ToDo: Provide a filter for confirmed/unconfirmed only
               (latter useful to see who needs confirming)

        @ToDo: Provide a filter for level of competency
               - meanwhile at least sort by level of competency
    """

    def widget(self, resource, vars):
        manager = current.manager
        c = manager.define_resource("hrm", "competency")
        return S3SearchOptionsWidget.widget(self, c, vars)

    # -------------------------------------------------------------------------
    @staticmethod
    def query(resource, value):
        if value:
            s3db = current.s3db
            htable = s3db.hrm_human_resource
            ptable = s3db.pr_person
            ctable = s3db.hrm_competency
            query = (htable.person_id == ptable.id) & \
                    (htable.deleted != True) & \
                    (ctable.person_id == ptable.id) & \
                    (ctable.deleted != True) & \
                    (ctable.skill_id.belongs(value))
            return query
        else:
            return None

# =============================================================================
class S3Search(S3CRUD):
    """
        RESTful Search Method for S3Resources
    """

    def __init__(self, simple=None, advanced=None, any=False, **args):
        """
            Constructor

            @param simple: the widgets for the simple search form as list
            @param advanced: the widgets for the advanced search form as list
            @param any: match "any of" (True) or "all of" (False) the options
                        in advanced search
        """

        S3CRUD.__init__(self)

        args = Storage(args)
        if simple is None:
            if "field" in args:
                if "name" in args:
                    name = args.name
                elif "_name" in args:
                    name = args._name
                else:
                    name = "search_simple"
                simple = S3SearchSimpleWidget(field=args.field,
                                              name=name,
                                              label=args.label,
                                              comment=args.comment)

        # Create a list of Simple search form widgets, by name,
        # and throw an error if a duplicate is found
        names = []
        self.simple = []
        if not isinstance(simple, (list, tuple)):
            simple = [simple]
        for widget in simple:
            if widget is not None:
                name = widget.attr._name
                if name in names:
                    raise SyntaxError("Duplicate widget: %s") % name
                # Widgets should be able to have default names
                # elif not name:
                #     raise SyntaxError("Widget with no name")
                else:
                    self.simple.append((name, widget))
                    names.append(name)

        # Create a list of Advanced search form widgets, by name,
        # and throw an error if a duplicate is found
        names = []
        self.advanced = []
        append = self.advanced.append
        if not isinstance(advanced, (list, tuple)):
            advanced = [advanced]
        for widget in advanced:
            if widget is not None:
                name = widget.attr._name
                if name in names:
                    raise SyntaxError("Duplicate widget: %s" % name)
                # Widgets should be able to have default names
                # elif not name:
                #    raise SyntaxError("Widget with no name")
                else:
                    append((name, widget))
                    names.append(name)

        self.__any = any

        if self.simple or self.advanced:
            self.__interactive = True
        else:
            self.__interactive = False

    # -------------------------------------------------------------------------
    def apply_method(self, r, **attr):
        """
            Entry point to apply search method to S3Requests

            @param r: the S3Request
            @param attr: request attributes
        """

        format = r.representation
        output = dict()

        if r.component and self != self.resource.search:
            output = self.resource.search(r, **attr)

        # Autocomplete-Widget
        elif "is_autocomplete" in attr:
            output = self.search_autocomplete(r, **attr)

        # Save search
        elif "save" in r.vars :
            r.interactive = False
            output = self.save_search(r, **attr)

        # Interactive or saved search
        elif "load" in r.vars or \
                r.interactive and self.__interactive:
            output = self.search_interactive(r, **attr)

        # SSPag response => CRUD native
        elif format == "aadata" and self.__interactive:
            output = self.select(r, **attr)

        # JSON search
        elif format == "json":
            output = self.search_json(r, **attr)

        # Autocomplete-JSON search
        elif format == "acjson":
            output = self.search_json_autocomplete(r, **attr)

        # Search form for popup on Map Layers
        elif format == "plain":
            output = self.search_interactive(r, **attr)

        # Not supported
        else:
            r.error(501, current.manager.ERROR.BAD_FORMAT)

        return output

    # -------------------------------------------------------------------------
    @staticmethod
    def _build_widget_query(resource, name, widget, form, query):
        """
            @todo: docstring
        """

        errors = None
        if hasattr(widget, "names"):
            value = Storage([(name, form.vars[name])
                             for name in widget.names
                             if name in form.vars])
        elif name in form.vars:
            value = form.vars[name]
        else:
            value = None
        if hasattr(widget, "validate"):
            errors = widget.validate(resource, value)

        if not errors:
            q = widget.query(resource, value)

            if q is not None:
                if query is None:
                    query = q
                else:
                    query = query & q

        return (query, errors)

    # -------------------------------------------------------------------------
    def save_search_widget(self, r, search_vars, **attr):
        """
            Add a widget to a Search form to allow saving this search to the
            user's profile, to which they can subscribe
        """

        request = self.request

        T = current.T
        db = current.db
        s3db = current.s3db

        user_id = current.session.auth.user.id
        now = request.utcnow.microsecond
        save_search_btn_id = "save_my_filter_btn_%s" % now
        save_search_processing_id = "save_search_processing_%s" % now
        save_search_a_id = "save_search_a_%s" % now
        arg = "%s/save_search" % user_id
        save_search_a = DIV(T("View and Subscribe to Saved Searches"),
                            A(T("Here"),
                              _href=URL(r=request, c="pr", f="person",
                                        args=[arg]),
                              _target="_blank"
                             ),
                            ".",
                        _id=save_search_a_id,
                        _class="save_search_a"
                        )
        search_vars["prefix"] = r.controller
        search_vars["function"] = r.function

        table = s3db.pr_save_search
        if len(db(table.user_id == user_id).select(table.id,
                                                   limitby=(0, 1))):
            rows = db(table.user_id == user_id).select(table.ALL)
            for row in rows:
                pat = "_"
                s_v = cPickle.loads(row.search_vars)
                if ((search_vars["prefix"] == s_v["prefix"]) and \
                    (search_vars["function"] == s_v["function"])):
                    s_dict = s_v["criteria"]
                    if "criteria" in search_vars:
                        c_dict = search_vars["criteria"]
                    else:
                        break
                    diff = [ k for k in c_dict if k not in s_dict ]
                    if not len(diff):
                        flag = 1
                        for j in s_dict.iterkeys():
                            if not re.match(pat, j):
                                if c_dict[j] != s_dict[j]:
                                    flag = 0
                                    break
                        if flag == 1:
                            return DIV(save_search_a,
                                       _style="font-size:12px; padding:5px 0px 5px 90px;",
                                       _id="save_search"
                                       )

        save_search_btn = A("Save Search",
                            _class="save_search_btn",
                            _id=save_search_btn_id,
                            _href="#",
                            _title=T("Save this search"))
        save_search_a["_style"] = "display:none;"
        save_search_processing = IMG(_src="/%s/static/img/ajax-loader.gif" % request.application,
                                    _id=save_search_processing_id,
                                    _class="save_search_processing_id",
                                    _style="display:none;"
                                    )
        s_var = {}
        s_var["save"] = True
        jurl = URL(r=request, c=r.controller, f=r.function,
                   args=["search"], vars=s_var)
        save_search_script = SCRIPT("""
$('#%s').live('click', function() {
    $('#%s').show();
    $('#%s').hide();
    $.ajax({
        url: '%s',
        data: '%s',
        success: function(data) {
            $('#%s').show();
            $('#%s').hide();
        },
        type: 'POST'
        });
    return false;
    });
""" % (save_search_btn_id,
       save_search_processing_id,
       save_search_btn_id,
       jurl,
       json.dumps(search_vars),
       save_search_a_id,
       save_search_processing_id))

        widget = DIV(save_search_processing,
                    save_search_a,
                    save_search_btn,
                    save_search_script,
                    _style="font-size:12px; padding:5px 0px 5px 90px;",
                    _id="save_search"
                    )
        return widget

    # -------------------------------------------------------------------------
    def search_interactive(self, r, **attr):
        """
            Interactive search

            @param r: the S3Request instance
            @param attr: request parameters
        """

        # Get environment
        T = current.T
        session = current.session
        request = self.request
        response = current.response
        s3 = response.s3
        resource = self.resource
        settings = current.deployment_settings
        db = current.db
        s3db = current.s3db
        gis = current.gis
        manager = current.manager
        table = self.table
        tablename = self.tablename

        # Get representation
        representation = r.representation

        # Initialize output
        output = dict()

        # Get table-specific parameters
        config = self._config
        sortby = config("sortby", [[1, "asc"]])
        orderby = config("orderby", None)
        list_fields = config("list_fields")
        insertable = config("insertable", True)

        # Initialize the form
        form = DIV(_class="search_form form-container")

        # Figure out which set of form values to use
        # POST > GET > session > unfiltered
        if r.http == "POST":
            # POST
            form_values = r.post_vars
        else:
            url_options = Storage([(k, v) for k, v in r.get_vars.iteritems() if v])
            if url_options:
                # GET
                form_values = url_options
            else:
                session_options = session.s3.search_options
                if session_options and tablename in session_options:
                    # session
                    session_options = session_options[tablename]
                else:
                    # unfiltered
                    session_options = Storage()
                form_values = session_options

        # Build the search forms
        simple_form, advanced_form = self.build_forms(r, form_values)

        # Check for Load Search
        if "load" in r.get_vars:
            search_id = r.get_vars.get("load", None)
            if not search_id:
                r.error(400, manager.ERROR.BAD_RECORD)
            r.post_vars = r.vars
            search_table = s3db.pr_save_search
            _query = (search_table.id == search_id)
            record = db(_query).select(limitby=(0, 1)).first()
            if not record:
                r.error(400, manager.ERROR.BAD_RECORD)
            s_vars = cPickle.loads(record.search_vars)
            r.post_vars = Storage(s_vars["criteria"])
            r.http = "POST"

        # Process the search forms
        query, errors = self.process_forms(r,
                                           simple_form,
                                           advanced_form,
                                           form_values)
        if not errors:
            resource.add_filter(query)
            search_vars = dict(simple=False,
                               advanced=True,
                               criteria=form_values)
        else:
            search_vars = dict()

        if representation == "plain":
            # Map popup filter
            # Return just the advanced form, no results
            form.append(advanced_form)
            output["item"] = form
            response.view = self._view(r, "plain.html")
            return output

        if s3.simple_search:
            form.append(DIV(_id="search-mode", _mode="simple"))
        else:
            form.append(DIV(_id="search-mode", _mode="advanced"))

        # Save Search Widget
        if session.auth and settings.get_save_search_widget():
            save_search = self.save_search_widget(r, search_vars, **attr)
        else:
            save_search = DIV()

        # Complete the output form-DIV()
        if simple_form is not None:
            simple_form.append(save_search)
            form.append(simple_form)
        if advanced_form is not None:
            advanced_form.append(save_search)
            form.append(advanced_form)
        output["form"] = form

        # Build session filter (for SSPag)
        if not s3.no_sspag:
            limit = 1
            ids = resource.get_id()
            if ids:
                if not isinstance(ids, list):
                    ids = str(ids)
                else:
                    ids = ",".join([str(i) for i in ids])
                session.s3.filter = {"%s.id" % resource.name: ids}
        else:
            limit = None

        # List fields
        linkto = self._linkto(r)
        if not list_fields:
            fields = resource.readable_fields()
            list_fields = [f.name for f in fields]
        else:
            fields = [table[f] for f in list_fields if f in table.fields]
        if not fields:
            fields = []
        if fields[0].name != table.fields[0]:
            fields.insert(0, table[table.fields[0]])
        if list_fields[0] != table.fields[0]:
            list_fields.insert(0, table.fields[0])
        if not orderby:
            orderby = fields[0]

        # Truncate long texts
        if r.interactive or representation == "aadata":
            for f in table:
                if str(f.type) == "text" and not f.represent:
                    f.represent = self.truncate

        # Get the result table
        items = resource.sqltable(fields=list_fields,
                                  limit=limit,
                                  orderby=orderby,
                                  distinct=True,
                                  linkto=linkto,
                                  download_url=self.download_url,
                                  format=representation)

        # Remove the dataTables search box to avoid confusion
        s3.dataTable_NobFilter = True

        if items:
            if not s3.no_sspag:
                # Pre-populate SSPag cache (avoids the 1st Ajax request)
                totalrows = resource.count(distinct=True)
                if totalrows:
                    if s3.dataTable_iDisplayLength:
                        limit = 2 * s3.dataTable_iDisplayLength
                    else:
                        limit = 50
                    sqltable = resource.sqltable(fields=list_fields,
                                                 start=0,
                                                 limit=limit,
                                                 orderby=orderby,
                                                 distinct=True,
                                                 linkto=linkto,
                                                 download_url=self.download_url,
                                                 as_page=True,
                                                 format=representation)

                    aadata = dict(aaData=sqltable or [])
                    aadata.update(iTotalRecords=totalrows,
                                  iTotalDisplayRecords=totalrows)
                    response.aadata = jsons(aadata)
                    s3.start = 0
                    s3.limit = limit

        elif not items:
            items = self.crud_string(tablename, "msg_no_match")

        output["items"] = items
        output["sortby"] = sortby

        if isinstance(items, DIV):
            filter = session.s3.filter
            app = request.application
            list_formats = DIV(T("Export to:"),
                               A(IMG(_src="/%s/static/img/pdficon_small.gif" % app),
                                 _title=T("Export in PDF format"),
                                 _href=r.url(method="", representation="pdf",
                                             vars=filter)),
                               A(IMG(_src="/%s/static/img/icon-xls.png" % app),
                                 _title=T("Export in XLS format"),
                                 _href=r.url(method="", representation="xls",
                                             vars=filter)),
                               A(IMG(_src="/%s/static/img/RSS_16.png" % app),
                                 _title=T("Export in RSS format"),
                                 _href=r.url(method="", representation="rss",
                                             vars=filter)),
                               _id="list_formats")
            tabs = []

            if "location_id" in table or \
               "site_id" in table:
                # Add a map for search results
                # (this same map is also used by the Map Search Widget, if-present)
                tabs.append((T("Map"), "map"))
                app = request.application
                list_formats.append(A(IMG(_src="/%s/static/img/kml_icon.png" % app),
                                      _title=T("Export in KML format"),
                                      _href=r.url(method="",
                                                  representation="kml",
                                                  vars=filter)),
                                    )
                # Build URL to load the features onto the map
                if query:
                    vars = query.serialize_url(resource=resource)
                else:
                    vars = None
                url = URL(extension="geojson",
                          args=None,
                          vars=vars)
                feature_resources = [{
                        "name"   : T("Search Results"),
                        "id"     : "search_results",
                        "url"    : url,
                        "active" : False, # Gets activated when the Map is opened up
                        "marker" : gis.get_marker(request.controller, request.function)
                    }]
                map_popup = gis.show_map(
                                        feature_resources=feature_resources,
                                        # Added by search widget onClick in s3.dataTables.js
                                        #add_polygon = True,
                                        #add_polygon_active = True,
                                        catalogue_layers=True,
                                        legend=True,
                                        toolbar=True,
                                        collapsed=True,
                                        #search = True,
                                        window=True,
                                        window_hide=True
                                        )
                s3.dataTableMap = map_popup

            if settings.has_module("msg") and \
               ("pe_id" in table or "person_id" in table):
                # Provide the ability to Message person entities in search results
                tabs.append((T("Message"), "compose"))

            if tabs:
                tabs.insert(0, ((T("List"), None)))
        else:
            list_formats = ""
            tabs = []


        # Search Tabs
        search_tabs = s3_search_tabs(r, tabs)
        output["search_tabs"] = search_tabs

        # List Formats
        output["list_formats"] = list_formats

        # Title and subtitle
        output["title"] = self.crud_string(tablename, "title_search")
        output["subtitle"] = self.crud_string(tablename, "msg_match")

        # View
        response.view = self._view(r, "search.html")

        # RHeader gets added later in S3Method()

        return output

    # -------------------------------------------------------------------------
    def process_forms(self, r, simple_form, advanced_form, form_values):
        """
            Validate the form values against the forms. If valid, generate
            and return a query object. Otherwise return an empty query and
            the errors.

            If valid, save the values into the users' session.
        """

        s3 = current.session.s3
        response = current.response

        query = None
        errors = None

        # Create a container in the session to saves search options
        if "search_options" not in s3:
            s3.search_options = Storage()

        # Process the simple search form:
        simple = simple_form is not None
        if simple_form is not None:
            if simple_form.accepts(form_values,
                                   formname="search_simple",
                                   keepvalues=True):
                for name, widget in self.simple:
                    query, errors = self._build_widget_query(self.resource,
                                                             name,
                                                             widget,
                                                             simple_form,
                                                             query)
                    if errors:
                        simple_form.errors.update(errors)
                errors = simple_form.errors

                # Save the form values into the session
                s3.search_options[self.tablename] = \
                    Storage([(k, v) for k, v in form_values.iteritems() if v])
            elif simple_form.errors:
                errors = simple_form.errors
                return query, errors, simple

        # Process the advanced search form:
        if advanced_form is not None:
            if advanced_form.accepts(form_values,
                                     formname="search_advanced",
                                     keepvalues=True):
                simple = False
                for name, widget in self.advanced:
                    query, errors = self._build_widget_query(self.resource,
                                                             name,
                                                             widget,
                                                             advanced_form,
                                                             query)
                    if errors:
                        advanced_form.errors.update(errors)

                errors = advanced_form.errors

                # Save the form values into the session
                s3.search_options[self.tablename] = \
                    Storage([(k, v) for k, v in form_values.iteritems() if v])
            elif advanced_form.errors:
                simple = False

        response.s3.simple_search = simple

        return (query, errors)

    # -------------------------------------------------------------------------
    def build_forms(self, r, form_values=None):
        """
            Builds a form customised to the module/resource. Includes a link
            to the create form for this resource.
        """

        simple = self.simple
        advanced = self.advanced

        T = current.T
        tablename = self.tablename
        representation = r.representation

        simple_form = None
        advanced_form = None

        # Add-link (common to all forms)
        ADD = self.crud_string(tablename, "label_create_button")
        href_add = r.url(method="create", representation=representation)
        insertable = self._config("insertable", True)
        authorised = self.permit("create", tablename)
        if authorised and insertable and representation != "plain":
            add_link = self.crud_button(ADD, _href=href_add,
                                        _id="add-btn", _class="action-lnk")
        else:
            add_link = ""

        # Simple search form
        if simple:
            # Switch-link
            if advanced:
                switch_link = A(T("Advanced Search"), _href="#",
                                _class="action-lnk advanced-lnk")
            else:
                switch_link = ""
            simple_form = self._build_form(simple,
                                           form_values=form_values,
                                           add=add_link,
                                           switch=switch_link,
                                           _class="simple-form")

        # Advanced search form
        if advanced:
            if simple and not r.representation == "plain":
                switch_link = A(T("Simple Search"), _href="#",
                                _class="action-lnk simple-lnk")
                _class = "%s hide"
            else:
                switch_link = ""
                _class = "%s"
            advanced_form = self._build_form(advanced,
                                             form_values=form_values,
                                             add=add_link,
                                             switch=switch_link,
                                             _class=_class % "advanced-form")

        return (simple_form, advanced_form)

    # -------------------------------------------------------------------------
    def _build_form(self, widgets, form_values=None, add="", switch="", **attr):
        """
            @todo: docstring
        """

        T = current.T
        request = self.request
        resource = self.resource

        trows = []
        for name, widget in widgets:

            _widget = widget.widget(resource, form_values)
            if _widget is None:
                # Skip this widget as we have nothing but the label
                continue

            label = widget.field
            if isinstance(label, (list, tuple)) and len(label):
                label = label[0]
            comment = ""

            if hasattr(widget, "attr"):
                label = widget.attr.get("label", label)
                comment = widget.attr.get("comment", comment)

            tr = TR(TD("%s: " % label, _class="w2p_fl"), _widget)

            if comment:
                tr.append(DIV(DIV(_class="tooltip",
                                  _title="%s|%s" % (label, comment))))
            trows.append(tr)

        trows.append(TR("", TD(INPUT(_type="submit", _value=T("Search")),
                               switch, add)))
        form = FORM(TABLE(trows), **attr)
        return form

    # -------------------------------------------------------------------------
    def search_json(self, r, **attr):
        """
            JSON search method for S3AutocompleteWidget

            @param r: the S3Request
            @param attr: request attributes
        """

        db = current.db
        s3db = current.s3db
        manager = current.manager
        xml = manager.xml

        request = self.request
        response = current.response

        resource = self.resource
        table = self.table
        tablename = self.tablename

        _vars = request.vars

        limit = int(_vars.limit or 0)

        output = None

        # JQueryUI Autocomplete uses "term" instead of "value"
        # (old JQuery Autocomplete uses "q" instead of "value")
        value = _vars.value or _vars.term or _vars.q or None

        # We want to do case-insensitive searches
        # (default anyway on MySQL/SQLite, but not PostgreSQL)
        value = value.lower().strip()

        if _vars.field and _vars.filter and value:
            fieldname = str.lower(_vars.field)
            field = table[fieldname]

            # Default fields to return
            fields = [table.id, field]
            if tablename == "org_site":
                # Simpler to provide an exception case than write a whole new class
                table = s3db.org_site
                fields.append(table.instance_type)

            filter = _vars.filter
            if filter == "~":
                # Normal single-field Autocomplete
                query = (field.lower().like(value + "%"))

            elif filter == "=":
                if field.type.split(" ")[0] in \
                    ["reference", "id", "float", "integer"]:
                    # Numeric, e.g. Organizations' offices_by_org
                    query = (field == value)
                else:
                    # Text
                    query = (field.lower() == value)

            elif filter == "<":
                query = (field < value)

            elif filter == ">":
                query = (field > value)

            else:
                output = xml.json_message(False,
                                          400,
                                          "Unsupported filter! Supported filters: ~, =, <, >")
                raise HTTP(400, body=output)

            # Exclude records which are already linked:
            #      ?link=<linktablename>.<leftkey>.<id>.<rkey>.<fkey>
            # e.g. ?link=project_organisation.organisation_id.5.project_id.id
            if "link" in _vars:
                try:
                    link, lkey, _id, rkey, fkey = _vars.link.split(".")
                    linktable = s3db[link]
                    fq = (linktable[rkey] == table[fkey]) & \
                         (linktable[lkey] == _id)
                    linked = db(fq).select(table._id)
                    exclude = (~(table._id.belongs([r[table._id.name]
                                                    for r in linked])))
                except Exception, e:
                    pass # ignore
                else:
                    query &= exclude

            # Select only or exclude template records:
            # to only select templates:
            #           ?template=<fieldname>.<value>,
            #      e.g. ?template=template.true
            # to exclude templates:
            #           ?template=~<fieldname>.<value>
            #      e.g. ?template=~template.true
            if "template" in _vars:
                try:
                    flag, val = _vars.template.split(".", 1)
                    if flag[0] == "~":
                        exclude = True
                        flag = flag[1:]
                    else:
                        exclude = False
                    ffield = table[flag]
                except:
                    pass # ignore
                else:
                    if str(ffield.type) == "boolean":
                        if val.lower() == "true":
                            val = True
                        else:
                            val = False
                    if exclude:
                        templates = (ffield != val)
                    else:
                        templates = (ffield == val)
                    resource.add_filter(templates)

            resource.add_filter(query)

            if filter == "~":
                if (not limit or limit > MAX_SEARCH_RESULTS) and resource.count() > MAX_SEARCH_RESULTS:
                    output = jsons([dict(id="",
                                         name="Search results are over %d. Please input more characters." \
                                         % MAX_SEARCH_RESULTS)])

            if output is None:
                output = resource.exporter.json(resource,
                                                start=0,
                                                limit=limit,
                                                fields=fields,
                                                orderby=field)
            response.headers["Content-Type"] = "application/json"

        else:
            output = xml.json_message(False,
                                      400,
                                      "Missing options! Require: field, filter & value")
            raise HTTP(400, body=output)

        return output

    # -------------------------------------------------------------------------
    @staticmethod
    def _check_search_autcomplete_search_simple_widget(widget):
        """
            @todo: docstring
        """
        if not isinstance(widget, S3SearchSimpleWidget):
            raise SyntaxError("First simple widget for Search AutoComplete must be S3SearchSimpleWidget")

    # -------------------------------------------------------------------------
    def search_autocomplete(self, r, **attr):
        """
            Interactive search

            @param r: the S3Request instance
            @param attr: request parameters
        """

        # Get environment
        request = self.request
        resource = self.resource
        T = current.T

        vars = request.get_vars

        resource.clear_query()

        # Fieldname of the value for the autocomplete (default to id)
        get_fieldname = attr.get("get_fieldname")
        fieldname = attr.get("fieldname")
        value = attr.get("value")

        # Get representation
        representation = r.representation

        # Initialize output
        feature_queries = []
        bounds = None
        output = dict()
        simple = False

        # Get table-specific parameters
        sortby = self._config("sortby", [[1, "asc"]])
        orderby = self._config("orderby", None)
        list_fields = self._config("list_fields")
        insertable = self._config("insertable", True)

        # Initialize the form
        form_attr = dict(_class="search_form form-container",
                         _prefix=resource.prefix,
                         _resourcename=resource.name,
                         _fieldname=fieldname,
                         )
        if get_fieldname:
            form_attr["_get_fieldname"] = get_fieldname
            # Otherwise default get_fieldname is "id"

        form = DIV(**form_attr)

        # Append the simple search form
        if self.simple:
            simple = True
            if self.advanced:
                switch_link = A(T("Advanced Search"), _href="#",
                                _class="action-lnk advanced-lnk %s",
                                _fieldname=fieldname)
            else:
                switch_link = ""
            # Only display the S3SearchSimpleWidget (should be first)
            name, widget = self.simple[0]

            self._check_search_autcomplete_search_simple_widget(widget)
            name = "%s_search_simple_simple" % fieldname

            autocomplete_widget = widget.widget(resource,
                                                 vars,
                                                 name=name,
                                                 value=value,
                                                 autocomplete="off")

            simple_form = DIV(TABLE(autocomplete_widget,
                                      switch_link
                                     ),
                              _class="simple-form")
            form.append(simple_form)

        # Append the advanced search form
        if self.advanced:
            trows = []
            first_widget = True
            for name, widget in self.advanced:
                _widget = widget.widget(resource, vars)
                if _widget is None:
                    # Skip this widget as we have nothing but the label
                    continue
                label = widget.field
                if first_widget:
                    self._check_search_autcomplete_search_simple_widget(widget)
                    name = "%s_search_simple_advanced" % fieldname
                    autocomplete_widget = widget.widget(resource,
                                                         vars,
                                                         name=name,
                                                         value=value,
                                                         autocomplete="off")
                    first_widget = False
                else:
                    if isinstance(label, (list, tuple)) and len(label):
                        label = label[0]
                    if hasattr(widget, "attr"):
                        label = widget.attr.get("label", label)
                    tr = TR(TD("%s: " % label, _class="w2p_fl"), _widget)
                    trows.append(tr)

            if self.simple:
                switch_link = A(T("Simple Search"), _href="#",
                                _class="action-lnk simple-lnk",
                                _fieldname=fieldname)
            else:
                switch_link = ""

            if simple:
                _class = "hide"
            else:
                _class = None
            advanced_form = DIV(autocomplete_widget,
                                TABLE(trows),
                                TABLE(TR(switch_link)),
                                _class="%s advanced-form" % _class,
                                #_resourcename = resource.name
                                )
            form.append(advanced_form)

        output.update(form=form)
        return output

    # -------------------------------------------------------------------------
    def search_json_autocomplete(self, r, **attr):
        """
            @todo: docstring
        """

        query = None
        errors = True

        request = self.request
        resource = self.resource
        response = current.response

        response.headers["Content-Type"] = "application/json"

        # Process the simple search form:
        if self.simple and request.vars.simple_form:
            for name, widget in self.simple:
                # Pass request instead of form - it contains the vars
                query, errors = self._build_widget_query(self.resource,
                                                         name,
                                                         widget,
                                                         request,
                                                         query)
                if errors:
                    break
        # Process the advanced search form:
        elif self.advanced:
            for name, widget in self.advanced:
                # Pass request instead of form - it contains the vars
                query, errors = self._build_widget_query(self.resource,
                                                         name,
                                                         widget,
                                                         request,
                                                         query)
                if errors:
                    break
        else:
            errors = True

        resource.add_filter(query)
        try:
            get_fieldname = request.vars.get("get_fieldname", "id")
            field = resource.table[get_fieldname]
        except:
            errors = True

        # How can this be done more elegantly?
        resource_represent = { "human_resource":
                               lambda id: \
                                response.s3.hrm_human_resource_represent(id,
                                                                         show_link=True)
                              }
        if get_fieldname == "id":
            represent = resource_represent[resource.name]
        else:
            represent = field.represent

        #output = resource.exporter.json(resource,
        #                                start=0,
        #                                limit=10,
        #                                fields = [field],
        #                                orderby = field)


        attributes = dict(orderby=field,
                          limitby=resource.limitby(start=0, limit=11),
                          distinct=True)

        # Get the rows
        rows = resource.select(field, **attributes)

        if not errors:
            output = [{ "id"   : row[get_fieldname],
                       "represent" : str(represent(row[get_fieldname]))
                       } for row in rows ]
        else:
            jsons("{}")

        return jsons(output)

    # -------------------------------------------------------------------------
    @staticmethod
    def save_search(r, **attr):
        """
            @todo: docstring
        """

        # r contains the resource name:
        tablename = r.tablename
        component = r.component_name
        s3mgr = current.manager
        db = current.db
        s3db = current.s3db
        session = current.session
        auth = current.auth

        user_id = auth.user.id
        search_vars = json.load(r.body)
        s_vars = {}

        for i in search_vars.iterkeys():
            if str(i) == "criteria" :
                s_dict = {}
                c_dict = search_vars[i]
                for j in c_dict.iterkeys():
                    key = str(j)
                    s_dict[key] = str(c_dict[j])
                s_vars[str(i)] = s_dict
            else:
                key = str(i)
                s_vars[key] = str(search_vars[i])
        search_str = cPickle.dumps(s_vars)
        table = s3db.pr_save_search
        query = (table.user_id == user_id) & \
                (table.search_vars == search_str)
        if len (db(query).select(table.id)) == 0:
            new_search = {}
            new_search["search_vars"] = search_str
            _id = table.insert(**new_search)
        msg = "success"
        return msg

# =============================================================================
class S3LocationSearch(S3Search):
    """
        Search method with specifics for Location records (hierarchy search)
    """

    def search_json(self, r, **attr):
        """
            JSON search method for S3LocationAutocompleteWidget

            @param r: the S3Request
            @param attr: request attributes
        """

        xml = current.manager.xml
        gis = current.manager.gis

        output = None
        request = self.request
        response = current.response
        resource = self.resource
        table = self.table

        # Query comes in pre-filtered to accessible & deletion_status
        # Respect response.s3.filter
        resource.add_filter(response.s3.filter)

        _vars = request.vars

        limit = int(_vars.limit or 0)

        # JQueryUI Autocomplete uses "term" instead of "value"
        # (old JQuery Autocomplete uses "q" instead of "value")
        value = _vars.value or _vars.term or _vars.q or None

        # We want to do case-insensitive searches
        # (default anyway on MySQL/SQLite, but not PostgreSQL)
        if value:
            value = value.lower().strip()

        query = None
        fields = []
        field = table.id

        if _vars.field and _vars.filter and value:
            fieldname = str.lower(_vars.field)
            field = table[fieldname]

            # Default fields to return
            fields = [table.id,
                      table.name,
                      table.level,
                      table.parent,
                      table.path,
                      table.uuid,
                      table.lat,
                      table.lon,
                      table.addr_street,
                      table.addr_postcode]

            # Optional fields
            if "level" in _vars and _vars.level:
                if _vars.level == "null":
                    level = None
                elif "|" in _vars.level:
                    level = _vars.level.split("|")
                else:
                    level = str.upper(_vars.level)
            else:
                level = None

            if "parent" in _vars and _vars.parent:
                if _vars.parent == "null":
                    parent = None
                else:
                    parent = int(_vars.parent)
            else:
                parent = None

            if "children" in _vars and _vars.children:
                if _vars.children == "null":
                    children = None
                else:
                    children = int(_vars.children)
            else:
                children = None

            if "field2" in _vars and _vars.field2:
                fieldname = str.lower(_vars.field2)
                field2 = table[fieldname]
            else:
                field2 = None

            if "exclude_field" in _vars:
                exclude_field = str.lower(_vars.exclude_field)
                if "exclude_value" in _vars:
                    exclude_value = str.lower(_vars.exclude_value)
                else:
                    exclude_value = None
            else:
                exclude_field = None
                exclude_value = None

            filter = _vars.filter
            if filter == "~":
                if children:
                    # New LocationSelector
                    children = gis.get_children(children, level=level)
                    children = children.find(lambda row: \
                                             row.name and value in str.lower(row.name))
                    output = children.json()
                    response.headers["Content-Type"] = "application/json"
                    return output

                if exclude_field and exclude_value:
                    # Old LocationSelector
                    # Filter out poor-quality data, such as from Ushahidi
                    query = (field.lower().like(value + "%")) & \
                            ((table[exclude_field].lower() != exclude_value) | \
                             (table[exclude_field] == None))

                elif field2:
                    # New LocationSelector
                    query = ((field.lower().like(value + "%")) | \
                             (field2.lower().like(value + "%")))

                else:
                    # Normal single-field
                    query = (field.lower().like(value + "%"))

                if level:
                    resource.add_filter(query)
                    # New LocationSelector or Autocomplete
                    if isinstance(level, list):
                        query = (table.level.belongs(level))
                    elif str.upper(level) == "NULLNONE":
                        level = None
                        query = (table.level == level)
                    else:
                        query = (table.level == level)

                if parent:
                    # New LocationSelector
                    resource.add_filter(query)
                    query = (table.parent == parent)

            elif filter == "=":
                if field.type.split(" ")[0] in \
                   ["reference", "id", "float", "integer"]:
                    # Numeric, e.g. Organizations' offices_by_org
                    query = (field == value)
                else:
                    # Text
                    if value == "nullnone":
                        # i.e. old Location Selector
                        query = (field == None)
                    else:
                        query = (field.lower() == value)

                if parent:
                    # i.e. gis_location hierarchical search
                    resource.add_filter(query)
                    query = (table.parent == parent)

                fields = [table.id,
                          table.name,
                          table.level,
                          table.uuid,
                          table.parent,
                          table.lat,
                          table.lon,
                          table.addr_street,
                          table.addr_postcode]
            else:
                output = xml.json_message(False,
                                          400,
                                          "Unsupported filter! Supported filters: ~, =")
                raise HTTP(400, body=output)


        if not fields:
            for field in table.fields:
                fields.append(table[field])

        resource.add_filter(query)

        if filter == "~":
            if (not limit or limit > MAX_SEARCH_RESULTS) and resource.count() > MAX_SEARCH_RESULTS:
                output = jsons([dict(id="",
                                     name="Search results are over %d. Please input more characters." \
                                     % MAX_SEARCH_RESULTS)])
        elif not parent:
            if (not limit or limit > MAX_RESULTS) and resource.count() > MAX_RESULTS:
                output = jsons([])

        if output is None:
            output = resource.exporter.json(resource,
                                            start=0,
                                            limit=limit,
                                            fields=fields,
                                            orderby=field)

        response.headers["Content-Type"] = "application/json"
        return output

# =============================================================================
class S3OrganisationSearch(S3Search):
    """
        Search method with specifics for Organisation records
        - searches name & acronym for both this organisation & the parent of
          branches
    """

    def search_json(self, r, **attr):
        """
            JSON search method for S3OrganisationAutocompleteWidget

            @param r: the S3Request
            @param attr: request attributes
        """

        xml = current.manager.xml

        output = None
        request = self.request
        response = current.response
        resource = self.resource
        table = self.table

        # Query comes in pre-filtered to accessible & deletion_status
        # Respect response.s3.filter
        resource.add_filter(response.s3.filter)

        _vars = request.vars # should be request.get_vars?

        # JQueryUI Autocomplete uses "term" instead of "value"
        # (old JQuery Autocomplete uses "q" instead of "value")
        value = _vars.value or _vars.term or _vars.q or None

        # We want to do case-insensitive searches
        # (default anyway on MySQL/SQLite, but not PostgreSQL)
        value = value.lower().strip()

        filter = _vars.filter
        limit = int(_vars.limit or 0)

        if filter and value:

            btable = current.s3db.org_organisation_branch
            field = table.name
            field2 = table.acronym
            field3 = btable.organisation_id

            # Fields to return
            fields = [table.id, field, field2, field3]

            if filter == "~":
                query = (S3FieldSelector("parent.name").lower().like(value + "%")) | \
                        (S3FieldSelector("parent.acronym").lower().like(value + "%")) | \
                        (S3FieldSelector("organisation.name").lower().like(value + "%")) | \
                        (S3FieldSelector("organisation.acronym").lower().like(value + "%"))

            else:
                output = xml.json_message(False,
                                          400,
                                          "Unsupported filter! Supported filters: ~")
                raise HTTP(400, body=output)

        resource.add_filter(query)

        if filter == "~":
            if (not limit or limit > MAX_SEARCH_RESULTS) and resource.count() > MAX_SEARCH_RESULTS:
                output = jsons([dict(id="",
                                     name="Search results are over %d. Please input more characters." \
                                     % MAX_SEARCH_RESULTS)])

        if output is None:
            attributes = dict(orderby=field)
            limitby = resource.limitby(start=0, limit=limit)
            if limitby is not None:
                attributes["limitby"] = limitby
            rows = resource.select(*fields, **attributes)
            output = []
            append = output.append
            db = current.db
            for row in rows:
                name = row[table].name
                parent = None
                if "org_organisation_branch" in row:
                    query = (table.id == row[btable].organisation_id)
                    parent = db(query).select(table.name,
                                              limitby = (0, 1)).first()
                    if parent:
                        name = "%s > %s" % (parent.name,
                                            name)
                if not parent:
                    acronym = row[table].acronym
                    if acronym:
                        name = "%s (%s)" % (name,
                                            acronym)
                record = dict(
                    id = row[table].id,
                    name = name,
                    )
                append(record)
            output = jsons(output)

        response.headers["Content-Type"] = "application/json"
        return output

# =============================================================================
class S3PersonSearch(S3Search):
    """
        Search method with specifics for Person records (full name search)
    """

    def search_json(self, r, **attr):
        """
            JSON search method for S3PersonAutocompleteWidget

            @param r: the S3Request
            @param attr: request attributes
        """

        xml = current.manager.xml

        output = None
        request = self.request
        response = current.response
        resource = self.resource
        table = self.table

        # Query comes in pre-filtered to accessible & deletion_status
        # Respect response.s3.filter
        resource.add_filter(response.s3.filter)

        _vars = request.vars # should be request.get_vars?

        # JQueryUI Autocomplete uses "term" instead of "value"
        # (old JQuery Autocomplete uses "q" instead of "value")
        value = _vars.value or _vars.term or _vars.q or None

        # We want to do case-insensitive searches
        # (default anyway on MySQL/SQLite, but not PostgreSQL)
        value = value.lower()

        filter = _vars.filter
        limit = int(_vars.limit or 0)

        if filter and value:

            field = table.first_name
            field2 = table.middle_name
            field3 = table.last_name

            # Fields to return
            fields = [table.id, field, field2, field3]

            if filter == "~":
                # pr_person Autocomplete
                if " " in value:
                    value1, value2 = value.split(" ", 1)
                    value2 = value2.strip()
                    query = (field.lower().like(value1 + "%")) & \
                            ((field2.lower().like(value2 + "%")) | \
                             (field3.lower().like(value2 + "%")))
                else:
                    value = value.strip()
                    query = ((field.lower().like(value + "%")) | \
                            (field2.lower().like(value + "%")) | \
                            (field3.lower().like(value + "%")))

            else:
                output = xml.json_message(False,
                                          400,
                                          "Unsupported filter! Supported filters: ~")
                raise HTTP(400, body=output)

        resource.add_filter(query)

        if filter == "~":
            if (not limit or limit > MAX_SEARCH_RESULTS) and resource.count() > MAX_SEARCH_RESULTS:
                output = jsons([dict(id="",
                                     name="Search results are over %d. Please input more characters." \
                                     % MAX_SEARCH_RESULTS)])

        if output is None:
            output = resource.exporter.json(resource,
                                            start=0,
                                            limit=limit,
                                            fields=fields,
                                            orderby=field)

        response.headers["Content-Type"] = "application/json"
        return output

# =============================================================================
class S3HRSearch(S3Search):
    """
        Search method with specifics for HRM records (full name search)
    """

    def search_json(self, r, **attr):
        """
            JSON search method for S3HumanResourceAutocompleteWidget

            @param r: the S3Request
            @param attr: request attributes
        """

        xml = current.manager.xml
        s3db = current.s3db

        output = None
        request = self.request
        response = current.response
        resource = self.resource
        pr_table = s3db.pr_person
        table = self.table

        # Query comes in pre-filtered to accessible & deletion_status
        # Respect response.s3.filter
        resource.add_filter(response.s3.filter)

        _vars = request.vars # should be request.get_vars?

        # JQueryUI Autocomplete uses "term" instead of "value"
        # (old JQuery Autocomplete uses "q" instead of "value")
        value = _vars.value or _vars.term or _vars.q or None

        # We want to do case-insensitive searches
        # (default anyway on MySQL/SQLite, but not PostgreSQL)
        value = value.lower()

        filter = _vars.filter
        limit = int(_vars.limit or 0)

        if filter and value:

            field = pr_table.first_name
            field2 = pr_table.middle_name
            field3 = pr_table.last_name

            # Fields to return
            fields = [table.id, field, field2, field3]

            if filter == "~":
                # pr_person Autocomplete
                if " " in value:
                    value1, value2 = value.split(" ", 1)
                    value2 = value2.strip()
                    query = (pr_table.id == table.person_id) & \
                            ((field.lower().like(value1 + "%")) & \
                            ((field2.lower().like(value2 + "%")) | \
                             (field3.lower().like(value2 + "%"))))
                else:
                    value = value.strip()
                    query = (pr_table.id == table.person_id) & \
                            ((field.lower().like(value + "%")) | \
                            (field2.lower().like(value + "%")) | \
                            (field3.lower().like(value + "%")))

            else:
                output = xml.json_message(False,
                                          400,
                                          "Unsupported filter! Supported filters: ~")
                raise HTTP(400, body=output)

        resource.add_filter(query)

        if filter == "~":
            if (not limit or limit > MAX_SEARCH_RESULTS) and resource.count() > MAX_SEARCH_RESULTS:
                output = jsons([dict(id="",
                                     name="Search results are over %d. Please input more characters." \
                                     % MAX_SEARCH_RESULTS)])

        if output is None:
            output = resource.exporter.json(resource,
                                            start=0,
                                            limit=limit,
                                            fields=fields,
                                            orderby=field)

        response.headers["Content-Type"] = "application/json"
        return output

# =============================================================================
class S3PentitySearch(S3Search):
    """
        Search method with specifics for Pentity records (full name search)
    """

    def search_json(self, r, **attr):
        """
            Legacy JSON search method (for autocomplete widgets)

            @param r: the S3Request
            @param attr: request attributes
        """

        s3db = current.s3db
        xml = current.manager.xml

        output = None
        request = self.request
        response = current.response
        resource = self.resource
        table = self.table

        # Query comes in pre-filtered to accessible & deletion_status
        # Respect response.s3.filter
        resource.add_filter(response.s3.filter)

        _vars = request.vars # should be request.get_vars?

        # JQueryUI Autocomplete uses "term" instead of "value"
        # (old JQuery Autocomplete uses "q" instead of "value")
        value = _vars.value or _vars.term or _vars.q or None

        # We want to do case-insensitive searches
        # (default anyway on MySQL/SQLite, but not PostgreSQL)
        value = value.lower()

        filter = _vars.filter
        limit = int(_vars.limit or 0)

        # Persons
        if filter and value:
            ptable = s3db.pr_person
            field = ptable.first_name
            field2 = ptable.middle_name
            field3 = ptable.last_name

            if filter == "~":
                # pr_person Autocomplete
                if " " in value:
                    value1, value2 = value.split(" ", 1)
                    value2 = value2.strip()
                    query = (field.lower().like(value1 + "%")) & \
                            (field2.lower().like(value2 + "%")) | \
                            (field3.lower().like(value2 + "%"))
                else:
                    value = value.strip()
                    query = ((field.lower().like(value + "%")) | \
                            (field2.lower().like(value + "%")) | \
                            (field3.lower().like(value + "%")))
                resource.add_filter(query)
            else:
                output = xml.json_message(False,
                                          400,
                                          "Unsupported filter! Supported filters: ~")
                raise HTTP(400, body=output)

        resource.add_filter(ptable.pe_id == table.pe_id)

        output = resource.exporter.json(resource, start=0, limit=limit,
                                        fields=[table.pe_id], orderby=field)
        items = json.loads(output)

        # Add Groups
        if filter and value:
            gtable = s3db.pr_group
            field = gtable.name
            query = field.lower().like("%" + value + "%")
            resource.clear_query()
            resource.add_filter(query)
            resource.add_filter(gtable.pe_id == table.pe_id)
            output = resource.exporter.json(resource,
                                            start=0,
                                            limit=limit,
                                            fields=[table.pe_id],
                                            orderby=field)
            items += json.loads(output)

        # Add Organisations
        if filter and value:
            otable = s3db.org_organisation
            field = otable.name
            query = field.lower().like("%" + value + "%")
            resource.clear_query()
            resource.add_filter(query)
            resource.add_filter(otable.pe_id == table.pe_id)
            output = resource.exporter.json(resource,
                                            start=0,
                                            limit=limit,
                                            fields=[table.pe_id],
                                            orderby=field)
            items += json.loads(output)

        items = [ { "id" : item[u'pe_id'],
                    "name" : s3db.pr_pentity_represent(item[u'pe_id'],
                                                       show_label=False) }
                  for item in items ]
        output = json.dumps(items)
        response.headers["Content-Type"] = "application/json"
        return output

# =============================================================================
class S3TrainingSearch(S3Search):
    """
        Search method with specifics for Trainign Event records
        - search coursed_id & site_id & return represents to the calling JS

        @ToDo: Allow searching by Date
    """

    def search_json(self, r, **attr):
        """
            JSON search method for S3TrainingAutocompleteWidget

            @param r: the S3Request
            @param attr: request attributes
        """

        xml = current.manager.xml

        output = None
        request = self.request
        response = current.response
        resource = self.resource
        table = self.table

        # Query comes in pre-filtered to accessible & deletion_status
        # Respect response.s3.filter
        resource.add_filter(response.s3.filter)

        _vars = request.vars # should be request.get_vars?

        # JQueryUI Autocomplete uses "term" instead of "value"
        # (old JQuery Autocomplete uses "q" instead of "value")
        value = _vars.value or _vars.term or _vars.q or None

        # We want to do case-insensitive searches
        # (default anyway on MySQL/SQLite, but not PostgreSQL)
        value = value.lower()

        filter = _vars.filter
        limit = int(_vars.limit or 0)

        if filter and value:

            s3db = current.s3db
            ctable = s3db.hrm_course
            field = ctable.name
            stable = s3db.org_site
            field2 = stable.name
            field3 = table.start_date

            # Fields to return
            fields = [table.id, field, field2, field3]

            if filter == "~":
                # hrm_training_event Autocomplete
                if " " in value:
                    value1, value2 = value.split(" ", 1)
                    value2 = value2.strip()
                    query = ((field.lower().like("%" + value1 + "%")) & \
                             (field2.lower().like(value2 + "%"))) | \
                            ((field.lower().like("%" + value2 + "%")) & \
                             (field2.lower().like(value1 + "%")))
                else:
                    value = value.strip()
                    query = ((field.lower().like("%" + value + "%")) | \
                             (field2.lower().like(value + "%")))

                #left = table.on(table.site_id == stable.id)
                query = query & (table.course_id == ctable.id) & \
                                (table.site_id == stable.id)

            else:
                output = xml.json_message(False,
                                          400,
                                          "Unsupported filter! Supported filters: ~")
                raise HTTP(400, body=output)

        resource.add_filter(query)

        if filter == "~":
            if (not limit or limit > MAX_SEARCH_RESULTS) and resource.count() > MAX_SEARCH_RESULTS:
                output = jsons([dict(id="",
                                     name="Search results are over %d. Please input more characters." \
                                     % MAX_SEARCH_RESULTS)])

        if output is None:
            attributes = dict(orderby=field)
            limitby = resource.limitby(start=0, limit=limit)
            if limitby is not None:
                attributes["limitby"] = limitby
            rows = resource.select(*fields, **attributes)
            output = []
            append = output.append
            for row in rows:
                record = dict(
                    id = row[table].id,
                    course = row[ctable].name,
                    site = row[stable].name,
                    date = S3DateTime.date_represent(row[table].start_date),
                    )
                append(record)
            output = jsons(output)


        response.headers["Content-Type"] = "application/json"
        return output


# =============================================================================
class S3SearchOrgHierarchyWidget(S3SearchOptionsWidget):
    def widget(self, resource, vars):
        field_name = self.field

        # check the field type
        try:
            field = resource.table[field_name]
        except:
            field_type = "virtual"
        else:
            field_type = str(field.type)

        return S3OrganisationHierarchyWidget()(field, {}, **self.attr)

# END =========================================================================<|MERGE_RESOLUTION|>--- conflicted
+++ resolved
@@ -73,18 +73,6 @@
 MAX_RESULTS = 1000
 MAX_SEARCH_RESULTS = 200
 
-<<<<<<< HEAD
-=======
-#SHAPELY = False
-#try:
-    #import shapely
-    #import shapely.geometry
-    #from shapely.wkt import loads as wkt_loads
-    #SHAPELY = True
-#except ImportError:
-    #s3_debug("WARNING: %s: Shapely GIS library not installed" % __name__)
-
->>>>>>> 17b0a34b
 # =============================================================================
 class S3SearchWidget(object):
     """
@@ -871,21 +859,13 @@
         """
 
         format = current.auth.permission.format
-<<<<<<< HEAD
         if format == "plain":
             return None
 
         try:
             from shapely.wkt import loads as wkt_loads
-        except:
-=======
-        try:
-            import shapely
         except ImportError:
             s3_debug("WARNING: %s: Shapely GIS library not installed" % __name__)
-            return None
-        if format == "plain":
->>>>>>> 17b0a34b
             return None
 
         T = current.T
@@ -942,11 +922,6 @@
             # @ToDo: A PostGIS routine, where-available
             #        - requires a Spatial DAL?
             from shapely.wkt import loads as wkt_loads
-            try:
-                from shapely.wkt import loads as wkt_loads
-            except ImportError:
-                s3_debug("WARNING: %s: Shapely GIS library not installed" % __name__)
-                return None
             try:
                 shape = wkt_loads(value)
             except:
