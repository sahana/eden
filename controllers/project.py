--- conflicted
+++ resolved
@@ -118,11 +118,7 @@
                                   sort=True,
                                   filterby="project_id",
                                   filter_opts=[r.id])
-<<<<<<< HEAD
-                    )
-=======
                                 )
->>>>>>> 99ec853a
                 elif r.component_name == "human_resource":
                     from eden.hrm import hrm_human_resource_represent
 
