--- conflicted
+++ resolved
@@ -100,6 +100,7 @@
         rows = db(itable.expires >= request.utcnow).select(itable.id,
                                                            orderby=itable.id)
         unexpired_ids = default_filter = ",".join([str(row.id) for row in rows]) or None
+
 
         rows = db(table.external == True).select(table.id,
                                                  orderby=table.id)
@@ -463,7 +464,7 @@
                     map_widget = dict(label = label,
                                       type = "map",
                                       #context = "alert",
-                                      icon = "globe",
+                                      icon = "icon-map",
                                       #height = 383,
                                       #width = 568,
                                       bbox = bbox,
@@ -500,7 +501,6 @@
                     def info_widget(r, **attr):
     
                         if len(parameters):
-<<<<<<< HEAD
                             params = ", ".join("%s: %s" % (p.name, p.value)
                                                for p in parameters)
                         else:
@@ -593,105 +593,6 @@
                                       ),
                         )
     
-=======
-                            parameter_text = []
-                            for parameter in parameters:
-                                para = "%s: %s" % (parameter.name, parameter.value)
-                                parameter_text.append(para)
-
-                            fn_2.append(DIV(SPAN("%s :: " % T("Parameters"),
-                                                 _class="cap-label"
-                                                 ),
-                                            SPAN(", ".join(parameter_text),
-                                                 _class="cap-value"
-                                                 )
-                                            ))
-
-                        return fn_2
-
-                    custom_widget_2 = dict(type = "custom",
-                                           fn = custom_widget_fn_2,
-                                           )
-
-                    def custom_widget_fn_3(r, **attr):
-                        fn_3 =  DIV(DIV(SPAN(T("Alert Qualifiers"),
-                                             _class="cap-value upper"
-                                             ),
-                                        ),
-                                   DIV(_class="underline"
-                                       ),
-                                   DIV(SPAN("%s :: " % T("Sender ID"),
-                                            _class="cap-label"
-                                            ),
-                                       SPAN(record.sender,
-                                            _class="cap-value"
-                                            ),
-                                       ),
-                                   DIV(SPAN("%s :: " % T("Sent Date/Time"),
-                                            _class="cap-label"
-                                            ),
-                                       SPAN(table.sent.represent(record.sent),
-                                            _class="cap-value"
-                                            ),
-                                       ),
-                                   DIV(SPAN("%s :: " % T("Message Status"),
-                                            _class="cap-label"
-                                            ),
-                                       SPAN(table.status.represent(record.status),
-                                            _class="cap-value"
-                                            ),
-                                       ),
-                                   DIV(SPAN("%s :: " % T("Message Type"),
-                                            _class="cap-label"
-                                            ),
-                                       SPAN(record.msg_type,
-                                            _class="cap-value"
-                                            ),
-                                       ),
-                                   DIV(SPAN("%s :: " % T("Scope"),
-                                            _class="cap-label"
-                                            ),
-                                       SPAN(record.scope,
-                                            _class="cap-value"
-                                            ),
-                                       ),
-                                   DIV(SPAN("%s :: " % T("Note"),
-                                            _class="cap-label"
-                                            ),
-                                       SPAN(record.note,
-                                            _class="cap-value"
-                                            ),
-                                       ),
-                                   DIV(SPAN("%s :: " % T("Reference ID"),
-                                            _class="cap-label"
-                                            ),
-                                       SPAN(record.reference,
-                                            _class="cap-value"
-                                            ),
-                                       ),
-                                   DIV(SPAN("%s :: " % T("Incident IDs"),
-                                            _class="cap-label"
-                                            ),
-                                       SPAN(table.incidents.represent(record.incidents),
-                                            _class="cap-value"
-                                            ),
-                                       ),
-                                   )
-                        if record.codes:
-                            fn_3.insert(7, DIV(SPAN("%s :: " % T("Handling Code"),
-                                                    _class="cap-label"
-                                                    ),
-                                               SPAN(table.codes.represent(record.codes),
-                                                    _class="cap-value"
-                                                    ),
-                                               ))
-                        return fn_3
-
-                    custom_widget_3 = dict(type = "custom",
-                                           fn = custom_widget_fn_3,
-                                           )
-
->>>>>>> e34bc91b
                     s3db.configure(tablename,
                                    profile_header = profile_header,
                                    profile_layers = (layer,),
@@ -849,7 +750,6 @@
             irows_ = db(iquery_).select(itable.template_info_id)
 
             parameter_table = s3db.cap_info_parameter
-
             if alert and not \
                (set([irow.id for irow in irows]) == set([irow_.template_info_id for irow_ in irows_])):
 
@@ -991,7 +891,6 @@
             table.language.represent = None
             table.category.represent = None
             table.response_type.represent = None
-
             list_fields = ["alert_id",
                            "language",
                            "category",
