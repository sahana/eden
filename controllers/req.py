--- conflicted
+++ resolved
@@ -661,66 +661,6 @@
                               rheader = s3db.req_rheader)
 
 # =============================================================================
-<<<<<<< HEAD
-=======
-def requester_represent(id, show_link=True):
-    """
-        Represent a Requester as Name + Tel#
-
-        @ToDo: Migrate to S3Represent
-    """
-
-    if not id:
-        return current.messages["NONE"]
-
-    if settings.has_module("hrm"):
-        has_hrm = True
-    else:
-        has_hrm = False
-
-    ptable = s3db.pr_person
-    ctable = s3db.pr_contact
-
-    query = (ptable.id == id)
-    left = ctable.on((ctable.pe_id == ptable.pe_id) & \
-                     (ctable.contact_method == "SMS"))
-    fields = [ptable.first_name,
-              ptable.middle_name,
-              ptable.last_name,
-              ctable.value,
-              ]
-    if has_hrm:
-        htable = s3db.hrm_human_resource
-        left = [left, htable.on(htable.person_id == ptable.id)]
-        fields.append(htable.type)
-    row = db(query).select(*fields,
-                           left=left,
-                           limitby=(0, 1)).first()
-
-    repr = s3_fullname(row.pr_person)
-    contact = row["pr_contact.value"]
-    if contact:
-        repr = "%s %s" % (repr, contact)
-    if show_link:
-        hr_type = row.get("hrm_human_resource.type")
-        if hr_type:
-            if hr_type == 1:
-                controller = "hrm"
-            else:
-                controller = "vol"
-        else:
-            controller = "pr"
-        request.extension = "html"
-        return A(repr,
-                 _href = URL(c = controller,
-                             f = "person",
-                             args = [id, "contacts"]
-                             )
-                 )
-    return repr
-
-# =============================================================================
->>>>>>> 2c26a811
 def req_item():
     """
         REST Controller
