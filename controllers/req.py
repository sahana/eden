--- conflicted
+++ resolved
@@ -277,7 +277,7 @@
                 req_table.request_for_id.label = T("Deliver To")
                 req_table.requester_id.label = T("Site Contact")
                 req_table.recv_by_id.label = T("Delivered To")
-
+     
             elif type == 3: # Person
                 req_table.date_required_until.readable = req_table.date_required_until.writable = True
 
@@ -975,20 +975,7 @@
                     # Dropdown not Autocomplete
                     itable = s3db.req_commit_item
                     itable.req_item_id.widget = None
-<<<<<<< HEAD
                     jappend('''
-S3FilterFieldChange({
- 'FilterField':'defaultcommit_item_req_item_id_edit_none',
- 'FieldKey':'item_id',
- 'Field':'defaultcommit_item_item_pack_id_edit_none',
- 'FieldResource':'item_pack',
- 'FieldPrefix':'supply',
- 'msgNoRecords':i18n.no_packs,
- 'fncPrep':fncPrepItem,
- 'fncRepresent':fncRepresentItem
-=======
-                    if not r.component:
-                        s3.jquery_ready.append('''
 S3OptionsFilter({
 'triggerName':'req_item_id',
 'targetName':'item_pack_id',
@@ -999,7 +986,6 @@
 'msgNoRecords':i18n.no_packs,
 'fncPrep':fncPrepItem,
 'fncRepresent':fncRepresentItem
->>>>>>> bc8ba9a9
 })''')
                     # Custom Form
                     s3forms = s3base.s3forms
