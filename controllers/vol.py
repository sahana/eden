--- conflicted
+++ resolved
@@ -283,8 +283,6 @@
     set_method("pr", resourcename,
                method="contacts",
                action=s3db.pr_contacts)
-<<<<<<< HEAD
-=======
     # Custom Method for Identity
     set_method("pr", resourcename,
                method="identity")
@@ -313,7 +311,6 @@
     pr_desc_table.medical_conditions.readable = True
     pr_desc_table.other_details.writable = True
     pr_desc_table.other_details.readable = True
->>>>>>> d7408906
 
     # Plug-in role matrix for Admins/OrgAdmins
     realms = auth.user is not None and auth.user.realms or []
