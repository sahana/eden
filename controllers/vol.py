--- conflicted
+++ resolved
@@ -597,14 +597,6 @@
     else:
         orgname = None
 
-<<<<<<< HEAD
-    if not current.auth.s3_has_role("vol_super"):
-        current.response.s3.filter = (s3db["pr_address"].type >= 3)
-=======
-    # Deployment Roles shouldn't be hardcoded in trunk models
-    #if not auth.s3_has_role("vol_super"):
-    #    s3.filter = (s3db["pr_address"].type >= 3)
->>>>>>> de121d5c
     output = s3_rest_controller("pr", resourcename,
                                 native=False,
                                 rheader=s3db.hrm_rheader,
