--- conflicted
+++ resolved
@@ -268,13 +268,8 @@
                                          limitby=(0, 1)).first().pe_id
                 s3db.pr_address.pe_id.default = pe_id
         return True
-<<<<<<< HEAD
-    s3.prep = prep
-
-=======
     response.s3.prep = prep
     response.s3.filter = (s3db["pr_address"].type >= 3)
->>>>>>> d7408906
     output = s3_rest_controller()
     return output
 
