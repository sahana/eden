--- conflicted
+++ resolved
@@ -60,21 +60,6 @@
     """
 
     mtable = db.gis_marker
-<<<<<<< HEAD
-    if record.facility_type == 31:
-        marker = db(mtable.name == "special_needs").select(mtable.image,
-                                                           mtable.height,
-                                                           mtable.width,
-                                                           cache=s3db.cache,
-                                                           limitby=(0, 1)).first()
-    else:
-        marker = db(mtable.name == "hospital").select(mtable.image,
-                                                      mtable.height,
-                                                      mtable.width,
-                                                      cache=s3db.cache,
-                                                      limitby=(0, 1)).first()
-
-=======
     stable = db.hms_status
     status = db(stable.hospital_id == record.id).select(stable.facility_status,
                                                         limitby=(0, 1)
@@ -96,7 +81,6 @@
                                               mtable.width,
                                               cache=s3db.cache,
                                               limitby=(0, 1)).first()
->>>>>>> f3c320ce
     return marker
 
 # -----------------------------------------------------------------------------
@@ -298,13 +282,9 @@
             r.table.location_id.readable = False
 
         elif r.representation == "geojson":
-<<<<<<< HEAD
-            mtable = s3db.gis_marker
-=======
             # Load these models now as they'll be needed when we encode
             mtable = s3db.gis_marker
             stable = s3db.hms_status
->>>>>>> f3c320ce
             s3db.configure("hms_hospital", marker_fn=marker_fn)
 
         return True
