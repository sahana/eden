--- conflicted
+++ resolved
@@ -639,13 +639,8 @@
     # Plug-in role matrix for Admins/OrgAdmins
     realms = auth.user is not None and auth.user.realms or []
     if ADMIN in realms or ORG_ADMIN in realms:
-<<<<<<< HEAD
         set_method("pr", resourcename, method="roles",
-                   action=s3base.S3RoleMatrix())
-=======
-        s3mgr.model.set_method("pr", resourcename, method="roles",
-                               action=s3base.S3PersonRoleManager())
->>>>>>> 5ea487b4
+                   action=s3base.S3PersonRoleManager())
 
     if deployment_settings.has_module("asset"):
         # Assets as component of people
@@ -1203,9 +1198,9 @@
         redirect(URL(f="index"))
 
     roles = session.s3.roles or []
-    table = s3db.hrm_training
     if ADMIN not in roles and \
        EDITOR not in roles:
+        table = s3db.hrm_training
         hrtable = s3db.hrm_human_resource
         orgtable = s3db.org_organisation
         orgs = session.s3.hrm.orgs
@@ -1267,7 +1262,10 @@
 
 # -----------------------------------------------------------------------------
 def programme_hours():
-    """ Volunteer Programme Hours Controller """
+    """
+        Volunteer Programme Hours Controller
+        - just meant for Imports
+    """
 
     mode = session.s3.hrm.mode
     if mode is not None:
