--- conflicted
+++ resolved
@@ -29,36 +29,34 @@
         # Start of TEST CODE for multiple dataTables,
         #this also required views/inv/index.html to be modified
         from s3.s3utils import S3DataTable
-        request = current.request
-        vars = current.request.get_vars
-        define_resource = current.manager.define_resource
+        vars = request.get_vars
         if request.extension == "html" or request.vars.id == "warehouse_list_1":
-<<<<<<< HEAD
             resource = s3db.resource("inv_warehouse")
-=======
-            resource = define_resource("inv", "warehouse")
-            totalrows = resource.count()
->>>>>>> 8a90eba6
             list_fields = ["id",
                            "name",
                            "organisation_id",
                            ]
-<<<<<<< HEAD
-            limit = 6 if request.extension == "aaData" else 1
+            start = int(vars.iDisplayStart) if vars.iDisplayStart else 0
+            limit = int(vars.iDisplayLength) if vars.iDisplayLength else s3mgr.ROWSPERPAGE
+            rfields = resource.resolve_selectors(list_fields)[0]
+            (orderby, filter) = S3DataTable.getControlData(rfields, current.request.vars)
+            resource.add_filter(filter)
+            filteredrows = resource.count()
             rows = resource.select(list_fields,
                                    orderby="organisation_id",
-                                   start=0,
+                                   start=start,
                                    limit=limit,
                                    )
             data = resource.extract(rows,
                                     list_fields,
                                     represent=True,
                                     )
-            rfields = resource.resolve_selectors(list_fields)[0]
             dt = S3DataTable(rfields, data)
             dt.defaultActionButtons(resource)
             if request.extension == "html":
-                warehouses = dt.html("warehouse_list_1",
+                warehouses = dt.html(#totalrows,
+                                     #filteredrows,
+                                     "warehouse_list_1",
                                      dt_bFilter = "true",
                                      dt_group = 2,
                                      dt_ajax_url = URL(c="inv",
@@ -66,37 +64,6 @@
                                                        extension="aaData",
                                                        vars={"id": "warehouse_list_1"},
                                                        ),
-=======
-            initial_limit = current.manager.ROWSPERPAGE
-            start = int(vars.iDisplayStart) if vars.iDisplayStart else 0
-            limit = int(vars.iDisplayLength) if vars.iDisplayLength else initial_limit
-            rfields = resource.resolve_selectors(list_fields)[0]
-            (orderby, filter) = S3DataTable.getControlData(rfields, current.request.vars)
-            resource.add_filter(filter)
-            filteredrows = resource.count()
-            rows = resource._select(list_fields,
-                                    orderby="organisation_id",
-                                    start=start,
-                                    limit=limit,
-                                    )
-            data = resource._extract(rows,
-                                     list_fields,
-                                     represent=True,
-                                     )
-            dt = S3DataTable(rfields, data)
-            dt.defaultActionButtons(resource)
-            if request.extension == "html":
-                warehouses = dt.html(#totalrows,
-                                     #filteredrows,
-                                     "warehouse_list_1",
-                                     dt_bFilter="true",
-                                     dt_group=2,
-                                     dt_ajax_url=URL(c="inv",
-                                                  f="index",
-                                                  extension="aaData",
-                                                  vars={"id":"warehouse_list_1"},
-                                                  ),
->>>>>>> 8a90eba6
                                      dt_text_maximum_len = 16,
                                      dt_text_condense_len = 12,
                                      )
@@ -115,12 +82,7 @@
                 else:
                     inventory = "Adjustment not currently supported... :-) you selected the following items: %s" % request.post_vars.selected
             else:
-<<<<<<< HEAD
                 resource = s3db.resource("inv_inv_item")
-=======
-                resource = current.manager.define_resource("inv", "inv_item")
-                totalrows = resource.count()
->>>>>>> 8a90eba6
                 table = resource.table
                 stable = s3db.supply_item
                 list_fields = ["id",
@@ -135,14 +97,9 @@
                 resource.add_filter(filter)
                 (rfields, joins, left, distinct) = resource.resolve_selectors(list_fields)
                 site_list = {}
-<<<<<<< HEAD
-                rows = resource.select(["id","site_id"],
-                                       limit=filteredrows)
-=======
-                rows = resource._select(list_fields,
-                                        limit=resource.count())
+                rows = resource.select(list_fields,
+                                       limit=resource.count())
                 filteredrows = len(rows.records)
->>>>>>> 8a90eba6
                 for row in rows:
                     site_id = row.inv_inv_item.site_id
                     if site_id not in site_list:
@@ -155,34 +112,22 @@
                     formatted_site_list[str(repr(key))] = value
                 if isinstance(orderby, bool):
                     orderby = table.site_id | stable.name | ~table.quantity
-<<<<<<< HEAD
-                try:
-                    limit = int(current.request.get_vars["iDisplayLength"])
-                except:
-                    limit = 1
+                start = int(vars.iDisplayStart) if vars.iDisplayStart else 0
+                limit = int(vars.iDisplayLength) if vars.iDisplayLength else s3mgr.ROWSPERPAGE
                 rows = resource.select(list_fields,
                                        orderby=orderby,
-                                       start=0,
+                                       start=start,
                                        limit=limit,
                                        )
                 data = resource.extract(rows,
                                         list_fields,
                                         represent=True,
-=======
-                start = int(vars.iDisplayStart) if vars.iDisplayStart else 0
-                initial_limit = current.manager.ROWSPERPAGE
-                limit = int(vars.iDisplayLength) if vars.iDisplayLength else initial_limit
-                rows = resource._select(list_fields,
-                                        orderby=orderby,
-                                        start=start,
-                                        limit=limit,
->>>>>>> 8a90eba6
                                         )
                 dt = S3DataTable(rfields,
                                  data,
                                  orderby=orderby,
                                  )
-                custom_actions = [dict(label=str("Warehouse"),
+                custom_actions = [dict(label=str(T("Warehouse")),
                                   _class="action-icon",
                                   icon="/%s/static/img/markers/gis_marker.image.Agri_Commercial_Food_Distribution_Center_S1.png" % appname,
                                   url=URL(c="inv", f="warehouse",
@@ -203,9 +148,7 @@
                             warningList.append(row.id)
                         else:
                             alertList.append(row.id)
-                    inventory = dt.html(#totalrows,
-                                        #filteredrows,
-                                        "inventory_list_1",
+                    inventory = dt.html("inventory_list_1",
                                         dt_bFilter="true",
                                         dt_group=[1,2],
                                         dt_group_totals=[formatted_site_list],
@@ -226,7 +169,7 @@
                                         #dt_shrink_groups = "individual",
                                         )
 
-                    current.response.s3.actions = None
+                    s3.actions = None
                 elif request.extension == "aaData":
                     inventory = dt.json("inventory_list_1",
                                         int(request.vars.sEcho),
@@ -244,7 +187,7 @@
                                    report_groupby="site_id",
                                    pdf_groupby="site_id",
                                    )
-                    current.response.s3.filter = filter
+                    s3.filter = filter
                     r = s3mgr.parse_request("inv", "inv_item", vars={"orderby" : orderby})
                     r.resource = resource
                     output = r(
@@ -277,22 +220,22 @@
                                        dt_displayLength=10,
                                        dt_action_col=1,
                                        dt_ajax_url=URL(c="inv",
-                                                    f="index",
-                                                    extension="aaData",
-                                                    vars={"id":"supply_list_1"},
-                                                    ),
+                                                       f="index",
+                                                       extension="aaData",
+                                                       vars={"id": "supply_list_1"},
+                                                       ),
                                        dt_text_maximum_len = 16,
                                        dt_text_condense_len = 12,
                                        )
             else:
                 supply_items = dt.json("supply_list_1",
-                                    int(request.vars.sEcho),
-                                    11,
-                                    11,
-                                    dt_action_col=1,
-                                    )
+                                       int(request.vars.sEcho),
+                                       11,
+                                       11,
+                                       dt_action_col=1,
+                                       )
                 return supply_items
-        r = current.manager.parse_request(prefix = "inv", name = "inv_item")
+        r = s3mgr.parse_request(prefix = "inv", name = "inv_item")
         return dict(module_name=module_name,
                     warehouses = warehouses,
                     inventory = inventory,
