--- conflicted
+++ resolved
@@ -57,13 +57,8 @@
     firstname = models.CharField(_('Name'), max_length=50, blank=True)
     surname = models.CharField(_('Surname'), max_length=200, blank=True)
     gender = models.CharField(_('Gender'), max_length=1, choices=GENDER,
-<<<<<<< HEAD
-                              blank=True)
-    birthdate = models.DateField(_('Birth date'), blank=True, null=True)
-=======
-                              blank=True)    
+        blank=True)    
     birthdate = models.DateField(_('Birth date'), blank=True, null=True, help_text='dd/mm/yyyy')    
->>>>>>> b46fa1af
     country = models.ForeignKey(Country, null=True)
     region = ChainedForeignKey(
         Region,
@@ -83,30 +78,15 @@
 
     # Detailed overview of the address
     address = models.CharField(_('Address'), max_length=100)
-<<<<<<< HEAD
     address_number = models.CharField(_('Number'), max_length=3, blank=True,
-                                      null=True)
-    address_floor = models.CharField(_('Floor'), max_length=3)
+        null=True, validators=[RegexValidator(regex='^[0-9]*$',
+        message='Invalid characters in the building number.')])
+    address_floor = models.CharField(_('Floor'), max_length=3,
+        validators=[RegexValidator(regex='^[0-9]*$', message='Invalid \
+            characters in the floor number.')])
     address_letter = models.CharField(_('Letter'), max_length=2, null=True,
-                                      blank=True)
-
-=======
-    address_number = models.CharField(_('Number'), max_length=3, blank=True, null=True,
-                             validators=[RegexValidator(
-                                        regex='^[0-9]*$',
-                                        message='Invalid characters in the building number.'
-                                        )])
-    address_floor = models.CharField(_('Floor'), max_length=3,
-                             validators=[RegexValidator(
-                                        regex='^[0-9]*$',
-                                        message='Invalid characters in the floor number.'
-                                        )])
-    address_letter = models.CharField(_('Letter'), max_length=2, null=True, blank=True,
-                             validators=[RegexValidator(
-                                        regex='^[A-Za-z]*$'
-                                        )])
+        blank=True, validators=[RegexValidator(regex='^[A-Za-z]*$'  )])
     
->>>>>>> b46fa1af
     phone = models.CharField(_('Phone 1'), max_length=9, null=True,
                              validators=[RegexValidator(
                                          regex='^[0-9]*$',
