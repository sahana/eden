--- conflicted
+++ resolved
@@ -65,15 +65,11 @@
                 <label>{{ form.event_date.label }}</label>
                 <div class="controls">
                     <div class="input-append">
-<<<<<<< HEAD
                         {% if form.title.value %}
                             {{ form.event_date }}
                         {% else %}
                             <input type="text" name="event_date" id="datepicker" class="hasDatePicker">
                         {% endif %}
-=======
-                        <input type="text" name="event_date" id="datepicker" value="{{ form.event_date.value }}" class="hasDatePicker">
->>>>>>> daf46efe
                         {% if form.event_date.help_text %}
                             <span class="add-on"><a href="#" rel="tooltip" title="{{ form.event_date.help_text }}"><i class="icon-question-sign"></i></a></span>
                         {% endif %}
