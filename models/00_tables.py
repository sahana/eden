--- conflicted
+++ resolved
@@ -25,11 +25,7 @@
 import s3db.doc
 import s3db.dvi
 import s3db.dvr
-<<<<<<< HEAD
-import s3db.ev
-=======
 import s3db.evr
->>>>>>> 233c99b7
 import s3db.event
 import s3db.fire
 import s3db.gis
